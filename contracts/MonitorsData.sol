/*
    MonitorsData.sol - SKALE Manager
    Copyright (C) 2018-Present SKALE Labs
    @author Artem Payvin

    SKALE Manager is free software: you can redistribute it and/or modify
    it under the terms of the GNU Affero General Public License as published
    by the Free Software Foundation, either version 3 of the License, or
    (at your option) any later version.

    SKALE Manager is distributed in the hope that it will be useful,
    but WITHOUT ANY WARRANTY; without even the implied warranty of
    MERCHANTABILITY or FITNESS FOR A PARTICULAR PURPOSE.  See the
    GNU Affero General Public License for more details.
`
    You should have received a copy of the GNU Affero General Public License
    along with SKALE Manager.  If not, see <https://www.gnu.org/licenses/>.
*/

pragma solidity 0.6.8;
pragma experimental ABIEncoderV2;

import "./GroupsData.sol";
import "./Nodes.sol";


contract MonitorsData is GroupsData {

    struct Verdict {
        uint toNodeIndex;
        uint32 downtime;
        uint32 latency;
    }

    struct CheckedNode {
        uint nodeIndex;
        uint32 time;
    }

<<<<<<< HEAD
    struct CheckedNodeWithIp {
        uint nodeIndex;
        uint32 time;
        bytes4 ip;
=======
    mapping (bytes32 => uint) public lastVerdictBlocks;
    mapping (bytes32 => uint) public lastBountyBlocks;

    /**
     *  Add checked node or update existing one if it is already exits
     */
    function addCheckedNode(bytes32 monitorIndex, bytes32 data) external allow(_executorName) {
        uint indexLength = 14;
        require(data.length >= indexLength, "data is too small");
        for (uint i = 0; i < checkedNodes[monitorIndex].length; ++i) {
            require(checkedNodes[monitorIndex][i].length >= indexLength, "checked nodes data is too small");
            uint shift = (32 - indexLength).mul(8);
            bool equalIndex = checkedNodes[monitorIndex][i] >> shift == data >> shift;
            if (equalIndex) {
                checkedNodes[monitorIndex][i] = data;
                return;
            }
        }
        checkedNodes[monitorIndex].push(data);
>>>>>>> 4e9c48a1
    }

    mapping (bytes32 => CheckedNode[]) public checkedNodes;
    mapping (bytes32 => uint[][]) public verdicts;

    function addVerdict(bytes32 monitorIndex, uint32 downtime, uint32 latency) external allow(_executorName) {
        verdicts[monitorIndex].push([uint(downtime), uint(latency)]);
        lastVerdictBlocks[monitorIndex] = block.number;
    }

    function removeCheckedNode(bytes32 monitorIndex, uint indexOfCheckedNode) external allow(_executorName) {
        if (indexOfCheckedNode != checkedNodes[monitorIndex].length - 1) {
            checkedNodes[monitorIndex][indexOfCheckedNode] =
                checkedNodes[monitorIndex][checkedNodes[monitorIndex].length - 1];
        }
        delete checkedNodes[monitorIndex][checkedNodes[monitorIndex].length - 1];
        checkedNodes[monitorIndex].pop();
    }

    function removeAllCheckedNodes(bytes32 monitorIndex) external allow(_executorName) {
        delete checkedNodes[monitorIndex];
    }

    function removeAllVerdicts(bytes32 monitorIndex) external allow(_executorName) {
        lastBountyBlocks[monitorIndex] = block.number;
        while (verdicts[monitorIndex].length > 0) {
            verdicts[monitorIndex].pop();
        }
    }

<<<<<<< HEAD
    function removeAfterMergingMonitors() external {
        addCheckedNode(0, CheckedNode(0, 0));
        // TODO: This function is a workaround to fix "InternalCompilerError: Structs in calldata not supported." error
        // TODO: We will remove it after merging MonitorsFunctionality and MonitorsData
    }

    function getCheckedArray(bytes32 monitorIndex) external view
    returns (CheckedNodeWithIp[] memory checkedNodesWithIp)
    {
        Nodes nodes = Nodes(_contractManager.getContract("Nodes"));
        checkedNodesWithIp = new CheckedNodeWithIp[](checkedNodes[monitorIndex].length);
        for (uint i = 0; i < checkedNodes[monitorIndex].length; ++i) {
            checkedNodesWithIp[i].nodeIndex = checkedNodes[monitorIndex][i].nodeIndex;
            checkedNodesWithIp[i].time = checkedNodes[monitorIndex][i].time;
            checkedNodesWithIp[i].ip = nodes.getNodeIP(checkedNodes[monitorIndex][i].nodeIndex);
        }
=======
    function getLastReceivedVerdictBlock(uint nodeIndex) external view returns (uint) {
        return lastVerdictBlocks[keccak256(abi.encodePacked(nodeIndex))];
    }

    function getLastBountyBlock(uint nodeIndex) external view returns (uint) {
        return lastBountyBlocks[keccak256(abi.encodePacked(nodeIndex))];
    }

    function getCheckedArray(bytes32 monitorIndex) external view returns (bytes32[] memory) {
        return checkedNodes[monitorIndex];
>>>>>>> 4e9c48a1
    }

    function getCheckedArrayLength(bytes32 monitorIndex) external view returns (uint) {
        return checkedNodes[monitorIndex].length;
    }

    function getLengthOfMetrics(bytes32 monitorIndex) external view returns (uint) {
        return verdicts[monitorIndex].length;
    }

    function initialize(address newContractsAddress) public override initializer {
        GroupsData.initialize("MonitorsFunctionality", newContractsAddress);
    }

    /**
     *  Add checked node or update existing one if it is already exits
     */
    function addCheckedNode(bytes32 monitorIndex, CheckedNode memory checkedNode) public allow(_executorName) {
        for (uint i = 0; i < checkedNodes[monitorIndex].length; ++i) {
            if (checkedNodes[monitorIndex][i].nodeIndex == checkedNode.nodeIndex) {
                checkedNodes[monitorIndex][i] = checkedNode;
                return;
            }
        }
        checkedNodes[monitorIndex].push(checkedNode);
    }
}<|MERGE_RESOLUTION|>--- conflicted
+++ resolved
@@ -37,36 +37,17 @@
         uint32 time;
     }
 
-<<<<<<< HEAD
     struct CheckedNodeWithIp {
         uint nodeIndex;
         uint32 time;
         bytes4 ip;
-=======
-    mapping (bytes32 => uint) public lastVerdictBlocks;
-    mapping (bytes32 => uint) public lastBountyBlocks;
-
-    /**
-     *  Add checked node or update existing one if it is already exits
-     */
-    function addCheckedNode(bytes32 monitorIndex, bytes32 data) external allow(_executorName) {
-        uint indexLength = 14;
-        require(data.length >= indexLength, "data is too small");
-        for (uint i = 0; i < checkedNodes[monitorIndex].length; ++i) {
-            require(checkedNodes[monitorIndex][i].length >= indexLength, "checked nodes data is too small");
-            uint shift = (32 - indexLength).mul(8);
-            bool equalIndex = checkedNodes[monitorIndex][i] >> shift == data >> shift;
-            if (equalIndex) {
-                checkedNodes[monitorIndex][i] = data;
-                return;
-            }
-        }
-        checkedNodes[monitorIndex].push(data);
->>>>>>> 4e9c48a1
     }
 
     mapping (bytes32 => CheckedNode[]) public checkedNodes;
     mapping (bytes32 => uint[][]) public verdicts;
+
+    mapping (bytes32 => uint) public lastVerdictBlocks;
+    mapping (bytes32 => uint) public lastBountyBlocks;
 
     function addVerdict(bytes32 monitorIndex, uint32 downtime, uint32 latency) external allow(_executorName) {
         verdicts[monitorIndex].push([uint(downtime), uint(latency)]);
@@ -93,7 +74,6 @@
         }
     }
 
-<<<<<<< HEAD
     function removeAfterMergingMonitors() external {
         addCheckedNode(0, CheckedNode(0, 0));
         // TODO: This function is a workaround to fix "InternalCompilerError: Structs in calldata not supported." error
@@ -110,18 +90,6 @@
             checkedNodesWithIp[i].time = checkedNodes[monitorIndex][i].time;
             checkedNodesWithIp[i].ip = nodes.getNodeIP(checkedNodes[monitorIndex][i].nodeIndex);
         }
-=======
-    function getLastReceivedVerdictBlock(uint nodeIndex) external view returns (uint) {
-        return lastVerdictBlocks[keccak256(abi.encodePacked(nodeIndex))];
-    }
-
-    function getLastBountyBlock(uint nodeIndex) external view returns (uint) {
-        return lastBountyBlocks[keccak256(abi.encodePacked(nodeIndex))];
-    }
-
-    function getCheckedArray(bytes32 monitorIndex) external view returns (bytes32[] memory) {
-        return checkedNodes[monitorIndex];
->>>>>>> 4e9c48a1
     }
 
     function getCheckedArrayLength(bytes32 monitorIndex) external view returns (uint) {
@@ -130,6 +98,14 @@
 
     function getLengthOfMetrics(bytes32 monitorIndex) external view returns (uint) {
         return verdicts[monitorIndex].length;
+    }
+
+    function getLastReceivedVerdictBlock(uint nodeIndex) external view returns (uint) {
+        return lastVerdictBlocks[keccak256(abi.encodePacked(nodeIndex))];
+    }
+
+    function getLastBountyBlock(uint nodeIndex) external view returns (uint) {
+        return lastBountyBlocks[keccak256(abi.encodePacked(nodeIndex))];
     }
 
     function initialize(address newContractsAddress) public override initializer {
