--- conflicted
+++ resolved
@@ -74,12 +74,6 @@
         }
     }
 
-<<<<<<< HEAD
-    function removeAfterMergingMonitors() external {
-        addCheckedNode(0, CheckedNode(0, 0));
-        // TODO: This function is a workaround to fix "InternalCompilerError: Structs in calldata not supported." error
-        // TODO: We will remove it after merging MonitorsFunctionality and MonitorsData
-=======
     function setLastBountyBlock(uint nodeIndex) external allow("SkaleManager") {
         lastBountyBlocks[keccak256(abi.encodePacked(nodeIndex))] = block.number;
     }
@@ -88,13 +82,10 @@
         lastVerdictBlocks[keccak256(abi.encodePacked(nodeIndex))] = block.number;
     }
 
-    function getLastReceivedVerdictBlock(uint nodeIndex) external view returns (uint) {
-        return lastVerdictBlocks[keccak256(abi.encodePacked(nodeIndex))];
-    }
-
-    function getLastBountyBlock(uint nodeIndex) external view returns (uint) {
-        return lastBountyBlocks[keccak256(abi.encodePacked(nodeIndex))];
->>>>>>> 8fe0330d
+    function removeAfterMergingMonitors() external {
+        addCheckedNode(0, CheckedNode(0, 0));
+        // TODO: This function is a workaround to fix "InternalCompilerError: Structs in calldata not supported." error
+        // TODO: We will remove it after merging MonitorsFunctionality and MonitorsData
     }
 
     function getCheckedArray(bytes32 monitorIndex) external view
