--- conflicted
+++ resolved
@@ -22,10 +22,6 @@
 
 import "./GroupsFunctionality.sol";
 import "./interfaces/INodesData.sol";
-<<<<<<< HEAD
-=======
-import "./SchainsData.sol";
->>>>>>> 5f656688
 import "./interfaces/IConstants.sol";
 import "./SchainsData.sol";
 
@@ -95,56 +91,18 @@
         }
     }
 
-<<<<<<< HEAD
     function removeNodeFromSchain(uint nodeIndex, bytes32 groupHash) external allowTwo(executorName, "SkaleDKG") {
         address schainsDataAddress = contractManager.contracts(keccak256(abi.encodePacked("SchainsData")));
         uint groupIndex = findSchainAtSchainsForNode(nodeIndex, groupHash);
         uint indexOfNode = findNode(groupHash, nodeIndex);
         IGroupsData(schainsDataAddress).removeNodeFromGroup(indexOfNode, groupHash);
         // IGroupsData(schainsDataAddress).removeExceptionNode(groupHash, nodeIndex);
-        ISchainsData(schainsDataAddress).removeSchainForNode(nodeIndex, groupIndex);
+        SchainsData(schainsDataAddress).removeSchainForNode(nodeIndex, groupIndex);
     }
 
     function removeNodeFromExceptions(bytes32 groupHash, uint nodeIndex) external allow(executorName) {
         address schainsDataAddress = contractManager.contracts(keccak256(abi.encodePacked("SchainsData")));
         IGroupsData(schainsDataAddress).removeExceptionNode(groupHash, nodeIndex);
-=======
-    function replaceNode(
-        uint nodeIndex,
-        bytes32 groupHash
-    )
-        external
-        allowThree(executorName, "SkaleDKG", "SchainsFunctionalityInternal")
-        returns (uint newNodeIndex)
-    {
-        this.excludeNodeFromSchain(nodeIndex, groupHash);
-        newNodeIndex = selectNodeToGroup(groupHash);
-    }
-
-    function selectNewNode(bytes32 groupHash) external allow(executorName) returns (uint newNodeIndex) {
-        newNodeIndex = selectNodeToGroup(groupHash);
-    }
-
-    function removeNodeFromSchain(uint nodeIndex, bytes32 groupHash) external allow(executorName) {
-        address schainsDataAddress = contractManager.getContract("SchainsData");
-        uint groupIndex = findSchainAtSchainsForNode(nodeIndex, groupHash);
-        uint indexOfNode = findNode(groupHash, nodeIndex);
-        IGroupsData(schainsDataAddress).removeNodeFromGroup(indexOfNode, groupHash);
-        IGroupsData(schainsDataAddress).removeExceptionNode(groupHash, nodeIndex);
-        SchainsData(schainsDataAddress).removeSchainForNode(nodeIndex, groupIndex);
-    }
-
-    function excludeNodeFromSchain(uint nodeIndex, bytes32 groupHash)
-        external
-        allowThree(executorName, "SkaleDKG", "SchainsFunctionalityInternal")
-    {
-        address schainsDataAddress = contractManager.getContract("SchainsData");
-        uint groupIndex = findSchainAtSchainsForNode(nodeIndex, groupHash);
-        uint indexOfNode = findNode(groupHash, nodeIndex);
-        IGroupsData(schainsDataAddress).removeNodeFromGroup(indexOfNode, groupHash);
-        // IGroupsData(schainsDataAddress).removeExceptionNode(groupHash, nodeIndex);
-        SchainsData(schainsDataAddress).removeSchainForNode(nodeIndex, groupIndex);
->>>>>>> 5f656688
     }
 
     function isEnoughNodes(bytes32 groupIndex) external view returns (uint[] memory result) {
@@ -170,7 +128,6 @@
         }
     }
 
-<<<<<<< HEAD
     function isAnyFreeNode(bytes32 groupIndex) external view returns (bool) {
         IGroupsData groupsData = IGroupsData(contractManager.getContract(dataName));
         INodesData nodesData = INodesData(contractManager.getContract("NodesData"));
@@ -179,24 +136,6 @@
         for (uint i = 0; i < nodesWithFreeSpace.length; i++) {
             if (isCorrespond(groupIndex, nodesWithFreeSpace[i])) {
                 return true;
-=======
-    function initialize(address newContractsAddress) public initializer {
-        GroupsFunctionality.initialize("SchainsFunctionality", "SchainsData", newContractsAddress);
-    }
-
-    /**
-     * @dev findSchainAtSchainsForNode - finds index of Schain at schainsForNode array
-     * @param nodeIndex - index of Node at common array of Nodes
-     * @param schainId - hash of name of Schain
-     * @return index of Schain at schainsForNode array
-     */
-    function findSchainAtSchainsForNode(uint nodeIndex, bytes32 schainId) public view returns (uint) {
-        address dataAddress = contractManager.getContract(dataName);
-        uint length = SchainsData(dataAddress).getLengthOfSchainsForNode(nodeIndex);
-        for (uint i = 0; i < length; i++) {
-            if (SchainsData(dataAddress).schainsForNodes(nodeIndex, i) == schainId) {
-                return i;
->>>>>>> 5f656688
             }
         }
         return false;
@@ -207,16 +146,9 @@
      * @param groupIndex - hash of name of Schain
      * @return nodeIndex - global index of Node
      */
-<<<<<<< HEAD
     function selectNodeToGroup(bytes32 groupIndex) external allow(executorName) returns (uint) {
         IGroupsData groupsData = IGroupsData(contractManager.getContract(dataName));
-        ISchainsData schainsData = ISchainsData(contractManager.getContract(dataName));
-        // INodesData nodesData = INodesData(contractManager.contracts(keccak256(abi.encodePacked("NodesData"))));
-=======
-    function selectNodeToGroup(bytes32 groupIndex) internal returns (uint) {
-        IGroupsData groupsData = IGroupsData(contractManager.getContract(dataName));
         SchainsData schainsData = SchainsData(contractManager.getContract(dataName));
->>>>>>> 5f656688
         require(groupsData.isGroupActive(groupIndex), "Group is not active");
         uint8 space = uint8(uint(groupsData.getGroupData(groupIndex)));
         uint[] memory possibleNodes = this.isEnoughNodes(groupIndex);
@@ -235,6 +167,10 @@
         return nodeIndex;
     }
 
+    function initialize(address newContractsAddress) public initializer {
+        GroupsFunctionality.initialize("SchainsFunctionality", "SchainsData", newContractsAddress);
+    }
+
     /**
      * @dev findSchainAtSchainsForNode - finds index of Schain at schainsForNode array
      * @param nodeIndex - index of Node at common array of Nodes
@@ -243,9 +179,9 @@
      */
     function findSchainAtSchainsForNode(uint nodeIndex, bytes32 schainId) public view returns (uint) {
         address dataAddress = contractManager.contracts(keccak256(abi.encodePacked(dataName)));
-        uint length = ISchainsData(dataAddress).getLengthOfSchainsForNode(nodeIndex);
+        uint length = SchainsData(dataAddress).getLengthOfSchainsForNode(nodeIndex);
         for (uint i = 0; i < length; i++) {
-            if (ISchainsData(dataAddress).schainsForNodes(nodeIndex, i) == schainId) {
+            if (SchainsData(dataAddress).schainsForNodes(nodeIndex, i) == schainId) {
                 return i;
             }
         }
@@ -302,62 +238,10 @@
         address nodesDataAddress = contractManager.getContract("NodesData");
         return INodesData(nodesDataAddress).removeSpaceFromNode(nodeIndex, space);
     }
-<<<<<<< HEAD
 
     function isCorrespond(bytes32 groupIndex, uint nodeIndex) internal view returns (bool) {
         IGroupsData groupsData = IGroupsData(contractManager.contracts(keccak256(abi.encodePacked(dataName))));
         INodesData nodesData = INodesData(contractManager.contracts(keccak256(abi.encodePacked("NodesData"))));
         return !groupsData.isExceptionNode(groupIndex, nodeIndex) && nodesData.isNodeActive(nodeIndex);
     }
-
-
-    // /**
-    //  * @dev setNumberOfNodesInGroup - checks is Nodes enough to create Schain
-    //  * and returns number of Nodes in group
-    //  * and how much space would be occupied on its, based on given type of Schain
-    //  * @param groupIndex - Groups identifier
-    //  * @param partOfNode - divisor of given type of Schain
-    //  * @param dataAddress - address of Data contract
-    //  * @return numberOfNodes - number of Nodes in Group
-    //  * @return space - needed space to occupy
-    //  */
-    // function setNumberOfNodesInGroup(bytes32 groupIndex, uint8 partOfNode, address dataAddress)
-    // internal view returns (uint numberOfNodes)
-    // {
-    //     address nodesDataAddress = contractManager.contracts(keccak256(abi.encodePacked("NodesData")));
-    //     // address constantsAddress = contractManager.contracts(keccak256(abi.encodePacked("Constants")));
-    //     address schainsDataAddress = contractManager.contracts(keccak256(abi.encodePacked("SchainsData")));
-    //     // uint numberOfAvailableNodes = 0;
-    //     uint needNodes = 1;
-    //     bool nodesEnough = false;
-    //     if (IGroupsData(schainsDataAddress).getNumberOfNodesInGroup(groupIndex) == 0) {
-    //         needNodes = IGroupsData(dataAddress).getRecommendedNumberOfNodes(groupIndex);
-    //     }
-    //     numberOfNodes = INodesData(nodesDataAddress).getNumberOfNodes();
-    //     nodesEnough = INodesData(nodesDataAddress).enoughNodesWithFreeSpace(partOfNode, needNodes);
-    //     // if (partOfNode == IConstants(constantsAddress).MEDIUM_DIVISOR()) {
-    //     //     numberOfNodes = INodesData(nodesDataAddress).getNumberOfNodes();
-    //     //     nodesEnough = INodesData(nodesDataAddress).enoughNodesWithFreeSpace(partOfNode, needNodes);
-    //     // } else if (partOfNode == IConstants(constantsAddress).TINY_DIVISOR() || partOfNode == IConstants(constantsAddress).SMALL_DIVISOR()) {
-    //     //     space = IConstants(constantsAddress).TINY_DIVISOR() / partOfNode;
-    //     //     numberOfNodes = INodesData(nodesDataAddress).getNumberOfNodes();
-    //     //     nodesEnough = INodesData(nodesDataAddress).getNumberOfFreeodes(space, needNodes);
-    //     // } else if (partOfNode == IConstants(constantsAddress).MEDIUM_TEST_DIVISOR()) {
-    //     //     space = IConstants(constantsAddress).TINY_DIVISOR() / partOfNode;
-    //     //     numberOfNodes = INodesData(nodesDataAddress).getNumberOfNodes();
-    //     //     numberOfAvailableNodes = INodesData(nodesDataAddress).numberOfActiveNodes();
-    //     //     nodesEnough = numberOfAvailableNodes >= needNodes ? true : false;
-    //     // } else if (partOfNode == 0) {
-    //     //     space = partOfNode;
-    //     //     numberOfNodes = INodesData(nodesDataAddress).getNumberOfNodes();
-    //     //     numberOfAvailableNodes = INodesData(nodesDataAddress).numberOfActiveNodes();
-    //     //     nodesEnough = numberOfAvailableNodes >= needNodes ? true : false;
-    //     // } else {
-    //     //     revert("Can't set number of nodes. Divisor does not match any valid schain type");
-    //     // }
-    //     // Check that schain is not created yet
-    //     require(nodesEnough, "Not enough nodes to create Schain");
-    // }
-=======
->>>>>>> 5f656688
 }