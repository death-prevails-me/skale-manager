// SPDX-License-Identifier: AGPL-3.0-only

/*
    SchainsFunctionalityInternal.sol - SKALE Manager
    Copyright (C) 2018-Present SKALE Labs
    @author Artem Payvin

    SKALE Manager is free software: you can redistribute it and/or modify
    it under the terms of the GNU Affero General Public License as published
    by the Free Software Foundation, either version 3 of the License, or
    (at your option) any later version.

    SKALE Manager is distributed in the hope that it will be useful,
    but WITHOUT ANY WARRANTY; without even the implied warranty of
    MERCHANTABILITY or FITNESS FOR A PARTICULAR PURPOSE.  See the
    GNU Affero General Public License for more details.

    You should have received a copy of the GNU Affero General Public License
    along with SKALE Manager.  If not, see <https://www.gnu.org/licenses/>.
*/

pragma solidity 0.6.6;
pragma experimental ABIEncoderV2;

import "./GroupsFunctionality.sol";
import "./ConstantsHolder.sol";
import "./SchainsData.sol";
import "./Nodes.sol";


/**
 * @title SchainsFunctionality - contract contains all functionality logic to manage Schains
 */
contract SchainsFunctionalityInternal is GroupsFunctionality {
    // informs that Schain based on some Nodes
    event SchainNodes(
        string name,
        bytes32 groupIndex,
        uint[] nodesInGroup,
        uint32 time,
        uint gasSpend
    );

    /**
     * @dev createGroupForSchain - creates Group for Schain
     * @param schainName - name of Schain
     * @param schainId - hash by name of Schain
     * @param numberOfNodes - number of Nodes needed for this Schain
     * @param partOfNode - divisor of given type of Schain
     */
    function createGroupForSchain(
        string calldata schainName,
        bytes32 schainId,
        uint numberOfNodes,
        uint8 partOfNode) external allow(_executorName)
    {
        address dataAddress = _contractManager.getContract(_dataName);
        addGroup(schainId, numberOfNodes, bytes32(uint(partOfNode)));
        uint[] memory numberOfNodesInGroup = _generateGroup(schainId);
        SchainsData(dataAddress).setSchainPartOfNode(schainId, partOfNode);
        emit SchainNodes(
            schainName,
            schainId,
            numberOfNodesInGroup,
            uint32(block.timestamp),
            gasleft());
    }

    function removeNodeFromSchain(uint nodeIndex, bytes32 groupHash) external allowTwo(_executorName, "SkaleDKG") {
        address schainsDataAddress = _contractManager.contracts(keccak256(abi.encodePacked("SchainsData")));
        uint groupIndex = findSchainAtSchainsForNode(nodeIndex, groupHash);
        uint indexOfNode = _findNode(groupHash, nodeIndex);
        IGroupsData(schainsDataAddress).removeNodeFromGroup(indexOfNode, groupHash);
        // IGroupsData(schainsDataAddress).removeExceptionNode(groupHash, nodeIndex);
        SchainsData(schainsDataAddress).removeSchainForNode(nodeIndex, groupIndex);
    }

    function removeNodeFromExceptions(bytes32 groupHash, uint nodeIndex) external allow(_executorName) {
        address schainsDataAddress = _contractManager.contracts(keccak256(abi.encodePacked("SchainsData")));
        IGroupsData(schainsDataAddress).removeExceptionNode(groupHash, nodeIndex);
    }

    /**
     * @dev selectNodeToGroup - pseudo-randomly select new Node for Schain
     * @param groupIndex - hash of name of Schain
     * @return nodeIndex - global index of Node
     */
    function selectNodeToGroup(bytes32 groupIndex) external allow(_executorName) returns (uint) {
        IGroupsData groupsData = IGroupsData(_contractManager.getContract(_dataName));
        SchainsData schainsData = SchainsData(_contractManager.getContract(_dataName));
        require(groupsData.isGroupActive(groupIndex), "Group is not active");
        uint8 space = uint8(uint(groupsData.getGroupData(groupIndex)));
        uint[] memory possibleNodes = this.isEnoughNodes(groupIndex);
        require(possibleNodes.length > 0, "No any free Nodes for rotation");
        uint nodeIndex;
        uint random = uint(keccak256(abi.encodePacked(uint(blockhash(block.number - 1)), groupIndex)));
        do {
            uint index = random % possibleNodes.length;
            nodeIndex = possibleNodes[index];
            random = uint(keccak256(abi.encodePacked(random, nodeIndex)));
        } while (groupsData.isExceptionNode(groupIndex, nodeIndex));
        require(_removeSpace(nodeIndex, space), "Could not remove space from nodeIndex");
        schainsData.addSchainForNode(nodeIndex, groupIndex);
        groupsData.setException(groupIndex, nodeIndex);
        groupsData.setNodeInGroup(groupIndex, nodeIndex);
        return nodeIndex;
    }

    /**
     * @dev getNodesDataFromTypeOfSchain - returns number if Nodes
     * and part of Node which needed to this Schain
     * @param typeOfSchain - type of Schain
     * @return numberOfNodes - number of Nodes needed to this Schain
     * @return partOfNode - divisor of given type of Schain
     */
    function getNodesDataFromTypeOfSchain(uint typeOfSchain)
        external view returns (uint numberOfNodes, uint8 partOfNode)
    {
        ConstantsHolder constantsHolder = ConstantsHolder(_contractManager.getContract("ConstantsHolder"));
        numberOfNodes = constantsHolder.NUMBER_OF_NODES_FOR_SCHAIN();
        if (typeOfSchain == 1) {
            partOfNode = constantsHolder.TINY_DIVISOR() / constantsHolder.TINY_DIVISOR();
        } else if (typeOfSchain == 2) {
            partOfNode = constantsHolder.TINY_DIVISOR() / constantsHolder.SMALL_DIVISOR();
        } else if (typeOfSchain == 3) {
            partOfNode = constantsHolder.TINY_DIVISOR() / constantsHolder.MEDIUM_DIVISOR();
        } else if (typeOfSchain == 4) {
            partOfNode = 0;
            numberOfNodes = constantsHolder.NUMBER_OF_NODES_FOR_TEST_SCHAIN();
        } else if (typeOfSchain == 5) {
            partOfNode = constantsHolder.TINY_DIVISOR() / constantsHolder.MEDIUM_TEST_DIVISOR();
            numberOfNodes = constantsHolder.NUMBER_OF_NODES_FOR_MEDIUM_TEST_SCHAIN();
        } else {
            revert("Bad schain type");
        }
    }

    function isEnoughNodes(bytes32 groupIndex) external view returns (uint[] memory result) {
        IGroupsData groupsData = IGroupsData(_contractManager.getContract(_dataName));
        Nodes nodes = Nodes(_contractManager.getContract("Nodes"));
        uint8 space = uint8(uint(groupsData.getGroupData(groupIndex)));
        uint[] memory nodesWithFreeSpace = nodes.getNodesWithFreeSpace(space);
        uint counter = 0;
        for (uint i = 0; i < nodesWithFreeSpace.length; i++) {
            if (!_isCorrespond(groupIndex, nodesWithFreeSpace[i])) {
                counter++;
            }
        }
        if (counter < nodesWithFreeSpace.length) {
            result = new uint[](nodesWithFreeSpace.length.sub(counter));
            counter = 0;
            for (uint i = 0; i < nodesWithFreeSpace.length; i++) {
                if (_isCorrespond(groupIndex, nodesWithFreeSpace[i])) {
                    result[counter] = nodesWithFreeSpace[i];
                    counter++;
                }
            }
        }
    }

    function isAnyFreeNode(bytes32 groupIndex) external view returns (bool) {
        IGroupsData groupsData = IGroupsData(_contractManager.getContract(_dataName));
        Nodes nodes = Nodes(_contractManager.getContract("Nodes"));
        uint8 space = uint8(uint(groupsData.getGroupData(groupIndex)));
        uint[] memory nodesWithFreeSpace = nodes.getNodesWithFreeSpace(space);
        for (uint i = 0; i < nodesWithFreeSpace.length; i++) {
            if (_isCorrespond(groupIndex, nodesWithFreeSpace[i])) {
                return true;
            }
        }
        return false;
    }

    function initialize(address newContractsAddress) public override initializer {
        GroupsFunctionality.initialize("SchainsFunctionality", "SchainsData", newContractsAddress);
    }

    /**
     * @dev findSchainAtSchainsForNode - finds index of Schain at schainsForNode array
     * @param nodeIndex - index of Node at common array of Nodes
     * @param schainId - hash of name of Schain
     * @return index of Schain at schainsForNode array
     */
    function findSchainAtSchainsForNode(uint nodeIndex, bytes32 schainId) public view returns (uint) {
        address dataAddress = _contractManager.contracts(keccak256(abi.encodePacked(_dataName)));
        uint length = SchainsData(dataAddress).getLengthOfSchainsForNode(nodeIndex);
        for (uint i = 0; i < length; i++) {
            if (SchainsData(dataAddress).schainsForNodes(nodeIndex, i) == schainId) {
                return i;
            }
        }
        return length;
    }

    /**
     * @dev _generateGroup - generates Group for Schain
     * @param groupIndex - index of Group
     */
    function _generateGroup(bytes32 groupIndex) internal override returns (uint[] memory nodesInGroup) {
        IGroupsData groupsData = IGroupsData(_contractManager.getContract(_dataName));
        SchainsData schainsData = SchainsData(_contractManager.getContract(_dataName));
        require(groupsData.isGroupActive(groupIndex), "Group is not active");
        
        uint8 space = uint8(uint(groupsData.getGroupData(groupIndex)));
        nodesInGroup = new uint[](groupsData.getRecommendedNumberOfNodes(groupIndex));

        uint[] memory possibleNodes = this.isEnoughNodes(groupIndex);
        require(possibleNodes.length >= nodesInGroup.length, "Not enough nodes to create Schain");
        uint ignoringTail = 0;
        uint random = uint(keccak256(abi.encodePacked(uint(blockhash(block.number - 1)), groupIndex)));
        for (uint i = 0; i < nodesInGroup.length; ++i) {
            uint index = random % (possibleNodes.length.sub(ignoringTail));
            uint node = possibleNodes[index];
            nodesInGroup[i] = node;
            _swap(possibleNodes, index, possibleNodes.length.sub(ignoringTail) - 1);
            ++ignoringTail;

            groupsData.setException(groupIndex, node);
            schainsData.addSchainForNode(node, groupIndex);
            require(_removeSpace(node, space), "Could not remove space from Node");
        }

        // set generated group
        groupsData.setNodesInGroup(groupIndex, nodesInGroup);
        emit GroupGenerated(
            groupIndex,
            nodesInGroup,
            uint32(block.timestamp),
            gasleft());
    }

    /**
     * @dev _removeSpace - occupy space of given Node
     * @param nodeIndex - index of Node at common array of Nodes
     * @param space - needed space to occupy
<<<<<<< HEAD
     * @return if unoccupied - true, else - false
=======
     * @return true if space was successfully removed
>>>>>>> 31d600ec
     */
    function _removeSpace(uint nodeIndex, uint8 space) internal returns (bool) {
        Nodes nodes = Nodes(_contractManager.getContract("Nodes"));
        return nodes.removeSpaceFromNode(nodeIndex, space);
    }

    function _isCorrespond(bytes32 groupIndex, uint nodeIndex) internal view returns (bool) {
        IGroupsData groupsData = IGroupsData(_contractManager.contracts(keccak256(abi.encodePacked(_dataName))));
        Nodes nodes = Nodes(_contractManager.getContract("Nodes"));
        return !groupsData.isExceptionNode(groupIndex, nodeIndex) && nodes.isNodeActive(nodeIndex);
    }
}<|MERGE_RESOLUTION|>--- conflicted
+++ resolved
@@ -233,11 +233,7 @@
      * @dev _removeSpace - occupy space of given Node
      * @param nodeIndex - index of Node at common array of Nodes
      * @param space - needed space to occupy
-<<<<<<< HEAD
-     * @return if unoccupied - true, else - false
-=======
      * @return true if space was successfully removed
->>>>>>> 31d600ec
      */
     function _removeSpace(uint nodeIndex, uint8 space) internal returns (bool) {
         Nodes nodes = Nodes(_contractManager.getContract("Nodes"));
