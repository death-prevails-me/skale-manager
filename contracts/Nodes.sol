// SPDX-License-Identifier: AGPL-3.0-only

/*
    Nodes.sol - SKALE Manager
    Copyright (C) 2018-Present SKALE Labs
    @author Artem Payvin
    @author Dmytro Stebaiev
    @author Vadim Yavorsky

    SKALE Manager is free software: you can redistribute it and/or modify
    it under the terms of the GNU Affero General Public License as published
    by the Free Software Foundation, either version 3 of the License, or
    (at your option) any later version.

    SKALE Manager is distributed in the hope that it will be useful,
    but WITHOUT ANY WARRANTY; without even the implied warranty of
    MERCHANTABILITY or FITNESS FOR A PARTICULAR PURPOSE.  See the
    GNU Affero General Public License for more details.

    You should have received a copy of the GNU Affero General Public License
    along with SKALE Manager.  If not, see <https://www.gnu.org/licenses/>.
*/

pragma solidity 0.6.10;
pragma experimental ABIEncoderV2;

import "@openzeppelin/contracts-ethereum-package/contracts/utils/SafeCast.sol";

import "./Permissions.sol";
import "./ConstantsHolder.sol";
import "./delegation/ValidatorService.sol";
import "./delegation/DelegationController.sol";


/**
 * @title Nodes
 * @dev This contract contains all logic to manage SKALE Network nodes states,
 * space availability, stake requirement checks, and exit functions.
 * 
 * Nodes may be in one of several states:
 * 
 * - Active:            Node is registered and is in network operation.
 * - Leaving:           Node has begun exiting from the network.
 * - Left:              Node has left the network.
 * - In_Maintenance:    Node is temporarily offline or undergoing infrastructure
 * maintenance
 * 
 * Note: Online nodes contain both Active and Leaving states.
 */
contract Nodes is Permissions {
    
    using SafeCast for uint;

    // All Nodes states
    enum NodeStatus {Active, Leaving, Left, In_Maintenance}

    struct Node {
        string name;
        bytes4 ip;
        bytes4 publicIP;
        uint16 port;
        bytes32[2] publicKey;
        uint startBlock;
        uint lastRewardDate;
        uint finishTime;
        NodeStatus status;
        uint validatorId;
    }

    // struct to note which Nodes and which number of Nodes owned by user
    struct CreatedNodes {
        mapping (uint => bool) isNodeExist;
        uint numberOfNodes;
    }

    struct SpaceManaging {
        uint8 freeSpace;
        uint indexInSpaceMap;
    }

    // TODO: move outside the contract
    struct NodeCreationParams {
        string name;
        bytes4 ip;
        bytes4 publicIp;
        uint16 port;
        bytes32[2] publicKey;
        uint16 nonce;
    }

    // array which contain all Nodes
    Node[] public nodes;

    SpaceManaging[] public spaceOfNodes;

    // mapping for checking which Nodes and which number of Nodes owned by user
    mapping (address => CreatedNodes) public nodeIndexes;
    // mapping for checking is IP address busy
    mapping (bytes4 => bool) public nodesIPCheck;
    // mapping for checking is Name busy
    mapping (bytes32 => bool) public nodesNameCheck;
    // mapping for indication from Name to Index
    mapping (bytes32 => uint) public nodesNameToIndex;
    // mapping for indication from space to Nodes
    mapping (uint8 => uint[]) public spaceToNodes;

    mapping (uint => uint[]) public validatorToNodeIndexes;

    uint public numberOfActiveNodes;
    uint public numberOfLeavingNodes;
    uint public numberOfLeftNodes;

    /**
     * @dev Emitted when a node is created.
     */
    event NodeCreated(
        uint nodeIndex,
        address owner,
        string name,
        bytes4 ip,
        bytes4 publicIP,
        uint16 port,
        uint16 nonce,
        uint time,
        uint gasSpend
    );

    /**
     * @dev Emitted when a node completes a network exit.
     */
    event ExitCompleted(
        uint nodeIndex,
        uint time,
        uint gasSpend
    );

    /**
     * @dev Emitted when a node begins to exit from the network.
     */
    event ExitInitialized(
        uint nodeIndex,
        uint startLeavingPeriod,
        uint time,
        uint gasSpend
    );

    modifier checkNodeExists(uint nodeIndex) {
        require(nodeIndex < nodes.length, "Node with such index does not exist");
        _;
    }

    /**
     * @dev Allows Schains and SchainsInternal contracts to occupy available
     * space on a node.
     * 
     * Returns whether operation is successful.
     */
    function removeSpaceFromNode(uint nodeIndex, uint8 space)
        external
        checkNodeExists(nodeIndex)
        allowTwo("NodeRotation", "SchainsInternal")
        returns (bool)
    {
        if (spaceOfNodes[nodeIndex].freeSpace < space) {
            return false;
        }
        if (space > 0) {
            _moveNodeToNewSpaceMap(
                nodeIndex,
                uint(spaceOfNodes[nodeIndex].freeSpace).sub(space).toUint8()
            );
        }
        return true;
    }

    /**
     * @dev Allows Schains contract to occupy free space on a node.
     * 
     * Returns whether operation is successful.
     */
    function addSpaceToNode(uint nodeIndex, uint8 space)
        external
        checkNodeExists(nodeIndex)
        allow("Schains")
    {
        if (space > 0) {
            _moveNodeToNewSpaceMap(
                nodeIndex,
                uint(spaceOfNodes[nodeIndex].freeSpace).add(space).toUint8()
            );
        }
    }

    /**
     * @dev Allows SkaleManager to change a node's last reward date.
     */
    function changeNodeLastRewardDate(uint nodeIndex)
        external
        checkNodeExists(nodeIndex)
        allow("SkaleManager")
    {
        nodes[nodeIndex].lastRewardDate = block.timestamp;
    }

    /**
     * @dev Allows SkaleManager to change a node's finish time.
     */
    function changeNodeFinishTime(uint nodeIndex, uint time)
        external
        checkNodeExists(nodeIndex)
        allow("SkaleManager")
    {
        nodes[nodeIndex].finishTime = time;
    }

    /**
     * @dev Allows SkaleManager contract to create new node and add it to the
     * Nodes contract.
     * 
     * Emits a {NodeCreated} event.
     * 
     * Requirements:
     * 
     * - Node IP must be non-zero.
     * - Node IP must be available.
     * - Node name must not already be registered.
     * - Node port must be greater than zero.
     */
    function createNode(address from, NodeCreationParams calldata params)
        external
        allow("SkaleManager")
        // returns (uint nodeIndex)
    {
        // checks that Node has correct data
        require(params.ip != 0x0 && !nodesIPCheck[params.ip], "IP address is zero or is not available");
        require(!nodesNameCheck[keccak256(abi.encodePacked(params.name))], "Name is already registered");
        require(params.port > 0, "Port is zero");
        require(from == _publicKeyToAddress(params.publicKey), "Public Key is incorrect");

        uint validatorId = ValidatorService(
            contractManager.getContract("ValidatorService")).getValidatorIdByNodeAddress(from);

        // adds Node to Nodes contract
        uint nodeIndex = _addNode(
            from,
            params.name,
            params.ip,
            params.publicIp,
            params.port,
            params.publicKey,
            validatorId);

        emit NodeCreated(
            nodeIndex,
            from,
            params.name,
            params.ip,
            params.publicIp,
            params.port,
            params.nonce,
            block.timestamp,
            gasleft());
    }

    /**
     * @dev Allows SkaleManager contract to initiate a node exit procedure.
     * 
     * Returns whether the operation is successful.
     * 
     * Emits an {ExitInitialized} event.
     */
    function initExit(uint nodeIndex)
        external
        checkNodeExists(nodeIndex)
        allow("SkaleManager")
        returns (bool)
    {
        require(isNodeActive(nodeIndex), "Node should be Active");
    
        _setNodeLeaving(nodeIndex);

        emit ExitInitialized(
            nodeIndex,
            block.timestamp,
            block.timestamp,
            gasleft());
        return true;
    }

    /**
     * @dev Allows SkaleManager contract to complete a node exit procedure.
     * 
     * Returns whether the operation is successful.
     * 
     * Emits an {ExitCompleted} event.
     * 
     * Requirements:
     * 
     * - Node must have already initialized a node exit procedure.
     */
    function completeExit(uint nodeIndex)
        external
        checkNodeExists(nodeIndex)
        allow("SkaleManager")
        returns (bool)
    {
        require(isNodeLeaving(nodeIndex), "Node is not Leaving");

        _setNodeLeft(nodeIndex);
        _deleteNode(nodeIndex);

        emit ExitCompleted(
            nodeIndex,
            block.timestamp,
            gasleft());
        return true;
    }

    /**
     * @dev Allows SkaleManager contract to delete a validator's node.
     * 
     * Requirements:
     * 
     * - Validator ID must exist.
     */
    function deleteNodeForValidator(uint validatorId, uint nodeIndex)
        external
        checkNodeExists(nodeIndex)
        allow("SkaleManager")
    {
        ValidatorService validatorService = ValidatorService(contractManager.getContract("ValidatorService"));
        require(validatorService.validatorExists(validatorId), "Validator ID does not exist");
        uint[] memory validatorNodes = validatorToNodeIndexes[validatorId];
        uint position = _findNode(validatorNodes, nodeIndex);
        if (position < validatorNodes.length) {
            validatorToNodeIndexes[validatorId][position] =
                validatorToNodeIndexes[validatorId][validatorNodes.length.sub(1)];
        }
        validatorToNodeIndexes[validatorId].pop();
        address nodeOwner = _publicKeyToAddress(nodes[nodeIndex].publicKey);
        if (validatorService.getValidatorIdByNodeAddress(nodeOwner) == validatorId) {
            if (nodeIndexes[nodeOwner].numberOfNodes == 1) {
                validatorService.removeNodeAddress(validatorId, nodeOwner);
            }
            nodeIndexes[nodeOwner].isNodeExist[nodeIndex] = false;
            nodeIndexes[nodeOwner].numberOfNodes--;
        }
    }

    /**
     * @dev Allows SkaleManager contract to check whether a validator has
     * sufficient stake to create another node.
     * 
     * Requirements:
     * 
     * - Validator must be included on trusted list if trusted list is enabled.
     * - Validator must have sufficient stake to operate an additional node.
     */
    function checkPossibilityCreatingNode(address nodeAddress) external allow("SkaleManager") {
        ValidatorService validatorService = ValidatorService(contractManager.getContract("ValidatorService"));
        DelegationController delegationController = DelegationController(
            contractManager.getContract("DelegationController")
        );
        uint validatorId = validatorService.getValidatorIdByNodeAddress(nodeAddress);
        require(validatorService.isAuthorizedValidator(validatorId), "Validator is not authorized to create a node");
        uint[] memory validatorNodes = validatorToNodeIndexes[validatorId];
        uint delegationsTotal = delegationController.getAndUpdateDelegatedToValidatorNow(validatorId);
        uint msr = ConstantsHolder(contractManager.getContract("ConstantsHolder")).msr();
        require(
            validatorNodes.length.add(1).mul(msr) <= delegationsTotal,
            "Validator must meet the Minimum Staking Requirement");
    }

    /**
     * @dev Allows SkaleManager contract to check whether a validator has
     * sufficient stake to maintain a node.
     * 
     * Returns whether validator can maintain node with current stake.
     * 
     * Requirements:
     * 
     * - Validator ID and nodeIndex must both exist.
     */
    function checkPossibilityToMaintainNode(
        uint validatorId,
        uint nodeIndex
    )
        external
        checkNodeExists(nodeIndex)
        allow("Bounty")
        returns (bool)
    {
        DelegationController delegationController = DelegationController(
            contractManager.getContract("DelegationController")
        );
        ValidatorService validatorService = ValidatorService(contractManager.getContract("ValidatorService"));
        require(validatorService.validatorExists(validatorId), "Validator ID does not exist");
        uint[] memory validatorNodes = validatorToNodeIndexes[validatorId];
        uint position = _findNode(validatorNodes, nodeIndex);
        require(position < validatorNodes.length, "Node does not exist for this Validator");
        uint delegationsTotal = delegationController.getAndUpdateDelegatedToValidatorNow(validatorId);
        uint msr = ConstantsHolder(contractManager.getContract("ConstantsHolder")).msr();
        return position.add(1).mul(msr) <= delegationsTotal;
    }

    /**
     * @dev Allows Node to set In_Maintenance status.
     * 
     * Requirements:
     * 
     * - Node must already be Active.
     * - `msg.sender` must be owner of Node, validator, or SkaleManager.
     */
    function setNodeInMaintenance(uint nodeIndex) external {
        require(nodes[nodeIndex].status == NodeStatus.Active, "Node is not Active");
        ValidatorService validatorService = ValidatorService(contractManager.getContract("ValidatorService"));
        uint validatorId = getValidatorId(nodeIndex);
        bool permitted = (_isOwner() || isNodeExist(msg.sender, nodeIndex));
        if (!permitted) {
            permitted = validatorService.getValidatorId(msg.sender) == validatorId;
        }
        require(permitted, "Sender is not permitted to call this function");
        _setNodeInMaintenance(nodeIndex);
    }

    /**
     * @dev Allows Node to remove In_Maintenance status.
     * 
     * Requirements:
     * 
     * - Node must already be In Maintenance.
     * - `msg.sender` must be owner of Node, validator, or SkaleManager.
     */
    function removeNodeFromInMaintenance(uint nodeIndex) external {
        require(nodes[nodeIndex].status == NodeStatus.In_Maintenance, "Node is not In Maintenance");
        ValidatorService validatorService = ValidatorService(contractManager.getContract("ValidatorService"));
        uint validatorId = getValidatorId(nodeIndex);
        bool permitted = (_isOwner() || isNodeExist(msg.sender, nodeIndex));
        if (!permitted) {
            permitted = validatorService.getValidatorId(msg.sender) == validatorId;
        }
        require(permitted, "Sender is not permitted to call this function");
        _setNodeActive(nodeIndex);
    }

    /**
     * @dev Returns nodes with space availability.
     */
    function getNodesWithFreeSpace(uint8 freeSpace) external view returns (uint[] memory) {
        ConstantsHolder constantsHolder = ConstantsHolder(contractManager.getContract("ConstantsHolder"));
        uint[] memory nodesWithFreeSpace = new uint[](countNodesWithFreeSpace(freeSpace));
        uint cursor = 0;
        uint totalSpace = constantsHolder.TOTAL_SPACE_ON_NODE();
        for (uint8 i = freeSpace; i <= totalSpace; ++i) {
            for (uint j = 0; j < spaceToNodes[i].length; j++) {
                nodesWithFreeSpace[cursor] = spaceToNodes[i][j];
                ++cursor;
            }
        }
        return nodesWithFreeSpace;
    }

    /**
     * @dev Checks whether it is time for a node's reward.
     */
    function isTimeForReward(uint nodeIndex)
        external
        view
        checkNodeExists(nodeIndex)
        returns (bool)
    {
        ConstantsHolder constantsHolder = ConstantsHolder(contractManager.getContract("ConstantsHolder"));
        return uint(nodes[nodeIndex].lastRewardDate).add(constantsHolder.rewardPeriod()) <= block.timestamp;
    }

    /**
     * @dev Returns IP address of a given node.
     * 
     * Requirements:
     * 
     * - Node must exist.
     */
    function getNodeIP(uint nodeIndex)
        external
        view
        checkNodeExists(nodeIndex)
        returns (bytes4)
    {
        require(nodeIndex < nodes.length, "Node does not exist");
        return nodes[nodeIndex].ip;
    }

    /**
     * @dev Returns the port of a given node.
     *
     * Requirements:
     *
     * - Node must exist.
     */
    function getNodePort(uint nodeIndex)
        external
        view
        checkNodeExists(nodeIndex)
        returns (uint16)
    {
        return nodes[nodeIndex].port;
    }

    /**
     * @dev Returns the public key of a given node.
     */
    function getNodePublicKey(uint nodeIndex)
        external
        view
        checkNodeExists(nodeIndex)
        returns (bytes32[2] memory)
    {
        return nodes[nodeIndex].publicKey;
    }

    function getNodeFinishTime(uint nodeIndex)
        external
        view
        checkNodeExists(nodeIndex)
        returns (uint)
    {
        return nodes[nodeIndex].finishTime;
    }

    /**
     * @dev Checks whether a node has left the network.
     */
    function isNodeLeft(uint nodeIndex)
        external
        view
        checkNodeExists(nodeIndex)
        returns (bool)
    {
        return nodes[nodeIndex].status == NodeStatus.Left;
    }

    function isNodeInMaintenance(uint nodeIndex)
        external
        view
        checkNodeExists(nodeIndex)
        returns (bool)
    {
        return nodes[nodeIndex].status == NodeStatus.In_Maintenance;
    }

    /**
     * @dev Returns a given node's last reward date.
     */
    function getNodeLastRewardDate(uint nodeIndex)
        external
        view
        checkNodeExists(nodeIndex)
        returns (uint)
    {
        return nodes[nodeIndex].lastRewardDate;
    }

    /**
     * @dev Returns a given node's next reward date.
     */
    function getNodeNextRewardDate(uint nodeIndex)
        external
        view
        checkNodeExists(nodeIndex)
        returns (uint)
    {
        ConstantsHolder constantsHolder = ConstantsHolder(contractManager.getContract("ConstantsHolder"));
        return nodes[nodeIndex].lastRewardDate.add(constantsHolder.rewardPeriod());
    }

    /**
     * @dev Returns the total number of registered nodes.
     */
    function getNumberOfNodes() external view returns (uint) {
        return nodes.length;
    }

    /**
     * @dev Returns the total number of online nodes.
     * 
     * Note: Online nodes are equal to the number of active plus leaving nodes.
     */
    function getNumberOnlineNodes() external view returns (uint) {
        return numberOfActiveNodes.add(numberOfLeavingNodes);
    }

    /**
     * @dev Returns IPs of active nodes.
     */
    function getActiveNodeIPs() external view returns (bytes4[] memory activeNodeIPs) {
        activeNodeIPs = new bytes4[](numberOfActiveNodes);
        uint indexOfActiveNodeIPs = 0;
        for (uint indexOfNodes = 0; indexOfNodes < nodes.length; indexOfNodes++) {
            if (isNodeActive(indexOfNodes)) {
                activeNodeIPs[indexOfActiveNodeIPs] = nodes[indexOfNodes].ip;
                indexOfActiveNodeIPs++;
            }
        }
    }

    /**
     * @dev Returns active nodes linked to the `msg.sender` (validator address).
     */
    function getActiveNodesByAddress() external view returns (uint[] memory activeNodesByAddress) {
        activeNodesByAddress = new uint[](nodeIndexes[msg.sender].numberOfNodes);
        uint indexOfActiveNodesByAddress = 0;
        for (uint indexOfNodes = 0; indexOfNodes < nodes.length; indexOfNodes++) {
            if (nodeIndexes[msg.sender].isNodeExist[indexOfNodes] && isNodeActive(indexOfNodes)) {
                activeNodesByAddress[indexOfActiveNodesByAddress] = indexOfNodes;
                indexOfActiveNodesByAddress++;
            }
        }
    }

    /**
     * @dev Return active node IDs.
     */
    function getActiveNodeIds() external view returns (uint[] memory activeNodeIds) {
        activeNodeIds = new uint[](numberOfActiveNodes);
        uint indexOfActiveNodeIds = 0;
        for (uint indexOfNodes = 0; indexOfNodes < nodes.length; indexOfNodes++) {
            if (isNodeActive(indexOfNodes)) {
                activeNodeIds[indexOfActiveNodeIds] = indexOfNodes;
                indexOfActiveNodeIds++;
            }
        }
    }

    /**
     * @dev Return a given node's current status.
     */
    function getNodeStatus(uint nodeIndex)
        external
        view
        checkNodeExists(nodeIndex)
        returns (NodeStatus)
    {
        return nodes[nodeIndex].status;
    }

    /**
     * @dev Return a validator's linked nodes.
     * 
     * Requirements:
     * 
     * - Validator ID must exist.
     */
    function getValidatorNodeIndexes(uint validatorId) external view returns (uint[] memory) {
        ValidatorService validatorService = ValidatorService(contractManager.getContract("ValidatorService"));
        require(validatorService.validatorExists(validatorId), "Validator ID does not exist");
        return validatorToNodeIndexes[validatorId];
    }

    /**
     * @dev constructor in Permissions approach.
     */
    function initialize(address contractsAddress) public override initializer {
        Permissions.initialize(contractsAddress);

        numberOfActiveNodes = 0;
        numberOfLeavingNodes = 0;
        numberOfLeftNodes = 0;
    }

    /**
     * @dev Returns the Validator ID for a given node.
     */
    function getValidatorId(uint nodeIndex)
        public
        view
        checkNodeExists(nodeIndex)
        returns (uint)
    {
        return nodes[nodeIndex].validatorId;
    }

    /**
     * @dev Checks whether a node exists for a given address.
     */
    function isNodeExist(address from, uint nodeIndex)
        public
        view
        checkNodeExists(nodeIndex)
        returns (bool)
    {
        return nodeIndexes[from].isNodeExist[nodeIndex];
    }

    /**
     * @dev Checks whether a node's status is Active.
     */
    function isNodeActive(uint nodeIndex)
        public
        view
        checkNodeExists(nodeIndex)
        returns (bool)
    {
        return nodes[nodeIndex].status == NodeStatus.Active;
    }

    /**
     * @dev Checks whether a node's status is Leaving.
     */
    function isNodeLeaving(uint nodeIndex)
        public
        view
        checkNodeExists(nodeIndex)
        returns (bool)
    {
        return nodes[nodeIndex].status == NodeStatus.Leaving;
    }

    /**
     * @dev Returns number of nodes with available space.
     */
    function countNodesWithFreeSpace(uint8 freeSpace) public view returns (uint count) {
        ConstantsHolder constantsHolder = ConstantsHolder(contractManager.getContract("ConstantsHolder"));
        count = 0;
        uint totalSpace = constantsHolder.TOTAL_SPACE_ON_NODE();
        for (uint8 i = freeSpace; i <= totalSpace; ++i) {
            count = count.add(spaceToNodes[i].length);
        }
    }

    /**
     * @dev Returns the index of a given node within the validator's node index.
     */
    function _findNode(uint[] memory validatorNodeIndexes, uint nodeIndex) private pure returns (uint) {
        uint i;
        for (i = 0; i < validatorNodeIndexes.length; i++) {
            if (validatorNodeIndexes[i] == nodeIndex) {
                return i;
            }
        }
        return validatorNodeIndexes.length;
    }

    /**
     * @dev Moves a node to a new space mapping.
     */
    function _moveNodeToNewSpaceMap(uint nodeIndex, uint8 newSpace) private {
        uint8 previousSpace = spaceOfNodes[nodeIndex].freeSpace;
        uint indexInArray = spaceOfNodes[nodeIndex].indexInSpaceMap;
        if (indexInArray < spaceToNodes[previousSpace].length.sub(1)) {
            uint shiftedIndex = spaceToNodes[previousSpace][spaceToNodes[previousSpace].length.sub(1)];
            spaceToNodes[previousSpace][indexInArray] = shiftedIndex;
            spaceOfNodes[shiftedIndex].indexInSpaceMap = indexInArray;
            spaceToNodes[previousSpace].pop();
        } else {
            spaceToNodes[previousSpace].pop();
        }
        spaceToNodes[newSpace].push(nodeIndex);
        spaceOfNodes[nodeIndex].freeSpace = newSpace;
        spaceOfNodes[nodeIndex].indexInSpaceMap = spaceToNodes[newSpace].length.sub(1);
    }

    /**
<<<<<<< HEAD
     * @dev Changes a node's status to Left.
=======
     * @dev _setNodeActive - set Node Active
     * function could be run only by Nodes
     * @param nodeIndex - index of Node
     */
    function _setNodeActive(uint nodeIndex) private {
        nodes[nodeIndex].status = NodeStatus.Active;
        numberOfActiveNodes = numberOfActiveNodes.add(1);
    }

    /**
     * @dev _setNodeInMaintenance - set Node in Maintenance
     * function could be run only by Nodes
     * @param nodeIndex - index of Node
     */
    function _setNodeInMaintenance(uint nodeIndex) private {
        nodes[nodeIndex].status = NodeStatus.In_Maintenance;
        numberOfActiveNodes = numberOfActiveNodes.sub(1);
    }

    /**
     * @dev _setNodeLeft - set Node Left
     * function could be run only by Nodes
     * @param nodeIndex - index of Node
>>>>>>> baa0a13b
     */
    function _setNodeLeft(uint nodeIndex) private {
        nodesIPCheck[nodes[nodeIndex].ip] = false;
        nodesNameCheck[keccak256(abi.encodePacked(nodes[nodeIndex].name))] = false;
        delete nodesNameToIndex[keccak256(abi.encodePacked(nodes[nodeIndex].name))];
        if (nodes[nodeIndex].status == NodeStatus.Active) {
            numberOfActiveNodes--;
        } else {
            numberOfLeavingNodes--;
        }
        nodes[nodeIndex].status = NodeStatus.Left;
        numberOfLeftNodes++;
    }

    /**
     * @dev Changes a node's status to Leaving.
     */
    function _setNodeLeaving(uint nodeIndex) private {
        nodes[nodeIndex].status = NodeStatus.Leaving;
        numberOfActiveNodes--;
        numberOfLeavingNodes++;
    }

    /**
     * @dev Adds node to array.
     */
    function _addNode(
        address from,
        string memory name,
        bytes4 ip,
        bytes4 publicIP,
        uint16 port,
        bytes32[2] memory publicKey,
        uint validatorId
    )
        private
        returns (uint nodeIndex)
    {
        ConstantsHolder constantsHolder = ConstantsHolder(contractManager.getContract("ConstantsHolder"));
        nodes.push(Node({
            name: name,
            ip: ip,
            publicIP: publicIP,
            port: port,
            //owner: from,
            publicKey: publicKey,
            startBlock: block.number,
            lastRewardDate: block.timestamp,
            finishTime: 0,
            status: NodeStatus.Active,
            validatorId: validatorId
        }));
        nodeIndex = nodes.length.sub(1);
        validatorToNodeIndexes[validatorId].push(nodeIndex);
        bytes32 nodeId = keccak256(abi.encodePacked(name));
        nodesIPCheck[ip] = true;
        nodesNameCheck[nodeId] = true;
        nodesNameToIndex[nodeId] = nodeIndex;
        nodeIndexes[from].isNodeExist[nodeIndex] = true;
        nodeIndexes[from].numberOfNodes++;
        spaceOfNodes.push(SpaceManaging({
            freeSpace: constantsHolder.TOTAL_SPACE_ON_NODE(),
            indexInSpaceMap: spaceToNodes[constantsHolder.TOTAL_SPACE_ON_NODE()].length
        }));
        spaceToNodes[constantsHolder.TOTAL_SPACE_ON_NODE()].push(nodeIndex);
        numberOfActiveNodes++;
    }

    /**
     * @dev Deletes node from array.
     */
    function _deleteNode(uint nodeIndex) private {
        uint8 space = spaceOfNodes[nodeIndex].freeSpace;
        uint indexInArray = spaceOfNodes[nodeIndex].indexInSpaceMap;
        if (indexInArray < spaceToNodes[space].length.sub(1)) {
            uint shiftedIndex = spaceToNodes[space][spaceToNodes[space].length.sub(1)];
            spaceToNodes[space][indexInArray] = shiftedIndex;
            spaceOfNodes[shiftedIndex].indexInSpaceMap = indexInArray;
            spaceToNodes[space].pop();
        } else {
            spaceToNodes[space].pop();
        }
        delete spaceOfNodes[nodeIndex].freeSpace;
        delete spaceOfNodes[nodeIndex].indexInSpaceMap;
    }

    function _publicKeyToAddress(bytes32[2] memory pubKey) private pure returns (address) {
        bytes32 hash = keccak256(abi.encodePacked(pubKey[0], pubKey[1]));
        bytes20 addr;
        for (uint8 i = 12; i < 32; i++) {
            addr |= bytes20(hash[i] & 0xFF) >> ((i - 12) * 8);
        }
        return address(addr);
    }

}<|MERGE_RESOLUTION|>--- conflicted
+++ resolved
@@ -760,12 +760,7 @@
     }
 
     /**
-<<<<<<< HEAD
-     * @dev Changes a node's status to Left.
-=======
-     * @dev _setNodeActive - set Node Active
-     * function could be run only by Nodes
-     * @param nodeIndex - index of Node
+     * @dev Changes a node's status to Active.
      */
     function _setNodeActive(uint nodeIndex) private {
         nodes[nodeIndex].status = NodeStatus.Active;
@@ -773,9 +768,7 @@
     }
 
     /**
-     * @dev _setNodeInMaintenance - set Node in Maintenance
-     * function could be run only by Nodes
-     * @param nodeIndex - index of Node
+     * @dev Changes a node's status to In_Maintenance.
      */
     function _setNodeInMaintenance(uint nodeIndex) private {
         nodes[nodeIndex].status = NodeStatus.In_Maintenance;
@@ -783,10 +776,7 @@
     }
 
     /**
-     * @dev _setNodeLeft - set Node Left
-     * function could be run only by Nodes
-     * @param nodeIndex - index of Node
->>>>>>> baa0a13b
+     * @dev Changes a node's status to Left.
      */
     function _setNodeLeft(uint nodeIndex) private {
         nodesIPCheck[nodes[nodeIndex].ip] = false;
