--- conflicted
+++ resolved
@@ -69,17 +69,8 @@
             return false;
         }
 
-<<<<<<< HEAD
-        address schainsDataAddress = contractManager.getContract("SchainsData");
-        uint pkx1;
-        uint pky1;
-        uint pkx2;
-        uint pky2;
-        (pkx1, pky1, pkx2, pky2) = IGroupsData(schainsDataAddress).getGroupsPublicKey(
-=======
         address schainsDataAddress = contractManager.contracts(keccak256(abi.encodePacked("SchainsData")));
         (uint pkA, uint pkB, uint pkC, uint pkD) = IGroupsData(schainsDataAddress).getGroupsPublicKey(
->>>>>>> 66c11ef9
             keccak256(abi.encodePacked(schainName))
         );
         return verify(
