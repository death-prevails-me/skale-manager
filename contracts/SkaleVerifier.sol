// SPDX-License-Identifier: AGPL-3.0-only

/*
    SkaleVerifier.sol - SKALE Manager
    Copyright (C) 2018-Present SKALE Labs
    @author Artem Payvin

    SKALE Manager is free software: you can redistribute it and/or modify
    it under the terms of the GNU Affero General Public License as published
    by the Free Software Foundation, either version 3 of the License, or
    (at your option) any later version.

    SKALE Manager is distributed in the hope that it will be useful,
    but WITHOUT ANY WARRANTY; without even the implied warranty of
    MERCHANTABILITY or FITNESS FOR A PARTICULAR PURPOSE.  See the
    GNU Affero General Public License for more details.

    You should have received a copy of the GNU Affero General Public License
    along with SKALE Manager.  If not, see <https://www.gnu.org/licenses/>.
*/

pragma solidity 0.6.10;
pragma experimental ABIEncoderV2;

import "./Permissions.sol";
import "./SchainsInternal.sol";
import "./utils/Precompiled.sol";
import "./utils/FieldOperations.sol";

/**
 * @title SkaleVerifier
 * @dev Contains verify function to perform BLS signature verification.
 */
contract SkaleVerifier is Permissions {  
    using Fp2Operations for Fp2Operations.Fp2Point;


    /**
    * @dev Verifies a BLS signature.
    * 
    * Requirements:
    * 
    * - Signature is in G1.
    * - Hash is in G1.
    * - G2.one in G2.
    * - Public Key in G2.
    */
    function verify(
        Fp2Operations.Fp2Point calldata signature,
        bytes32 hash,
        uint counter,
        uint hashA,
        uint hashB,
        G2Operations.G2Point calldata publicKey
    )
        external
        view
        returns (bool)
    {
        require(signature.a < Fp2Operations.P && signature.b < Fp2Operations.P, "Signature is not valid");
        if (!_checkHashToGroupWithHelper(
            hash,
            counter,
            hashA,
            hashB
            )
        )
        {
            return false;
        }

<<<<<<< HEAD
        uint newSignB;
        if (!(signature.a == 0 && signature.b == 0)) {
            newSignB = Fp2Operations.P.sub((signature.b % Fp2Operations.P));
        } else {
            newSignB = signature.b;
        }

        require(G1Operations.isG1Point(signature.a, newSignB), "Sign not in G1");
        require(G1Operations.isG1Point(hashA, hashB), "Hash not in G1");
=======
        uint newSignB = (Fp2Operations.P - signature.b) % Fp2Operations.P;
        require(G2Operations.isG1Point(signature.a, newSignB), "Sign not in G1");
        require(G2Operations.isG1Point(hashA, hashB), "Hash not in G1");
>>>>>>> 453dcae4

        G2Operations.G2Point memory g2 = G2Operations.getG2Generator();
        require(
            G2Operations.isG2(publicKey),
            "Public Key not in G2"
        );

        return Precompiled.bn256Pairing(
            signature.a, newSignB,
            g2.x.b, g2.x.a, g2.y.b, g2.y.a,
            hashA, hashB,
            publicKey.x.b, publicKey.x.a, publicKey.y.b, publicKey.y.a
        );
    }

    function initialize(address newContractsAddress) public override initializer {
        Permissions.initialize(newContractsAddress);
    }

    function _checkHashToGroupWithHelper(
        bytes32 hash,
        uint counter,
        uint hashA,
        uint hashB
    )
        private
        pure
        returns (bool)
    {
        if (counter > 100) {
            return false;
        }
        uint xCoord = uint(hash) % Fp2Operations.P;
        xCoord = (xCoord.add(counter)) % Fp2Operations.P;

        uint ySquared = addmod(
            mulmod(mulmod(xCoord, xCoord, Fp2Operations.P), xCoord, Fp2Operations.P),
            3,
            Fp2Operations.P
        );
        if (hashB < Fp2Operations.P.div(2) || mulmod(hashB, hashB, Fp2Operations.P) != ySquared || xCoord != hashA) {
            return false;
        }

        return true;
    }
}<|MERGE_RESOLUTION|>--- conflicted
+++ resolved
@@ -69,21 +69,9 @@
             return false;
         }
 
-<<<<<<< HEAD
-        uint newSignB;
-        if (!(signature.a == 0 && signature.b == 0)) {
-            newSignB = Fp2Operations.P.sub((signature.b % Fp2Operations.P));
-        } else {
-            newSignB = signature.b;
-        }
-
+        uint newSignB = (Fp2Operations.P - signature.b) % Fp2Operations.P;
         require(G1Operations.isG1Point(signature.a, newSignB), "Sign not in G1");
         require(G1Operations.isG1Point(hashA, hashB), "Hash not in G1");
-=======
-        uint newSignB = (Fp2Operations.P - signature.b) % Fp2Operations.P;
-        require(G2Operations.isG1Point(signature.a, newSignB), "Sign not in G1");
-        require(G2Operations.isG1Point(hashA, hashB), "Hash not in G1");
->>>>>>> 453dcae4
 
         G2Operations.G2Point memory g2 = G2Operations.getG2Generator();
         require(
