--- conflicted
+++ resolved
@@ -521,33 +521,6 @@
         _nodeAddresses[validatorId].push(nodeAddress);
     }
 
-<<<<<<< HEAD
-    /**
-     * @dev Unlinks a node address from a validator ID.
-     * 
-     * Requirements:
-     * 
-     * - Node must be linked to the validator.
-     */
-    function _removeNodeAddress(uint validatorId, address nodeAddress) private {
-        require(_nodeAddressToValidatorId[nodeAddress] == validatorId,
-            "Validator does not have permissions to unlink node");
-        delete _nodeAddressToValidatorId[nodeAddress];
-        for (uint i = 0; i < _nodeAddresses[validatorId].length; ++i) {
-            if (_nodeAddresses[validatorId][i] == nodeAddress) {
-                if (i + 1 < _nodeAddresses[validatorId].length) {
-                    _nodeAddresses[validatorId][i] =
-                        _nodeAddresses[validatorId][_nodeAddresses[validatorId].length.sub(1)];
-                }
-                delete _nodeAddresses[validatorId][_nodeAddresses[validatorId].length.sub(1)];
-                _nodeAddresses[validatorId].pop();
-                break;
-            }
-        }
-    }
-
-=======
->>>>>>> baa0a13b
     function _find(uint[] memory array, uint index) private pure returns (uint) {
         uint i;
         for (i = 0; i < array.length; i++) {
