--- conflicted
+++ resolved
@@ -315,29 +315,11 @@
         validators[validatorId].minimumDelegationAmount = minimumDelegationAmount;
     }
 
-<<<<<<< HEAD
-=======
-    /**
-     * @dev Returns the amount of validator bond.
-     *
-     * @param validatorId uint ID of validator to return the amount of locked funds
-     * @return delegatedAmount uint the amount of self-delegated funds by the validator
-     */
-    function getAndUpdateBondAmount(uint validatorId)
-        external
-        returns (uint delegatedAmount)
-    {
-        DelegationController delegationController = DelegationController(
-            _contractManager.getContract("DelegationController"));
-        return delegationController.getAndUpdateDelegatedAmount(validators[validatorId].validatorAddress);
-    }
-
     /**
      * @dev Allows a validator to set a new validator name.
      *
      * @param newName string
      */
->>>>>>> 0ddf6c16
     function setValidatorName(string calldata newName) external {
         uint validatorId = getValidatorId(msg.sender);
         validators[validatorId].name = newName;
@@ -379,7 +361,12 @@
         validators[validatorId].acceptNewRequests = false;
     }
 
-    /// @notice return how many of validator funds are locked in SkaleManager
+    /**
+     * @dev Returns the amount of validator bond.
+     *
+     * @param validatorId uint ID of validator to return the amount of locked funds
+     * @return bondAmount uint the amount of self-delegated funds by the validator
+    */
     function getBondAmount(uint validatorId)
         external
         returns (uint bondAmount)
