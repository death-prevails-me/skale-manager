--- conflicted
+++ resolved
@@ -154,9 +154,8 @@
         emit ValidatorRegistered(validatorId);
     }
 
-<<<<<<< HEAD
-    /**
-     * @dev Allows the Owner to enable a validator by adding their ID to the
+    /**
+     * @dev Allows Admin to enable a validator by adding their ID to the
      * trusted list.
      *
      * Emits ValidatorWasEnabled event.
@@ -165,31 +164,6 @@
      *
      * - Validator must not already be enabled.
      */
-    function enableValidator(uint validatorId) external checkValidatorExists(validatorId) onlyOwner {
-        require(!trustedValidators[validatorId], "Validator is already enabled");
-        trustedValidators[validatorId] = true;
-        trustedValidatorsArray.push(validatorId);
-        emit ValidatorWasEnabled(validatorId);
-    }
-
-    /**
-     * @dev Allows the Owner to disable a validator by removing their ID from
-     * the trusted list.
-     *
-     * Emits ValidatorWasDisabled event.
-     *
-     * Requirements:
-     *
-     * - Validator must not already be disabled.
-     */
-    function disableValidator(uint validatorId) external checkValidatorExists(validatorId) onlyOwner {
-        require(trustedValidators[validatorId], "Validator is already disabled");
-        trustedValidators[validatorId] = false;
-        uint position = _find(trustedValidatorsArray, validatorId);
-        if (position < trustedValidatorsArray.length) {
-            trustedValidatorsArray[position] =
-                trustedValidatorsArray[trustedValidatorsArray.length.sub(1)];
-=======
     function enableValidator(uint validatorId) external checkValidatorExists(validatorId) onlyAdmin {
         require(!_trustedValidators[validatorId], "Validator is already enabled");
         _trustedValidators[validatorId] = true;
@@ -197,6 +171,16 @@
         emit ValidatorWasEnabled(validatorId);
     }
 
+    /**
+     * @dev Allows Admin to disable a validator by removing their ID from
+     * the trusted list.
+     *
+     * Emits ValidatorWasDisabled event.
+     *
+     * Requirements:
+     *
+     * - Validator must not already be disabled.
+     */
     function disableValidator(uint validatorId) external checkValidatorExists(validatorId) onlyAdmin {
         require(_trustedValidators[validatorId], "Validator is already disabled");
         _trustedValidators[validatorId] = false;
@@ -204,7 +188,6 @@
         if (position < trustedValidatorsList.length) {
             trustedValidatorsList[position] =
                 trustedValidatorsList[trustedValidatorsList.length.sub(1)];
->>>>>>> 9dd6fa46
         }
         trustedValidatorsList.pop();
         emit ValidatorWasDisabled(validatorId);
