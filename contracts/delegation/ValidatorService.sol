/*
    ValidatorService.sol - SKALE Manager
    Copyright (C) 2019-Present SKALE Labs
    @author Dmytro Stebaiev

    SKALE Manager is free software: you can redistribute it and/or modify
    it under the terms of the GNU Affero General Public License as published
    by the Free Software Foundation, either version 3 of the License, or
    (at your option) any later version.

    SKALE Manager is distributed in the hope that it will be useful,
    but WITHOUT ANY WARRANTY; without even the implied warranty of
    MERCHANTABILITY or FITNESS FOR A PARTICULAR PURPOSE.  See the
    GNU Affero General Public License for more details.

    You should have received a copy of the GNU Affero General Public License
    along with SKALE Manager.  If not, see <https://www.gnu.org/licenses/>.
*/

pragma solidity ^0.5.3;
pragma experimental ABIEncoderV2;

import "@openzeppelin/contracts/math/SafeMath.sol";

import "../Permissions.sol";
import "../interfaces/IConstants.sol";

import "./DelegationController.sol";


contract ValidatorService is Permissions {

    struct Validator {
        string name;
        address validatorAddress;
        address requestedAddress;
        string description;
        uint feeRate;
        uint registrationTime;
        uint minimumDelegationAmount;
        uint[] nodeIndexes;
    }

    mapping (uint => Validator) public validators;
    mapping (uint => bool) public trustedValidators;
    ///      address => validatorId
    mapping (address => uint) private _validatorAddressToId;
    ///      address => validatorId
    mapping (address => uint) private _nodeAddressToValidatorId;
    /// validatorId => nodeAddress[]
    mapping (uint => address[]) private _nodeAddresses;
    uint public numberOfValidators;

    modifier checkValidatorExists(uint validatorId) {
        require(validatorExists(validatorId), "Validator with such id doesn't exist");
        _;
    }

    function registerValidator(
        string calldata name,
        string calldata description,
        uint feeRate,
        uint minimumDelegationAmount
    )
        external
        returns (uint validatorId)
    {
<<<<<<< HEAD
        require(!validatorAddressExists(validatorAddress), "Validator with such address already exists");
=======
        require(_validatorAddressToId[msg.sender] == 0, "Validator with such address already exists");
>>>>>>> 6d9df0a4
        require(feeRate < 1000, "Fee rate of validator should be lower than 100%");
        uint[] memory epmtyArray = new uint[](0);
        validatorId = ++numberOfValidators;
        validators[validatorId] = Validator(
            name,
            msg.sender,
            address(0),
            description,
            feeRate,
            now,
            minimumDelegationAmount,
            epmtyArray
        );
        setValidatorAddress(validatorId, msg.sender);
    }

    function enableValidator(uint validatorId) external checkValidatorExists(validatorId) onlyOwner {
        trustedValidators[validatorId] = true;
    }

    function disableValidator(uint validatorId) external checkValidatorExists(validatorId) onlyOwner {
        trustedValidators[validatorId] = false;
    }

    function getTrustedValidators() external view returns (uint[] memory) {
        uint numberOfTrustedValidators = 0;
        for (uint i = 1; i <= numberOfValidators; i++) {
            if (trustedValidators[i]) {
                numberOfTrustedValidators++;
            }
        }
        uint[] memory whitelist = new uint[](numberOfTrustedValidators);
        uint cursor = 0;
        for (uint i = 1; i <= numberOfValidators; i++) {
            if (trustedValidators[i]) {
                whitelist[cursor++] = i;
            }
        }
        return whitelist;
    }

    function requestForNewAddress(address newValidatorAddress) external {
        require(newValidatorAddress != address(0), "New address cannot be null");
        uint validatorId = getValidatorId(msg.sender);
        validators[validatorId].requestedAddress = newValidatorAddress;
    }

    function confirmNewAddress(uint validatorId)
        external
        checkValidatorExists(validatorId)
    {
<<<<<<< HEAD
=======
        require(
            getValidator(validatorId).requestedAddress == msg.sender,
            "The validator cannot be changed because it isn't the actual owner"
        );
        deleteValidatorAddress(validatorId, validators[validatorId].validatorAddress);
        validators[validatorId].validatorAddress = msg.sender;
>>>>>>> 6d9df0a4
        validators[validatorId].requestedAddress = address(0);
        setValidatorAddress(validatorId, validators[validatorId].validatorAddress);
    }

<<<<<<< HEAD
    function linkNodeAddress(address validatorAddress, address nodeAddress) external allow("DelegationService") {
        uint validatorId = getValidatorId(validatorAddress);
        addNodeAddress(validatorId, nodeAddress);
    }

    function unlinkNodeAddress(address validatorAddress, address nodeAddress) external allow("DelegationService") {
        uint validatorId = getValidatorId(validatorAddress);
        removeNodeAddress(validatorId, nodeAddress);
=======
    function linkNodeAddress(address nodeAddress) external {
        uint validatorId = getValidatorId(msg.sender);
        setValidatorAddress(validatorId, nodeAddress);
    }

    function unlinkNodeAddress(address nodeAddress) external {
        uint validatorId = getValidatorId(msg.sender);
        require(validators[validatorId].validatorAddress == msg.sender, "Such address hasn't permissions to unlink node");
        deleteValidatorAddress(validatorId, nodeAddress);
>>>>>>> 6d9df0a4
    }

    function checkMinimumDelegation(uint validatorId, uint amount)
        external view
        checkValidatorExists(validatorId)
        allow("DelegationController")
        returns (bool)
    {
        return validators[validatorId].minimumDelegationAmount <= amount ? true : false;
    }

    function checkValidatorAddressToId(address validatorAddress, uint validatorId)
        external
        view
        returns (bool)
    {
        return getValidatorId(validatorAddress) == validatorId ? true : false;
    }

    function getValidatorNodeIndexes(uint validatorId) external view returns (uint[] memory) {
        return getValidator(validatorId).nodeIndexes;
    }

    function pushNode(address validatorAddress, uint nodeIndex) external allow("SkaleManager") {
        uint validatorId = getValidatorId(validatorAddress);
        validators[validatorId].nodeIndexes.push(nodeIndex);
    }

    function deleteNode(uint validatorId, uint nodeIndex) external allow("SkaleManager") {
        uint[] memory validatorNodes = validators[validatorId].nodeIndexes;
        uint position = findNode(validatorNodes, nodeIndex);
        if (position < validatorNodes.length) {
            validators[validatorId].nodeIndexes[position] = validators[validatorId].nodeIndexes[validatorNodes.length.sub(1)];
        }
        delete validators[validatorId].nodeIndexes[validatorNodes.length.sub(1)];
    }

    function checkPossibilityCreatingNode(address validatorAddress) external allow("SkaleManager") {
        DelegationController delegationController = DelegationController(
            contractManager.getContract("DelegationController")
        );
        uint validatorId = getValidatorId(validatorAddress);
        require(trustedValidators[validatorId], "Validator is not authorized to create a node");
        uint[] memory validatorNodes = validators[validatorId].nodeIndexes;
        uint delegationsTotal = delegationController.getAndUpdateDelegatedToValidatorNow(validatorId);
        uint msr = IConstants(contractManager.getContract("ConstantsHolder")).msr();
        require((validatorNodes.length.add(1)) * msr <= delegationsTotal, "Validator has to meet Minimum Staking Requirement");
    }

    function checkPossibilityToMaintainNode(uint validatorId, uint nodeIndex) external allow("SkaleManager") returns (bool) {
        DelegationController delegationController = DelegationController(
            contractManager.getContract("DelegationController")
        );
        uint[] memory validatorNodes = validators[validatorId].nodeIndexes;
        uint position = findNode(validatorNodes, nodeIndex);
        require(position < validatorNodes.length, "Node does not exist for this Validator");
        uint delegationsTotal = delegationController.getAndUpdateDelegatedToValidatorNow(validatorId);
        uint msr = IConstants(contractManager.getContract("ConstantsHolder")).msr();
        return position.add(1).mul(msr) <= delegationsTotal;
    }

<<<<<<< HEAD
    function getMyNodesAddresses() external view returns (address[] memory) {
        return getNodeAddresses(getValidatorId(msg.sender));
=======
    function setValidatorMDA(uint minimumDelegationAmount) external {
        uint validatorId = getValidatorId(msg.sender);
        validators[validatorId].minimumDelegationAmount = minimumDelegationAmount;
    }

    function getMyAddresses() external view returns (address[] memory) {
        return getValidatorAddresses(getValidatorId(msg.sender));
>>>>>>> 6d9df0a4
    }

    /// @notice return how many of validator funds are locked in SkaleManager
    function getAndUpdateBondAmount(uint validatorId)
        external
        returns (uint delegatedAmount)
    {
        DelegationController delegationController = DelegationController(contractManager.getContract("DelegationController"));
        return delegationController.getAndUpdateDelegatedAmount(validators[validatorId].validatorAddress);
    }

    function setValidatorName(string calldata newName) external {
        uint validatorId = getValidatorId(msg.sender);
        validators[validatorId].name = newName;
    }

    function setValidatorDescription(string calldata newDescription) external {
        uint validatorId = getValidatorId(msg.sender);
        validators[validatorId].description = newDescription;
    }

    function getValidatorIdByNodeAddress(address nodeAddress) external view returns (uint validatorId) {
        validatorId = _nodeAddressToValidatorId[nodeAddress];
        require(validatorId != 0, "Node address is not assigned to a validator");
    }

    function initialize(address _contractManager) public initializer {
        Permissions.initialize(_contractManager);
    }

    function getNodeAddresses(uint validatorId) public view returns (address[] memory) {
        return _nodeAddresses[validatorId];
    }

    function validatorExists(uint validatorId) public view returns (bool) {
        return validatorId <= numberOfValidators;
    }

    function validatorAddressExists(address validatorAddress) public view returns (bool) {
        return _validatorAddressToId[validatorAddress] != 0;
    }

    function checkIfValidatorAddressExists(address validatorAddress) public view {
        require(validatorAddressExists(validatorAddress), "Validator with such address doesn't exist");
    }

    function getValidator(uint validatorId) public view checkValidatorExists(validatorId) returns (Validator memory) {
        return validators[validatorId];
    }

    function getValidatorId(address validatorAddress) public view returns (uint) {
        checkIfValidatorAddressExists(validatorAddress);
        return _validatorAddressToId[validatorAddress];
    }

    // private

    function findNode(uint[] memory nodeIndexes, uint nodeIndex) internal pure returns (uint) {
        uint i;
        for (i = 0; i < nodeIndexes.length; i++) {
            if (nodeIndexes[i] == nodeIndex) {
                return i;
            }
        }
        return i;
    }

    function setValidatorAddress(uint validatorId, address validatorAddress) internal {
        if (_validatorAddressToId[validatorAddress] == validatorId) {
            return;
        }
        require(_validatorAddressToId[validatorAddress] == 0, "Address is in use by the another validator");
        address oldAddress = validators[validatorId].validatorAddress;
        delete _validatorAddressToId[oldAddress];
        validators[validatorId].validatorAddress = validatorAddress;
        _validatorAddressToId[validatorAddress] = validatorId;
    }

    function addNodeAddress(uint validatorId, address nodeAddress) internal {
        if (_nodeAddressToValidatorId[nodeAddress] == validatorId) {
            return;
        }
        require(_nodeAddressToValidatorId[nodeAddress] == 0, "Validator cannot override node address");
        _nodeAddressToValidatorId[nodeAddress] = validatorId;
        _nodeAddresses[validatorId].push(nodeAddress);
    }

    function removeNodeAddress(uint validatorId, address nodeAddress) internal {
        require(_validatorAddressToId[nodeAddress] == validatorId, "Validator hasn't permissions to unlink node");
        delete _validatorAddressToId[nodeAddress];
        for (uint i = 0; i < _nodeAddresses[validatorId].length; ++i) {
            if (_nodeAddresses[validatorId][i] == nodeAddress) {
                if (i + 1 < _nodeAddresses[validatorId].length) {
                    _nodeAddresses[validatorId][i] = _nodeAddresses[validatorId][_nodeAddresses[validatorId].length.sub(1)];
                }
                delete _nodeAddresses[validatorId][_nodeAddresses[validatorId].length.sub(1)];
                --_nodeAddresses[validatorId].length;
                break;
            }
        }
    }
}<|MERGE_RESOLUTION|>--- conflicted
+++ resolved
@@ -65,11 +65,7 @@
         external
         returns (uint validatorId)
     {
-<<<<<<< HEAD
-        require(!validatorAddressExists(validatorAddress), "Validator with such address already exists");
-=======
-        require(_validatorAddressToId[msg.sender] == 0, "Validator with such address already exists");
->>>>>>> 6d9df0a4
+        require(!validatorAddressExists(msg.sender), "Validator with such address already exists");
         require(feeRate < 1000, "Fee rate of validator should be lower than 100%");
         uint[] memory epmtyArray = new uint[](0);
         validatorId = ++numberOfValidators;
@@ -121,39 +117,22 @@
         external
         checkValidatorExists(validatorId)
     {
-<<<<<<< HEAD
-=======
         require(
             getValidator(validatorId).requestedAddress == msg.sender,
-            "The validator cannot be changed because it isn't the actual owner"
+            "The validator address cannot be changed because it isn't the actual owner"
         );
-        deleteValidatorAddress(validatorId, validators[validatorId].validatorAddress);
-        validators[validatorId].validatorAddress = msg.sender;
->>>>>>> 6d9df0a4
         validators[validatorId].requestedAddress = address(0);
-        setValidatorAddress(validatorId, validators[validatorId].validatorAddress);
-    }
-
-<<<<<<< HEAD
-    function linkNodeAddress(address validatorAddress, address nodeAddress) external allow("DelegationService") {
-        uint validatorId = getValidatorId(validatorAddress);
+        setValidatorAddress(validatorId, msg.sender);
+    }
+
+    function linkNodeAddress(address nodeAddress) external {
+        uint validatorId = getValidatorId(msg.sender);
         addNodeAddress(validatorId, nodeAddress);
     }
 
-    function unlinkNodeAddress(address validatorAddress, address nodeAddress) external allow("DelegationService") {
-        uint validatorId = getValidatorId(validatorAddress);
+    function unlinkNodeAddress(address nodeAddress) external allow("DelegationService") {
+        uint validatorId = getValidatorId(msg.sender);
         removeNodeAddress(validatorId, nodeAddress);
-=======
-    function linkNodeAddress(address nodeAddress) external {
-        uint validatorId = getValidatorId(msg.sender);
-        setValidatorAddress(validatorId, nodeAddress);
-    }
-
-    function unlinkNodeAddress(address nodeAddress) external {
-        uint validatorId = getValidatorId(msg.sender);
-        require(validators[validatorId].validatorAddress == msg.sender, "Such address hasn't permissions to unlink node");
-        deleteValidatorAddress(validatorId, nodeAddress);
->>>>>>> 6d9df0a4
     }
 
     function checkMinimumDelegation(uint validatorId, uint amount)
@@ -215,18 +194,13 @@
         return position.add(1).mul(msr) <= delegationsTotal;
     }
 
-<<<<<<< HEAD
+    function setValidatorMDA(uint minimumDelegationAmount) external {
+        uint validatorId = getValidatorId(msg.sender);
+        validators[validatorId].minimumDelegationAmount = minimumDelegationAmount;
+    }
+
     function getMyNodesAddresses() external view returns (address[] memory) {
         return getNodeAddresses(getValidatorId(msg.sender));
-=======
-    function setValidatorMDA(uint minimumDelegationAmount) external {
-        uint validatorId = getValidatorId(msg.sender);
-        validators[validatorId].minimumDelegationAmount = minimumDelegationAmount;
-    }
-
-    function getMyAddresses() external view returns (address[] memory) {
-        return getValidatorAddresses(getValidatorId(msg.sender));
->>>>>>> 6d9df0a4
     }
 
     /// @notice return how many of validator funds are locked in SkaleManager
