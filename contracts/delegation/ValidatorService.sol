/*
    ValidatorService.sol - SKALE Manager
    Copyright (C) 2019-Present SKALE Labs
    @author Dmytro Stebaiev

    SKALE Manager is free software: you can redistribute it and/or modify
    it under the terms of the GNU Affero General Public License as published
    by the Free Software Foundation, either version 3 of the License, or
    (at your option) any later version.

    SKALE Manager is distributed in the hope that it will be useful,
    but WITHOUT ANY WARRANTY; without even the implied warranty of
    MERCHANTABILITY or FITNESS FOR A PARTICULAR PURPOSE.  See the
    GNU Affero General Public License for more details.

    You should have received a copy of the GNU Affero General Public License
    along with SKALE Manager.  If not, see <https://www.gnu.org/licenses/>.
*/

pragma solidity ^0.5.3;
pragma experimental ABIEncoderV2;

import "../Permissions.sol";
import "./DelegationController.sol";
import "../interfaces/IConstants.sol";


contract ValidatorService is Permissions {

    struct Validator {
        string name;
        address validatorAddress;
        address requestedAddress;
        string description;
        uint feeRate;
        uint registrationTime;
        uint minimumDelegationAmount;
        uint lastBountyCollectionMonth;
        uint[] nodeIndexes;
    }

    mapping (uint => Validator) public validators;
    mapping (uint => bool) public trustedValidators;
    ///      address => validatorId
    mapping (address => uint) private _validatorAddressToId;
    /// validatorId => address[]
    mapping (uint => address[]) private _validatorAddresses;
    uint public numberOfValidators;

    modifier checkValidatorExists(uint validatorId) {
        require(validatorExists(validatorId), "Validator with such id doesn't exist");
        _;
    }

    function registerValidator(
        string calldata name,
        address validatorAddress,
        string calldata description,
        uint feeRate,
        uint minimumDelegationAmount
    )
        external
        allow("DelegationService")
        returns (uint validatorId)
    {
        require(_validatorAddressToId[validatorAddress] == 0, "Validator with such address already exists");
        uint[] memory epmtyArray = new uint[](0);
        validatorId = ++numberOfValidators;
        validators[validatorId] = Validator(
            name,
            validatorAddress,
            address(0),
            description,
            feeRate,
            now,
            minimumDelegationAmount,
            0,
            epmtyArray
        );
        setValidatorAddress(validatorId, validatorAddress);
    }

    function enableValidator(uint validatorId) external checkValidatorExists(validatorId) onlyOwner {
        trustedValidators[validatorId] = true;
    }

    function disableValidator(uint validatorId) external checkValidatorExists(validatorId) onlyOwner {
        trustedValidators[validatorId] = false;
    }

    function requestForNewAddress(address oldValidatorAddress, address newValidatorAddress) external allow("DelegationService") {
        require(newValidatorAddress != address(0), "New address cannot be null");
        uint validatorId = getValidatorId(oldValidatorAddress);
        validators[validatorId].requestedAddress = newValidatorAddress;
    }

    function confirmNewAddress(address newValidatorAddress, uint validatorId)
        external
        checkValidatorExists(validatorId)
        allow("DelegationService")
    {
        deleteValidatorAddress(validatorId, validators[validatorId].validatorAddress);
        validators[validatorId].validatorAddress = newValidatorAddress;
        validators[validatorId].requestedAddress = address(0);
        setValidatorAddress(validatorId, validators[validatorId].validatorAddress);
    }

    function linkNodeAddress(address validatorAddress, address nodeAddress) external allow("DelegationService") {
        uint validatorId = getValidatorId(validatorAddress);
        setValidatorAddress(validatorId, nodeAddress);
    }

    function unlinkNodeAddress(address validatorAddress, address nodeAddress) external allow("DelegationService") {
        uint validatorId = getValidatorId(validatorAddress);
        deleteValidatorAddress(validatorId, nodeAddress);
    }

    function checkMinimumDelegation(uint validatorId, uint amount)
        external view
        checkValidatorExists(validatorId)
        allow("DelegationController")
        returns (bool)
    {
        return validators[validatorId].minimumDelegationAmount <= amount ? true : false;
    }

    function checkValidatorAddressToId(address validatorAddress, uint validatorId)
        external
        view
        returns (bool)
    {
        return getValidatorId(validatorAddress) == validatorId ? true : false;
    }

    function getValidatorNodeIndexes(uint validatorId) external view returns (uint[] memory) {
        return getValidator(validatorId).nodeIndexes;
    }

    function pushNode(address validatorAddress, uint nodeIndex) external allow("SkaleManager") {
        uint validatorId = getValidatorId(validatorAddress);
        validators[validatorId].nodeIndexes.push(nodeIndex);
    }

    function deleteNode(uint validatorId, uint nodeIndex) external allow("SkaleManager") {
        uint[] memory validatorNodes = validators[validatorId].nodeIndexes;
        uint position = findNode(validatorNodes, nodeIndex);
        if (position < validatorNodes.length) {
            validators[validatorId].nodeIndexes[position] = validators[validatorId].nodeIndexes[validatorNodes.length - 1];
        }
        delete validators[validatorId].nodeIndexes[validatorNodes.length - 1];
    }

    function checkPossibilityCreatingNode(address validatorAddress) external allow("SkaleManager") {
        DelegationController delegationController = DelegationController(
            contractManager.getContract("DelegationController")
        );
        uint validatorId = getValidatorId(validatorAddress);
        require(trustedValidators[validatorId], "Validator is not authorized to create a node");
        uint[] memory validatorNodes = validators[validatorId].nodeIndexes;
<<<<<<< HEAD
        uint delegationsTotal = delegationController.calculateDelegatedToValidatorNow(validatorId);
=======
        uint delegationsTotal = delegationController.getDelegatedAmount(validatorId);
>>>>>>> 8cad34d4
        uint msr = IConstants(contractManager.getContract("ConstantsHolder")).msr();
        require((validatorNodes.length + 1).mul(msr) <= delegationsTotal, "Validator has to meet Minimum Staking Requirement");
    }

    function checkPossibilityToMaintainNode(uint validatorId, uint nodeIndex) external allow("SkaleManager") returns (bool) {
        DelegationController delegationController = DelegationController(
            contractManager.getContract("DelegationController")
        );
        uint[] memory validatorNodes = validators[validatorId].nodeIndexes;
        uint position = findNode(validatorNodes, nodeIndex);
        require(position < validatorNodes.length, "Node does not exist for this Validator");
<<<<<<< HEAD
        uint delegationsTotal = delegationController.calculateDelegatedToValidatorNow(validatorId);
=======
        uint delegationsTotal = delegationController.getDelegatedAmount(validatorId);
>>>>>>> 8cad34d4
        uint msr = IConstants(contractManager.getContract("ConstantsHolder")).msr();
        return (position + 1).mul(msr) <= delegationsTotal;
    }

    function getMyAddresses() external view returns (address[] memory) {
        return getValidatorAddresses(getValidatorId(msg.sender));
    }

    function initialize(address _contractManager) public initializer {
        Permissions.initialize(_contractManager);
    }

    function getValidatorAddresses(uint validatorId) public view returns (address[] memory) {
        return _validatorAddresses[validatorId];
    }

    function validatorExists(uint validatorId) public view returns (bool) {
        return validatorId <= numberOfValidators;
    }

    function validatorAddressExists(address validatorAddress) public view returns (bool) {
        return _validatorAddressToId[validatorAddress] != 0;
    }

    function checkIfValidatorAddressExists(address validatorAddress) public view {
        require(validatorAddressExists(validatorAddress), "Validator with such address doesn't exist");
    }

    function getValidator(uint validatorId) public view checkValidatorExists(validatorId) returns (Validator memory) {
        return validators[validatorId];
    }

    function getValidatorId(address validatorAddress) public view returns (uint) {
        checkIfValidatorAddressExists(validatorAddress);
        return _validatorAddressToId[validatorAddress];
    }

    // private

    function findNode(uint[] memory nodeIndexes, uint nodeIndex) internal pure returns (uint) {
        uint i;
        for (i = 0; i < nodeIndexes.length; i++) {
            if (nodeIndexes[i] == nodeIndex) {
                return i;
            }
        }
        return i;
    }

    function setValidatorAddress(uint validatorId, address validatorAddress) internal {
        if (_validatorAddressToId[validatorAddress] == validatorId) {
            return;
        }
        require(_validatorAddressToId[validatorAddress] == 0, "Validator cannot override node address");
        _validatorAddressToId[validatorAddress] = validatorId;
        _validatorAddresses[validatorId].push(validatorAddress);
    }

    function deleteValidatorAddress(uint validatorId, address validatorAddress) internal {
        require(_validatorAddressToId[validatorAddress] == validatorId, "Validator hasn't permissions to unlink node");
        delete _validatorAddressToId[validatorAddress];
        for (uint i = 0; i < _validatorAddresses[validatorId].length; ++i) {
            if (_validatorAddresses[validatorId][i] == validatorAddress) {
                if (i + 1 < _validatorAddresses[validatorId].length) {
                    _validatorAddresses[validatorId][i] = _validatorAddresses[validatorId][_validatorAddresses[validatorId].length - 1];
                }
                delete _validatorAddresses[validatorId][_validatorAddresses[validatorId].length - 1];
                --_validatorAddresses[validatorId].length;
                break;
            }
        }
    }
}<|MERGE_RESOLUTION|>--- conflicted
+++ resolved
@@ -157,13 +157,9 @@
         uint validatorId = getValidatorId(validatorAddress);
         require(trustedValidators[validatorId], "Validator is not authorized to create a node");
         uint[] memory validatorNodes = validators[validatorId].nodeIndexes;
-<<<<<<< HEAD
         uint delegationsTotal = delegationController.calculateDelegatedToValidatorNow(validatorId);
-=======
-        uint delegationsTotal = delegationController.getDelegatedAmount(validatorId);
->>>>>>> 8cad34d4
         uint msr = IConstants(contractManager.getContract("ConstantsHolder")).msr();
-        require((validatorNodes.length + 1).mul(msr) <= delegationsTotal, "Validator has to meet Minimum Staking Requirement");
+        require((validatorNodes.length + 1) * msr <= delegationsTotal, "Validator has to meet Minimum Staking Requirement");
     }
 
     function checkPossibilityToMaintainNode(uint validatorId, uint nodeIndex) external allow("SkaleManager") returns (bool) {
@@ -173,17 +169,21 @@
         uint[] memory validatorNodes = validators[validatorId].nodeIndexes;
         uint position = findNode(validatorNodes, nodeIndex);
         require(position < validatorNodes.length, "Node does not exist for this Validator");
-<<<<<<< HEAD
         uint delegationsTotal = delegationController.calculateDelegatedToValidatorNow(validatorId);
-=======
-        uint delegationsTotal = delegationController.getDelegatedAmount(validatorId);
->>>>>>> 8cad34d4
         uint msr = IConstants(contractManager.getContract("ConstantsHolder")).msr();
-        return (position + 1).mul(msr) <= delegationsTotal;
+        return (position + 1) * msr <= delegationsTotal;
     }
 
     function getMyAddresses() external view returns (address[] memory) {
         return getValidatorAddresses(getValidatorId(msg.sender));
+    }
+
+    function calculateBondAmount(uint validatorId)
+        external
+        returns (uint delegatedAmount)
+    {
+        DelegationController delegationController = DelegationController(contractManager.getContract("DelegationController"));
+        return delegationController.calculateDelegatedAmount(validators[validatorId].validatorAddress);
     }
 
     function initialize(address _contractManager) public initializer {
