--- conflicted
+++ resolved
@@ -158,15 +158,9 @@
         uint validatorId = getValidatorId(validatorAddress);
         require(trustedValidators[validatorId], "Validator is not authorized to create a node");
         uint[] memory validatorNodes = validators[validatorId].nodeIndexes;
-<<<<<<< HEAD
-        uint delegationsTotal = delegationController.getDelegationsTotal(validatorId);
-        uint msr = IConstants(contractManager.getContract("Constants")).msr();
-        require((validatorNodes.length + 1).mul(msr) <= delegationsTotal, "Validator has to meet Minimum Staking Requirement");
-=======
         uint delegationsTotal = delegationController.getDelegatedAmount(validatorId);
         uint msr = IConstants(contractManager.getContract("ConstantsHolder")).msr();
-        require((validatorNodes.length + 1) * msr <= delegationsTotal, "Validator has to meet Minimum Staking Requirement");
->>>>>>> 54487fe9
+        require((validatorNodes.length + 1).mul(msr) <= delegationsTotal, "Validator has to meet Minimum Staking Requirement");
     }
 
     function checkPossibilityToMaintainNode(uint validatorId, uint nodeIndex) external allow("SkaleManager") returns (bool) {
@@ -176,15 +170,9 @@
         uint[] memory validatorNodes = validators[validatorId].nodeIndexes;
         uint position = findNode(validatorNodes, nodeIndex);
         require(position < validatorNodes.length, "Node does not exist for this Validator");
-<<<<<<< HEAD
-        uint delegationsTotal = delegationController.getDelegationsTotal(validatorId);
-        uint msr = IConstants(contractManager.getContract("Constants")).msr();
-        return (position + 1).mul(msr) <= delegationsTotal;
-=======
         uint delegationsTotal = delegationController.getDelegatedAmount(validatorId);
         uint msr = IConstants(contractManager.getContract("ConstantsHolder")).msr();
-        return (position + 1) * msr <= delegationsTotal;
->>>>>>> 54487fe9
+        return (position + 1).mul(msr) <= delegationsTotal;
     }
 
     function getMyAddresses() external view returns (address[] memory) {
