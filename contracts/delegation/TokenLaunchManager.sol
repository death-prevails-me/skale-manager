--- conflicted
+++ resolved
@@ -155,19 +155,6 @@
     }
 
     /**
-<<<<<<< HEAD
-     * @dev Allows the Owner to register a Seller.
-     *
-     * Emits a SellerWasRegistered event.
-     */
-    function registerSeller(address _seller) external onlyOwner {
-        seller = _seller;
-        emit SellerWasRegistered(_seller);
-    }
-
-    /**
-=======
->>>>>>> 1da7bbd7
      * @dev A required callback for ERC777.
      */
     function tokensReceived(
