/*
    TimeHellper.sol - SKALE Manager
    Copyright (C) 2019-Present SKALE Labs
    @author Dmytro Stebaiev

    SKALE Manager is free software: you can redistribute it and/or modify
    it under the terms of the GNU Affero General Public License as published
    by the Free Software Foundation, either version 3 of the License, or
    (at your option) any later version.

    SKALE Manager is distributed in the hope that it will be useful,
    but WITHOUT ANY WARRANTY; without even the implied warranty of
    MERCHANTABILITY or FITNESS FOR A PARTICULAR PURPOSE.  See the
    GNU Affero General Public License for more details.

    You should have received a copy of the GNU Affero General Public License
    along with SKALE Manager.  If not, see <https://www.gnu.org/licenses/>.
*/

pragma solidity ^0.5.3;

import "../thirdparty/BokkyPooBahsDateTimeLibrary.sol";
import "@openzeppelin/contracts/math/SafeMath.sol";


contract TimeHelpers {
<<<<<<< HEAD
    uint constant ZERO_YEAR = 2020;
=======
    using SafeMath for uint;
>>>>>>> 8cad34d4

    function getNextMonthStart() external view returns (uint timestamp) {
        return getNextMonthStartFromDate(now);
    }

    function calculateDelegationEndTime(
        uint requestTime,
        uint delegationPeriod,
        uint redelegationPeriod
    )
        external
        view
        returns (uint timestamp)
    {
        uint year;
        uint month;
        (year, month, ) = BokkyPooBahsDateTimeLibrary.timestampToDate(requestTime);

        month = month.add(delegationPeriod + 1);
        if (month > 12) {
            year = year.add((month - 1) / 12);
            month = (month - 1) % 12 + 1;
        }
        timestamp = BokkyPooBahsDateTimeLibrary.timestampFromDate(year, month, 1);

        if (now > timestamp) {
            uint currentYear;
            uint currentMonth;
            (currentYear, currentMonth, ) = BokkyPooBahsDateTimeLibrary.timestampToDate(now);
            currentMonth = currentMonth.add((currentYear - year).mul(12));

            month = month.add(((currentMonth - month).div(redelegationPeriod) + 1).mul(redelegationPeriod));
            if (month > 12) {
                year = year.add((month - 1) / 12);
                month = (month - 1) % 12 + 1;
            }
            timestamp = BokkyPooBahsDateTimeLibrary.timestampFromDate(year, month, 1);
        }
    }

    function addMonths(uint fromTimestamp, uint n) external pure returns (uint) {
        uint year;
        uint month;
        uint day;
        uint hour;
        uint minute;
        uint second;
        (year, month, day, hour, minute, second) = BokkyPooBahsDateTimeLibrary.timestampToDateTime(fromTimestamp);
        month = month.add(n);
        if (month > 12) {
            year = year.add((month - 1) / 12);
            month = (month - 1) % 12 + 1;
        }
        return BokkyPooBahsDateTimeLibrary.timestampFromDateTime(
            year,
            month,
            day,
            hour,
            minute,
            second);
    }

    function monthToTimestamp(uint _month) external pure returns (uint timestamp) {
        uint year = ZERO_YEAR;
        uint month = _month;
        year += month / 12;
        month %= 12;
        month += 1;
        return BokkyPooBahsDateTimeLibrary.timestampFromDate(year, month, 1);
    }

    function getCurrentMonth() external view returns (uint) {
        return timestampToMonth(now);
    }

    function timestampToMonth(uint timestamp) public pure returns (uint) {
        uint year;
        uint month;
        (year, month, ) = BokkyPooBahsDateTimeLibrary.timestampToDate(timestamp);
        require(year >= ZERO_YEAR, "Timestamp is too far in the past");
        month = month - 1 + 12 * (year - ZERO_YEAR);
        require(month > 0, "Timestamp is too far in the past");
        return month;
    }

    function getNextMonthStartFromDate(uint dateTimestamp) public pure returns (uint timestamp) {
        uint year;
        uint month;
        (year, month, ) = BokkyPooBahsDateTimeLibrary.timestampToDate(dateTimestamp);
        month++;
        if (month > 12) {
            year++;
            month = 1;
        }
        timestamp = BokkyPooBahsDateTimeLibrary.timestampFromDate(year, month, 1);
    }
}<|MERGE_RESOLUTION|>--- conflicted
+++ resolved
@@ -19,16 +19,15 @@
 
 pragma solidity ^0.5.3;
 
+import "@openzeppelin/contracts/math/SafeMath.sol";
+
 import "../thirdparty/BokkyPooBahsDateTimeLibrary.sol";
-import "@openzeppelin/contracts/math/SafeMath.sol";
 
 
 contract TimeHelpers {
-<<<<<<< HEAD
+    using SafeMath for uint;
+
     uint constant ZERO_YEAR = 2020;
-=======
-    using SafeMath for uint;
->>>>>>> 8cad34d4
 
     function getNextMonthStart() external view returns (uint timestamp) {
         return getNextMonthStartFromDate(now);
