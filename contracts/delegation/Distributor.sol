--- conflicted
+++ resolved
@@ -141,14 +141,10 @@
         TimeHelpers timeHelpers = TimeHelpers(contractManager.getContract("TimeHelpers"));
         ConstantsHolder constantsHolder = ConstantsHolder(contractManager.getContract("ConstantsHolder"));
 
-<<<<<<< HEAD
-        require(now >= timeHelpers.addMonths(constantsHolder.launchTimestamp(), 3), "Fee is locked");
-=======
         require(now >= timeHelpers.addMonths(
                 constantsHolder.launchTimestamp(),
                 constantsHolder.BOUNTY_LOCKUP_MONTHS()
-            ), "Bounty is locked");
->>>>>>> 400eb4ba
+            ), "Fee is locked");
 
         uint fee;
         uint endMonth;
