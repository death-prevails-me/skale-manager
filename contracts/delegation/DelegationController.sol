// SPDX-License-Identifier: AGPL-3.0-only

/*
    DelegationController.sol - SKALE Manager
    Copyright (C) 2018-Present SKALE Labs
    @author Dmytro Stebaiev
    @author Vadim Yavorsky

    SKALE Manager is free software: you can redistribute it and/or modify
    it under the terms of the GNU Affero General Public License as published
    by the Free Software Foundation, either version 3 of the License, or
    (at your option) any later version.

    SKALE Manager is distributed in the hope that it will be useful,
    but WITHOUT ANY WARRANTY; without even the implied warranty of
    MERCHANTABILITY or FITNESS FOR A PARTICULAR PURPOSE.  See the
    GNU Affero General Public License for more details.

    You should have received a copy of the GNU Affero General Public License
    along with SKALE Manager.  If not, see <https://www.gnu.org/licenses/>.
*/

pragma solidity 0.6.6;
pragma experimental ABIEncoderV2;

import "@openzeppelin/contracts/math/SafeMath.sol";

import "../Permissions.sol";
import "../SkaleToken.sol";
import "../utils/MathUtils.sol";
import "../utils/FractionUtils.sol";

import "./DelegationPeriodManager.sol";
import "./Punisher.sol";
import "./TokenLaunchLocker.sol";
import "./TokenState.sol";
import "./ValidatorService.sol";
import "./PartialDifferences.sol";

/**
 * @title Delegation Controller
 * @dev This contract performs all delegation functions including delegation
 * requests, undelegation, slashing, etc.
 *
 * Delegators and validators may both perform delegations. Validators who perform
 * delegations to themselves are effectively self-delegating or self-bonding.
 *
 * Delegated tokens may be in one of several states:
 *
 * - PROPOSED: token holder proposes tokens to delegate to a validator
 * - ACCEPTED: token delegations are accepted by a validator and are locked-by-delegation
 * - CANCELED: token holder cancels delegation proposal. Only allowed before the proposal is accepted by the validator
 * - REJECTED: token proposal expires at the UTC start of the next month
 * - DELEGATED: accepted delegations are delegated at the UTC start of the month
 * - UNDELEGATION_REQUESTED: token holder requests delegations to undelegate from the validator
 * - COMPLETED: undelegation request is completed at the end of the delegation period
 */
contract DelegationController is Permissions, ILocker {
    using MathUtils for uint;
    using PartialDifferences for PartialDifferences.Sequence;
    using PartialDifferences for PartialDifferences.Value;
    using FractionUtils for FractionUtils.Fraction;

    enum State {
        PROPOSED,
        ACCEPTED,
        CANCELED,
        REJECTED,
        DELEGATED,
        UNDELEGATION_REQUESTED,
        COMPLETED
    }

    struct Delegation {
        address holder; // address of token owner
        uint validatorId;
        uint amount;
        uint delegationPeriod;
        uint created; // time of delegation creation
        uint started; // month when a delegation becomes active
        uint finished; // first month after a delegation ends
        string info;
    }

    struct SlashingLogEvent {
        FractionUtils.Fraction reducingCoefficient;
        uint nextMonth;
    }

    struct SlashingLog {
        //      month => slashing event
        mapping (uint => SlashingLogEvent) slashes;
        uint firstMonth;
        uint lastMonth;
    }

    struct DelegationExtras {
        uint lastSlashingMonthBeforeDelegation;
    }

    struct SlashingEvent {
        FractionUtils.Fraction reducingCoefficient;
        uint validatorId;
        uint month;
    }

    struct SlashingSignal {
        address holder;
        uint penalty;
    }

    struct LockedInPending {
        uint amount;
        uint month;
    }

    struct FirstDelegationMonth {
        // month
        uint value;
        //validatorId => month
        mapping (uint => uint) byValidator;
    }

    /**
     * @dev Emitted when a delegation is proposed to a validator.
     */
    event DelegationProposed(
        uint delegationId
    );

    /**
     * @dev Emitted when a delegation is accepted by a validator.
     */
    event DelegationAccepted(
        uint delegationId
    );

    /**
     * @dev Emitted when a delegation is cancelled by the delegator.
     */
    event DelegationRequestCanceledByUser(
        uint delegationId
    );

    /**
     * @dev Emitted when a delegation is requested to undelegate.
     */
    event UndelegationRequested(
        uint delegationId
    );

    /// @dev delegations will never be deleted to index in this array may be used like delegation id
    Delegation[] public delegations;

    // validatorId => delegationId[]
    mapping (uint => uint[]) public delegationsByValidator;

    //        holder => delegationId[]
    mapping (address => uint[]) public delegationsByHolder;

    // delegationId => extras
    mapping(uint => DelegationExtras) private _delegationExtras;

    // validatorId => sequence
    mapping (uint => PartialDifferences.Value) private _delegatedToValidator;
    // validatorId => sequence
    mapping (uint => PartialDifferences.Sequence) private _effectiveDelegatedToValidator;

    // validatorId => slashing log
    mapping (uint => SlashingLog) private _slashesOfValidator;

    //        holder => sequence
    mapping (address => PartialDifferences.Value) private _delegatedByHolder;
    //        holder =>   validatorId => sequence
    mapping (address => mapping (uint => PartialDifferences.Value)) private _delegatedByHolderToValidator;
    //        holder =>   validatorId => sequence
    mapping (address => mapping (uint => PartialDifferences.Sequence)) private _effectiveDelegatedByHolderToValidator;

    SlashingEvent[] private _slashes;
    //        holder => index in _slashes;
    mapping (address => uint) private _firstUnprocessedSlashByHolder;

    //        holder =>   validatorId => month
    mapping (address => FirstDelegationMonth) private _firstDelegationMonth;

    //        holder => locked in pending
    mapping (address => LockedInPending) private _lockedInPendingDelegations;

    /**
     * @dev Modifier to make a function callable only if delegation exists.
     */
    modifier checkDelegationExists(uint delegationId) {
        require(delegationId < delegations.length, "Delegation does not exist");
        _;
    }

    function getAndUpdateDelegatedToValidatorNow(uint validatorId) external returns (uint) {
        return getAndUpdateDelegatedToValidator(validatorId, _getCurrentMonth());
    }

    function getAndUpdateDelegatedAmount(address holder) external returns (uint) {
        return _getAndUpdateDelegatedByHolder(holder);
    }

    function getAndUpdateEffectiveDelegatedByHolderToValidator(address holder, uint validatorId, uint month) external
        allow("Distributor") returns (uint effectiveDelegated)
    {
        SlashingSignal[] memory slashingSignals = _processAllSlashesWithoutSignals(holder);
        effectiveDelegated = _effectiveDelegatedByHolderToValidator[holder][validatorId]
            .getAndUpdateValueInSequence(month);
        _sendSlashingSignals(slashingSignals);
    }

    /**
     * @dev Allows a token holder to create a delegation proposal of an `amount`
     * and `delegationPeriod` to a `validatorId`. Delegation must be accepted
     * by the validator before the UTC start of the month, otherwise the
     * delegation will be rejected.
     *
     * The token holder may add additional information in each proposal.
     *
     * @param validatorId uint ID of validator to receive delegation proposal
     * @param amount uint amount of proposed delegation
     * @param delegationPeriod uint period of proposed delegation
     * @param info string extra information provided by the token holder (if any)
     */
    function delegate(
        uint validatorId,
        uint amount,
        uint delegationPeriod,
        string calldata info
    )
        external
    {

        ValidatorService validatorService = ValidatorService(_contractManager.getContract("ValidatorService"));
        DelegationPeriodManager delegationPeriodManager = DelegationPeriodManager(
            _contractManager.getContract("DelegationPeriodManager"));
        SkaleToken skaleToken = SkaleToken(_contractManager.getContract("SkaleToken"));
        TokenState tokenState = TokenState(_contractManager.getContract("TokenState"));

        require(
            validatorService.checkMinimumDelegation(validatorId, amount),
            "Amount does not meet the validator's minimum delegation amount");
        require(
            validatorService.trustedValidators(validatorId) || !validatorService.useWhitelist(),
            "Validator is not authorized to accept delegation request");
        require(
            delegationPeriodManager.isDelegationPeriodAllowed(delegationPeriod),
            "This delegation period is not allowed");
        require(
            validatorService.isAcceptingNewRequests(validatorId),
            "The validator is not currently accepting new requests");

        SlashingSignal[] memory slashingSignals = _processAllSlashesWithoutSignals(msg.sender);

        uint delegationId = _addDelegation(
            msg.sender,
            validatorId,
            amount,
            delegationPeriod,
            info);

        // check that there is enough money
        uint holderBalance = skaleToken.balanceOf(msg.sender);
        uint forbiddenForDelegation = tokenState.getAndUpdateForbiddenForDelegationAmount(msg.sender);
        require(holderBalance >= forbiddenForDelegation, "Token holder does not have enough tokens to delegate");

        emit DelegationProposed(delegationId);

        _sendSlashingSignals(slashingSignals);
    }

    /**
     * @dev See ILocker.
     */
    function getAndUpdateLockedAmount(address wallet) external override returns (uint) {
        return _getAndUpdateLockedAmount(wallet);
    }

    /**
     * @dev See ILocker.
     */
    function getAndUpdateForbiddenForDelegationAmount(address wallet) external override returns (uint) {
        return _getAndUpdateLockedAmount(wallet);
    }

    /**
     * @dev Allows a token holder to cancel a delegation proposal.
     *
     * Requirements:
     *
     * - the sender must be the token holder of the delegation proposal.
     * - the delegation must still be in a PROPOSED state.
     *
     * Emits a DelegationRequestCanceledByUser event.
     *
     * @param delegationId uint ID of delegation proposal
     */
    function cancelPendingDelegation(uint delegationId) external checkDelegationExists(delegationId) {
        require(msg.sender == delegations[delegationId].holder, "Only token holders can cancel delegation request");
        require(getState(delegationId) == State.PROPOSED, "Token holders are only able to cancel PROPOSED delegations");

        delegations[delegationId].finished = _getCurrentMonth();
        _subtractFromLockedInPendingDelegations(delegations[delegationId].holder, delegations[delegationId].amount);

        emit DelegationRequestCanceledByUser(delegationId);
    }

    /**
     * @dev Allows a validator to accept a proposed delegation.
     * Successful acceptance of delegations transition the tokens from a
     * PROPOSED state to ACCEPTED, and tokens are locked for the remainder of the
     * delegation period.
     *
     * Emits a DelegationAccepted event.
     *
     * @param delegationId uint ID of delegation proposal
     */
    function acceptPendingDelegation(uint delegationId) external checkDelegationExists(delegationId) {
        ValidatorService validatorService = ValidatorService(_contractManager.getContract("ValidatorService"));
        require(
            validatorService.checkValidatorAddressToId(msg.sender, delegations[delegationId].validatorId),
            "No permissions to accept request");
<<<<<<< HEAD
        require(getState(delegationId) == State.PROPOSED, "Cannot set delegation state to accepted");
=======
        
        State currentState = getState(delegationId);
        if (currentState != State.PROPOSED) {
            if (currentState == State.ACCEPTED ||
                currentState == State.DELEGATED ||
                currentState == State.UNDELEGATION_REQUESTED ||
                currentState == State.COMPLETED)
            {
                revert("The delegation has been already accepted");
            } else if (currentState == State.CANCELED) {
                revert("The delegation has been cancelled by token holder");
            } else if (currentState == State.REJECTED) {
                revert("The delegation request is outdated");
            }
        }
        require(getState(delegationId) == State.PROPOSED, "Cannot set state to accepted");
>>>>>>> e2abc092
        
        TokenLaunchLocker tokenLaunchLocker = TokenLaunchLocker(_contractManager.getContract("TokenLaunchLocker"));

        SlashingSignal[] memory slashingSignals = _processAllSlashesWithoutSignals(delegations[delegationId].holder);

        _addToAllStatistics(delegationId);

        tokenLaunchLocker.handleDelegationAdd(
            delegations[delegationId].holder,
            delegationId,
            delegations[delegationId].amount,
            delegations[delegationId].started);

        _sendSlashingSignals(slashingSignals);

        emit DelegationAccepted(delegationId);
    }

    /**
     * @dev Allows a delegator to undelegate a specific delegation.
     *
     * Requirements:
     *
     * - the sender must be the delegator.
     * - the delegation must be in DELEGATED state.
     *
     * Emits an UndelegationRequested event.
     *
     * @param delegationId uint ID of delegation to undelegate
     */
    function requestUndelegation(uint delegationId) external checkDelegationExists(delegationId) {
        require(getState(delegationId) == State.DELEGATED, "Cannot request undelegation");

        ValidatorService validatorService = ValidatorService(_contractManager.getContract("ValidatorService"));
        require(
            delegations[delegationId].holder == msg.sender ||
            (validatorService.validatorAddressExists(msg.sender) &&
            delegations[delegationId].validatorId == validatorService.getValidatorId(msg.sender)),
            "Permission denied to request undelegation");

        TokenLaunchLocker tokenLaunchLocker = TokenLaunchLocker(_contractManager.getContract("TokenLaunchLocker"));
        DelegationPeriodManager delegationPeriodManager = DelegationPeriodManager(
            _contractManager.getContract("DelegationPeriodManager"));

        processAllSlashes(msg.sender);
        delegations[delegationId].finished = _calculateDelegationEndMonth(delegationId);
        uint amountAfterSlashing = _calculateDelegationAmountAfterSlashing(delegationId);

        _removeFromDelegatedToValidator(
            delegations[delegationId].validatorId,
            amountAfterSlashing,
            delegations[delegationId].finished);
        _removeFromDelegatedByHolder(
            delegations[delegationId].holder,
            amountAfterSlashing,
            delegations[delegationId].finished);
        _removeFromDelegatedByHolderToValidator(
            delegations[delegationId].holder,
            delegations[delegationId].validatorId,
            amountAfterSlashing,
            delegations[delegationId].finished);
        uint effectiveAmount = amountAfterSlashing.mul(delegationPeriodManager.stakeMultipliers(
            delegations[delegationId].delegationPeriod));
        _removeFromEffectiveDelegatedToValidator(
            delegations[delegationId].validatorId,
            effectiveAmount,
            delegations[delegationId].finished);
        _removeFromEffectiveDelegatedByHolderToValidator(
            delegations[delegationId].holder,
            delegations[delegationId].validatorId,
            effectiveAmount,
            delegations[delegationId].finished);

        tokenLaunchLocker.handleDelegationRemoving(
            delegations[delegationId].holder,
            delegationId,
            delegations[delegationId].finished);

        emit UndelegationRequested(delegationId);
    }

    /**
     * @dev Allows the Punisher to confiscate an `amount` of stake from
     * `validatorId` by slashing. This slashes all delegations of the validator,
     * which reduces the amount that the validator has staked. This consequence
     * may force the SKALE Manger to reduce the number of nodes a validator is
     * operating so the validator can meet the Minimum Staking Requirement.
     *
     * See Punisher.
     *
     * Emits a SlashingEvent.
     *
     * @param validatorId uint validator to slash
     * @param amount uint amount to slash
     *
     */
    function confiscate(uint validatorId, uint amount) external allow("Punisher") {
        uint currentMonth = _getCurrentMonth();
        FractionUtils.Fraction memory coefficient =
            _delegatedToValidator[validatorId].reduceValue(amount, currentMonth);
        _effectiveDelegatedToValidator[validatorId].reduceSequence(coefficient, currentMonth);
        _putToSlashingLog(_slashesOfValidator[validatorId], coefficient, currentMonth);
        _slashes.push(SlashingEvent({reducingCoefficient: coefficient, validatorId: validatorId, month: currentMonth}));
    }

    function getAndUpdateEffectiveDelegatedToValidator(uint validatorId, uint month)
        external allow("Distributor") returns (uint)
    {
        return _effectiveDelegatedToValidator[validatorId].getAndUpdateValueInSequence(month);
    }

    function getDelegation(uint delegationId)
        external view checkDelegationExists(delegationId) returns (Delegation memory)
    {
        return delegations[delegationId];
    }

    function getFirstDelegationMonth(address holder, uint validatorId) external view returns(uint) {
        return _firstDelegationMonth[holder].byValidator[validatorId];
    }

    function getDelegationsByValidatorLength(uint validatorId) external view returns (uint) {
        return delegationsByValidator[validatorId].length;
    }

    function getDelegationsByHolderLength(address holder) external view returns (uint) {
        return delegationsByHolder[holder].length;
    }

    function initialize(address _contractsAddress) public override initializer {
        Permissions.initialize(_contractsAddress);
    }

    function getAndUpdateDelegatedToValidator(uint validatorId, uint month)
        public allow("ValidatorService") returns (uint)
    {
        return _delegatedToValidator[validatorId].getAndUpdateValue(month);
    }

    function processSlashes(address holder, uint limit) public {
        _sendSlashingSignals(_processSlashesWithoutSignals(holder, limit));
    }

    function processAllSlashes(address holder) public {
        processSlashes(holder, 0);
    }

    /**
     * @dev Returns the token state of a given delegation.
     *
     * @param delegationId uint ID of the delegation
     */
    function getState(uint delegationId) public view checkDelegationExists(delegationId) returns (State state) {
        if (delegations[delegationId].started == 0) {
            if (delegations[delegationId].finished == 0) {
                TimeHelpers timeHelpers = TimeHelpers(_contractManager.getContract("TimeHelpers"));
                if (_getCurrentMonth() == timeHelpers.timestampToMonth(delegations[delegationId].created)) {
                    return State.PROPOSED;
                } else {
                    return State.REJECTED;
                }
            } else {
                return State.CANCELED;
            }
        } else {
            if (_getCurrentMonth() < delegations[delegationId].started) {
                return State.ACCEPTED;
            } else {
                if (delegations[delegationId].finished == 0) {
                    return State.DELEGATED;
                } else {
                    if (_getCurrentMonth() < delegations[delegationId].finished) {
                        return State.UNDELEGATION_REQUESTED;
                    } else {
                        return State.COMPLETED;
                    }
                }
            }
        }
    }

    function getLockedInPendingDelegations(address holder) public view returns (uint) {
        uint currentMonth = _getCurrentMonth();
        if (_lockedInPendingDelegations[holder].month < currentMonth) {
            return 0;
        } else {
            return _lockedInPendingDelegations[holder].amount;
        }
    }

    function hasUnprocessedSlashes(address holder) public view returns (bool) {
        return _everDelegated(holder) && _firstUnprocessedSlashByHolder[holder] < _slashes.length;
    }

    // private

    function _addDelegation(
        address holder,
        uint validatorId,
        uint amount,
        uint delegationPeriod,
        string memory info
    )
        internal
        returns (uint delegationId)
    {
        delegationId = delegations.length;
        delegations.push(Delegation(
            holder,
            validatorId,
            amount,
            delegationPeriod,
            now,
            0,
            0,
            info
        ));
        delegationsByValidator[validatorId].push(delegationId);
        delegationsByHolder[holder].push(delegationId);
        _addToLockedInPendingDelegations(delegations[delegationId].holder, delegations[delegationId].amount);
    }

    function _isTerminated(State state) internal pure returns (bool) {
        return state == State.COMPLETED || state == State.REJECTED;
    }

    function _isLocked(State state) internal pure returns (bool) {
        return !_isTerminated(state);
    }

    function _isDelegated(State state) internal pure returns (bool) {
        return state == State.DELEGATED || state == State.UNDELEGATION_REQUESTED;
    }

    function _calculateDelegationEndMonth(uint delegationId) internal view returns (uint) {
        uint currentMonth = _getCurrentMonth();
        uint started = delegations[delegationId].started;

        if (currentMonth < started) {
            return started.add(delegations[delegationId].delegationPeriod);
        } else {
            uint completedPeriods = currentMonth.sub(started).div(delegations[delegationId].delegationPeriod);
            return started.add(completedPeriods.add(1).mul(delegations[delegationId].delegationPeriod));
        }
    }

    function _addToDelegatedToValidator(uint validatorId, uint amount, uint month) internal {
        _delegatedToValidator[validatorId].addToValue(amount, month);
    }

    function _addToEffectiveDelegatedToValidator(uint validatorId, uint effectiveAmount, uint month) internal {
        _effectiveDelegatedToValidator[validatorId].addToSequence(effectiveAmount, month);
    }

    function _addToDelegatedByHolder(address holder, uint amount, uint month) internal {
        _delegatedByHolder[holder].addToValue(amount, month);
    }

    function _addToDelegatedByHolderToValidator(
        address holder, uint validatorId, uint amount, uint month) internal
    {
        _delegatedByHolderToValidator[holder][validatorId].addToValue(amount, month);
    }

    function _removeFromDelegatedByHolder(address holder, uint amount, uint month) internal {
        _delegatedByHolder[holder].subtractFromValue(amount, month);
    }

    function _removeFromDelegatedByHolderToValidator(
        address holder, uint validatorId, uint amount, uint month) internal
    {
        _delegatedByHolderToValidator[holder][validatorId].subtractFromValue(amount, month);
    }

    function _addToEffectiveDelegatedByHolderToValidator(
        address holder,
        uint validatorId,
        uint effectiveAmount,
        uint month)
        internal
    {
        _effectiveDelegatedByHolderToValidator[holder][validatorId].addToSequence(effectiveAmount, month);
    }

    function _removeFromEffectiveDelegatedByHolderToValidator(
        address holder,
        uint validatorId,
        uint effectiveAmount,
        uint month)
        internal
    {
        _effectiveDelegatedByHolderToValidator[holder][validatorId].subtractFromSequence(effectiveAmount, month);
    }

    function _getAndUpdateDelegatedByHolder(address holder) internal returns (uint) {
        uint currentMonth = _getCurrentMonth();
        processAllSlashes(holder);
        return _delegatedByHolder[holder].getAndUpdateValue(currentMonth);
    }

    function _getAndUpdateDelegatedByHolderToValidator(
        address holder,
        uint validatorId,
        uint month)
        internal returns (uint)
    {
        return _delegatedByHolderToValidator[holder][validatorId].getAndUpdateValue(month);
    }

    function _addToLockedInPendingDelegations(address holder, uint amount) internal returns (uint) {
        uint currentMonth = _getCurrentMonth();
        if (_lockedInPendingDelegations[holder].month < currentMonth) {
            _lockedInPendingDelegations[holder].amount = amount;
            _lockedInPendingDelegations[holder].month = currentMonth;
        } else {
            assert(_lockedInPendingDelegations[holder].month == currentMonth);
            _lockedInPendingDelegations[holder].amount = _lockedInPendingDelegations[holder].amount.add(amount);
        }
    }

    function _subtractFromLockedInPendingDelegations(address holder, uint amount) internal returns (uint) {
        uint currentMonth = _getCurrentMonth();
        require(
            _lockedInPendingDelegations[holder].month == currentMonth,
            "There are no delegation requests this month");
        require(_lockedInPendingDelegations[holder].amount >= amount, "Unlocking amount is too big");
        _lockedInPendingDelegations[holder].amount = _lockedInPendingDelegations[holder].amount.sub(amount);
    }

    function _getCurrentMonth() internal view returns (uint) {
        TimeHelpers timeHelpers = TimeHelpers(_contractManager.getContract("TimeHelpers"));
        return timeHelpers.getCurrentMonth();
    }

    function _getAndUpdateLockedAmount(address wallet) internal returns (uint) {
        return _getAndUpdateDelegatedByHolder(wallet).add(getLockedInPendingDelegations(wallet));
    }

    function _updateFirstDelegationMonth(address holder, uint validatorId, uint month) internal {
        if (_firstDelegationMonth[holder].value == 0) {
            _firstDelegationMonth[holder].value = month;
            _firstUnprocessedSlashByHolder[holder] = _slashes.length;
        }
        if (_firstDelegationMonth[holder].byValidator[validatorId] == 0) {
            _firstDelegationMonth[holder].byValidator[validatorId] = month;
        }
    }

    function _everDelegated(address holder) internal view returns (bool) {
        return _firstDelegationMonth[holder].value > 0;
    }

    function _removeFromDelegatedToValidator(uint validatorId, uint amount, uint month) internal {
        _delegatedToValidator[validatorId].subtractFromValue(amount, month);
    }

    function _removeFromEffectiveDelegatedToValidator(uint validatorId, uint effectiveAmount, uint month) internal {
        _effectiveDelegatedToValidator[validatorId].subtractFromSequence(effectiveAmount, month);
    }

    function _calculateDelegationAmountAfterSlashing(uint delegationId) internal view returns (uint) {
        uint startMonth = _delegationExtras[delegationId].lastSlashingMonthBeforeDelegation;
        uint validatorId = delegations[delegationId].validatorId;
        uint amount = delegations[delegationId].amount;
        if (startMonth == 0) {
            startMonth = _slashesOfValidator[validatorId].firstMonth;
            if (startMonth == 0) {
                return amount;
            }
        }
        for (uint i = startMonth;
            i > 0 && i < delegations[delegationId].finished;
            i = _slashesOfValidator[validatorId].slashes[i].nextMonth) {
            if (i >= delegations[delegationId].started) {
                amount = amount
                    .mul(_slashesOfValidator[validatorId].slashes[i].reducingCoefficient.numerator)
                    .div(_slashesOfValidator[validatorId].slashes[i].reducingCoefficient.denominator);
            }
        }
        return amount;
    }

    function _putToSlashingLog(
        SlashingLog storage log,
        FractionUtils.Fraction memory coefficient,
        uint month)
        internal
    {
        if (log.firstMonth == 0) {
            log.firstMonth = month;
            log.lastMonth = month;
            log.slashes[month].reducingCoefficient = coefficient;
            log.slashes[month].nextMonth = 0;
        } else {
            require(log.lastMonth <= month, "Cannot put slashing event in the past");
            if (log.lastMonth == month) {
                log.slashes[month].reducingCoefficient =
                    log.slashes[month].reducingCoefficient.multiplyFraction(coefficient);
            } else {
                log.slashes[month].reducingCoefficient = coefficient;
                log.slashes[month].nextMonth = 0;
                log.slashes[log.lastMonth].nextMonth = month;
                log.lastMonth = month;
            }
        }
    }

    function _processSlashesWithoutSignals(address holder, uint limit)
        internal returns (SlashingSignal[] memory slashingSignals)
    {
        if (hasUnprocessedSlashes(holder)) {
            uint index = _firstUnprocessedSlashByHolder[holder];
            uint end = _slashes.length;
            if (limit > 0 && index.add(limit) < end) {
                end = index.add(limit);
            }
            slashingSignals = new SlashingSignal[](end.sub(index));
            uint begin = index;
            for (; index < end; ++index) {
                uint validatorId = _slashes[index].validatorId;
                uint month = _slashes[index].month;
                uint oldValue = _getAndUpdateDelegatedByHolderToValidator(holder, validatorId, month);
                if (oldValue.muchGreater(0)) {
                    _delegatedByHolderToValidator[holder][validatorId].reduceValueByCoefficientAndUpdateSum(
                        _delegatedByHolder[holder],
                        _slashes[index].reducingCoefficient,
                        month);
                    _effectiveDelegatedByHolderToValidator[holder][validatorId].reduceSequence(
                        _slashes[index].reducingCoefficient,
                        month);
                    slashingSignals[index.sub(begin)].holder = holder;
                    slashingSignals[index.sub(begin)].penalty
                        = oldValue.boundedSub(_getAndUpdateDelegatedByHolderToValidator(holder, validatorId, month));
                }
            }
            _firstUnprocessedSlashByHolder[holder] = end;
        }
    }

    function _processAllSlashesWithoutSignals(address holder)
        internal returns (SlashingSignal[] memory slashingSignals)
    {
        return _processSlashesWithoutSignals(holder, 0);
    }

    function _sendSlashingSignals(SlashingSignal[] memory slashingSignals) internal {
        Punisher punisher = Punisher(_contractManager.getContract("Punisher"));
        address previousHolder = address(0);
        uint accumulatedPenalty = 0;
        for (uint i = 0; i < slashingSignals.length; ++i) {
            if (slashingSignals[i].holder != previousHolder) {
                if (accumulatedPenalty > 0) {
                    punisher.handleSlash(previousHolder, accumulatedPenalty);
                }
                previousHolder = slashingSignals[i].holder;
                accumulatedPenalty = slashingSignals[i].penalty;
            } else {
                accumulatedPenalty = accumulatedPenalty.add(slashingSignals[i].penalty);
            }
        }
        if (accumulatedPenalty > 0) {
            punisher.handleSlash(previousHolder, accumulatedPenalty);
        }
    }

    function _addToAllStatistics(uint delegationId) internal {
        DelegationPeriodManager delegationPeriodManager = DelegationPeriodManager(
            _contractManager.getContract("DelegationPeriodManager"));

        uint currentMonth = _getCurrentMonth();
        delegations[delegationId].started = currentMonth.add(1);
        if (_slashesOfValidator[delegations[delegationId].validatorId].lastMonth > 0) {
            _delegationExtras[delegationId].lastSlashingMonthBeforeDelegation =
                _slashesOfValidator[delegations[delegationId].validatorId].lastMonth;
        }

        _addToDelegatedToValidator(
            delegations[delegationId].validatorId,
            delegations[delegationId].amount,
            currentMonth.add(1));
        _addToDelegatedByHolder(
            delegations[delegationId].holder,
            delegations[delegationId].amount,
            currentMonth.add(1));
        _addToDelegatedByHolderToValidator(
            delegations[delegationId].holder,
            delegations[delegationId].validatorId,
            delegations[delegationId].amount,
            currentMonth.add(1));
        _updateFirstDelegationMonth(
            delegations[delegationId].holder,
            delegations[delegationId].validatorId,
            currentMonth.add(1));
        uint effectiveAmount = delegations[delegationId].amount.mul(delegationPeriodManager.stakeMultipliers(
            delegations[delegationId].delegationPeriod));
        _addToEffectiveDelegatedToValidator(
            delegations[delegationId].validatorId,
            effectiveAmount,
            currentMonth.add(1));
        _addToEffectiveDelegatedByHolderToValidator(
            delegations[delegationId].holder,
            delegations[delegationId].validatorId,
            effectiveAmount,
            currentMonth.add(1));
    }
}<|MERGE_RESOLUTION|>--- conflicted
+++ resolved
@@ -322,9 +322,6 @@
         require(
             validatorService.checkValidatorAddressToId(msg.sender, delegations[delegationId].validatorId),
             "No permissions to accept request");
-<<<<<<< HEAD
-        require(getState(delegationId) == State.PROPOSED, "Cannot set delegation state to accepted");
-=======
         
         State currentState = getState(delegationId);
         if (currentState != State.PROPOSED) {
@@ -340,8 +337,7 @@
                 revert("The delegation request is outdated");
             }
         }
-        require(getState(delegationId) == State.PROPOSED, "Cannot set state to accepted");
->>>>>>> e2abc092
+        require(currentState == State.PROPOSED, "Cannot set delegation state to accepted");
         
         TokenLaunchLocker tokenLaunchLocker = TokenLaunchLocker(_contractManager.getContract("TokenLaunchLocker"));
 
