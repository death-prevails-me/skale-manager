--- conflicted
+++ resolved
@@ -56,19 +56,7 @@
         return delegations[delegationId];
     }
 
-<<<<<<< HEAD
-    function addDelegationsTotal(uint validatorId, uint amount) external allow("TokenState") {
-        _delegationsTotal[validatorId] = _delegationsTotal[validatorId].add(amount);
-    }
-
-    function subDelegationsTotal(uint validatorId, uint amount) external allow("TokenState") {
-        _delegationsTotal[validatorId] = _delegationsTotal[validatorId].sub(amount);
-    }
-
-    function getDelegationsTotal(uint validatorId) external allow("ValidatorService") returns (uint) {
-=======
     function getDelegatedAmount(uint validatorId) external returns (uint delegatedAmount) {
->>>>>>> 54487fe9
         TokenState tokenState = TokenState(contractManager.getContract("TokenState"));
         for (uint i = 0; i < _activeByValidator[validatorId].length; i++) {
             uint delegationId = _activeByValidator[validatorId][i];
