/*
    ValidatorDelegation.sol - SKALE Manager
    Copyright (C) 2019-Present SKALE Labs
    @author Dmytro Stebaiev

    SKALE Manager is free software: you can redistribute it and/or modify
    it under the terms of the GNU Affero General Public License as published
    by the Free Software Foundation, either version 3 of the License, or
    (at your option) any later version.

    SKALE Manager is distributed in the hope that it will be useful,
    but WITHOUT ANY WARRANTY; without even the implied warranty of
    MERCHANTABILITY or FITNESS FOR A PARTICULAR PURPOSE.  See the
    GNU Affero General Public License for more details.

    You should have received a copy of the GNU Affero General Public License
    along with SKALE Manager.  If not, see <https://www.gnu.org/licenses/>.
*/

pragma solidity ^0.5.3;

import "../Permissions.sol";


contract ValidatorDelegation is Permissions {

    struct Validator {
        string name;
        address validatorAddress;
        string description;
<<<<<<< HEAD
        uint feeRate;
        uint registrationTime;
        uint minimumDelegationAmount;
=======
        uint validatorFeeShare;
        uint lastBountyCollectionMonth;
>>>>>>> 1345ad70
    }

    Validator[] public validators;
    mapping (address => uint) public validatorAddressToId;
    

    constructor(address newContractsAddress) Permissions(newContractsAddress) public {

    }

    function registerValidator(
        string memory name,
        string memory description,
<<<<<<< HEAD
        uint feeRate,
        uint minimumDelegationAmount
=======
        uint validatorFeeShare
>>>>>>> 1345ad70
    )
        public returns (uint validatorId)
    {
        validators.push(Validator(
            name,
            msg.sender,
            description,
<<<<<<< HEAD
            feeRate,
            now,
            minimumDelegationAmount
        ));
        validatorId = validators.length - 1;
        return validatorId;
    }

    function validatorExists(uint validatorId) public view returns (bool) {
        return validatorId < validators.length ? true : false;
    }

    // function setValidatorFeeAddress(uint _validatorId, address _newAddress) public {
    //     require(msg.sender == validators[_validatorId].validatorAddress, "Transaction sender doesn't have enough permissions");
    //     validators[_validatorId].validatorFeeAddress = _newAddress;
    // }

    // function getValidatorFeeAddress(uint _validatorId) public view returns (address) {
    //     return validators[_validatorId].validatorFeeAddress;
    // }

=======
            validatorFeeShare,
            0
        );
    }

>>>>>>> 1345ad70
    function checkValidatorAddressToId(address validatorAddress, uint validatorID) public view returns (bool) {
        return validatorAddressToId[validatorAddress] == validatorID ? true : false;
    }
}<|MERGE_RESOLUTION|>--- conflicted
+++ resolved
@@ -28,19 +28,15 @@
         string name;
         address validatorAddress;
         string description;
-<<<<<<< HEAD
         uint feeRate;
         uint registrationTime;
         uint minimumDelegationAmount;
-=======
-        uint validatorFeeShare;
         uint lastBountyCollectionMonth;
->>>>>>> 1345ad70
     }
 
     Validator[] public validators;
     mapping (address => uint) public validatorAddressToId;
-    
+
 
     constructor(address newContractsAddress) Permissions(newContractsAddress) public {
 
@@ -49,12 +45,8 @@
     function registerValidator(
         string memory name,
         string memory description,
-<<<<<<< HEAD
         uint feeRate,
         uint minimumDelegationAmount
-=======
-        uint validatorFeeShare
->>>>>>> 1345ad70
     )
         public returns (uint validatorId)
     {
@@ -62,13 +54,12 @@
             name,
             msg.sender,
             description,
-<<<<<<< HEAD
             feeRate,
             now,
-            minimumDelegationAmount
+            minimumDelegationAmount,
+            0
         ));
         validatorId = validators.length - 1;
-        return validatorId;
     }
 
     function validatorExists(uint validatorId) public view returns (bool) {
@@ -84,13 +75,6 @@
     //     return validators[_validatorId].validatorFeeAddress;
     // }
 
-=======
-            validatorFeeShare,
-            0
-        );
-    }
-
->>>>>>> 1345ad70
     function checkValidatorAddressToId(address validatorAddress, uint validatorID) public view returns (bool) {
         return validatorAddressToId[validatorAddress] == validatorID ? true : false;
     }
