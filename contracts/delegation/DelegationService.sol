/*
    DelegationService.sol - SKALE Manager
    Copyright (C) 2019-Present SKALE Labs
    @author Dmytro Stebaiev

    SKALE Manager is free software: you can redistribute it and/or modify
    it under the terms of the GNU Affero General Public License as published
    by the Free Software Foundation, either version 3 of the License, or
    (at your option) any later version.

    SKALE Manager is distributed in the hope that it will be useful,
    but WITHOUT ANY WARRANTY; without even the implied warranty of
    MERCHANTABILITY or FITNESS FOR A PARTICULAR PURPOSE.  See the
    GNU Affero General Public License for more details.

    You should have received a copy of the GNU Affero General Public License
    along with SKALE Manager.  If not, see <https://www.gnu.org/licenses/>.
*/

pragma solidity ^0.5.3;
pragma experimental ABIEncoderV2;

import "../Permissions.sol";
import "../interfaces/delegation/IHolderDelegation.sol";
import "../interfaces/delegation/IValidatorDelegation.sol";
import "../interfaces/delegation/internal/IManagerDelegationInternal.sol";
import "../interfaces/IDelegationPeriodManager.sol";
<<<<<<< HEAD
import "../BokkyPooBahsDateTimeLibrary.sol";
import "./DelegationRequestManager.sol";
=======
import "../interfaces/IDelegationRequestManager.sol";
>>>>>>> 86a587ea
import "./ValidatorDelegation.sol";
import "./DelegationController.sol";


contract DelegationService is Permissions, IHolderDelegation, IValidatorDelegation, IManagerDelegationInternal {
    mapping (address => bool) private _locked;

    event DelegationRequestIsSent(
        uint requestId
    );

    event ValidatorRegistered(
        uint validatorId
    );

    constructor(address newContractsAddress) Permissions(newContractsAddress) public {

    }

    function requestUndelegation() external {
        revert("Not implemented");
    }

    /// @notice Allows validator to accept tokens delegated at `requestId`
    function accept(uint requestId) external {
        DelegationRequestManager delegationRequestManager = DelegationRequestManager(
            contractManager.getContract("DelegationRequestManager")
        );
        delegationRequestManager.acceptRequest(requestId);
    }

    /// @notice Adds node to SKALE network
    function createNode(
        uint16 port,
        uint16 nonce,
        bytes4 ip,
        bytes4 publicIp) external
    {
        revert("Not implemented");
    }

    function setMinimumDelegationAmount(uint amount) external {
        revert("Not implemented");
    }

    /// @notice Requests return of tokens that are locked in SkaleManager
    function returnTokens(uint amount) external {
        revert("Not implemented");
    }

    /// @notice Allows service to slash `validator` by `amount` of tokens
    function slash(address validator, uint amount) external {
        revert("Not implemented");
    }

    /// @notice Allows service to pay `amount` of tokens to `validator`
    function pay(address validator, uint amount) external {
        revert("Not implemented");
    }

    /// @notice Returns amount of delegated token of the validator
    function getDelegatedAmount(address validator) external returns (uint) {
        revert("Not implemented");
    }

    function setMinimumStakingRequirement(uint amount) external {
        revert("Not implemented");
    }

    /// @notice Creates request to delegate `amount` of tokens to `validator` from the begining of the next month
    function delegate(
        uint validatorId,
        uint tokenAmount,
        uint delegationPeriod,
        string calldata info
    )
        external
    {
        DelegationRequestManager delegationRequestManager = DelegationRequestManager(
            contractManager.getContract("DelegationRequestManager")
        );
        uint requestId = delegationRequestManager.createRequest(
            msg.sender,
            validatorId,
            tokenAmount,
            delegationPeriod,
            info
        );
<<<<<<< HEAD
=======
        uint requestId = delegationRequestManager.createRequest(validatorId, delegationPeriod, info);
>>>>>>> 86a587ea
        emit DelegationRequestIsSent(requestId);
    }

    function cancelPendingDelegation(uint requestId) external {
        DelegationRequestManager delegationRequestManager = DelegationRequestManager(
            contractManager.getContract("DelegationRequestManager")
        );
        delegationRequestManager.cancelRequest(requestId);
    }

    function getAllDelegationRequests() external returns(uint[] memory) {
        revert("Not implemented");
    }

    function getDelegationRequestsForValidator(uint validatorId) external returns (uint[] memory) {
        revert("Not implemented");
    }

    /// @notice Register new as validator
    function registerValidator(
        string calldata name,
        string calldata description,
        uint feeRate,
        uint minimumDelegationAmount
    )
        external returns (uint validatorId)
    {
        ValidatorDelegation validatorDelegation = ValidatorDelegation(contractManager.getContract("ValidatorDelegation"));
<<<<<<< HEAD
        validatorId = validatorDelegation.registerValidator(
            name,
            description,
            feeRate,
            minimumDelegationAmount
        );
        emit ValidatorRegistered(validatorId);
=======
        validatorId = validatorDelegation.registerValidator(name, description, feeRate);
>>>>>>> 86a587ea
    }

    function unregisterValidator(uint validatorId) external {
        revert("Not implemented");
    }

    /// @notice return how many of validator funds are locked in SkaleManager
    function getBondAmount(uint validatorId) external returns (uint amount) {
        revert("Not implemented");
    }

    function setValidatorName(string calldata newName) external {
        revert("Not implemented");
    }

    function setValidatorDescription(string calldata descripton) external {
        revert("Not implemented");
    }

    function setValidatorAddress(address newAddress) external {
        revert("Not implemented");
    }

    function getValidatorInfo(uint validatorId) external returns (Validator memory validator) {
        revert("Not implemented");
    }

    function getValidators() external returns (uint[] memory validatorIds) {
        revert("Not implemented");
    }

    function withdrawBounty(address bountyCollectionAddress, uint amount) external {
        revert("Not implemented");
    }

    function getEarnedBountyAmount() external returns (uint) {
        revert("Not implemented");
    }

    /// @notice removes node from system
    function deleteNode(uint nodeIndex) external {
        revert("Not implemented");
    }

    /// @notice Makes all tokens of target account unavailable to move
    function lock(address wallet) external {
        _locked[wallet] = true;
    }

    /// @notice Makes all tokens of target account available to move
    function unlock(address target) external {
        revert("Not implemented");
    }

    function validatorExists(uint validatorId) external view returns (bool) {
        revert("Not implemented");
    }

    function isLocked(address wallet) external returns (bool) {
        return isDelegated(wallet) || _locked[wallet];
    }

    function isDelegated(address wallet) public returns (bool) {
        return DelegationController(contractManager.getContract("DelegationController")).isDelegated(wallet);
    }

    function checkValidatorAddressToId(address validatorAddress, uint validatorId) external view returns (bool) {
        revert("Not implemented");
    }
}<|MERGE_RESOLUTION|>--- conflicted
+++ resolved
@@ -25,12 +25,7 @@
 import "../interfaces/delegation/IValidatorDelegation.sol";
 import "../interfaces/delegation/internal/IManagerDelegationInternal.sol";
 import "../interfaces/IDelegationPeriodManager.sol";
-<<<<<<< HEAD
-import "../BokkyPooBahsDateTimeLibrary.sol";
 import "./DelegationRequestManager.sol";
-=======
-import "../interfaces/IDelegationRequestManager.sol";
->>>>>>> 86a587ea
 import "./ValidatorDelegation.sol";
 import "./DelegationController.sol";
 
@@ -119,10 +114,6 @@
             delegationPeriod,
             info
         );
-<<<<<<< HEAD
-=======
-        uint requestId = delegationRequestManager.createRequest(validatorId, delegationPeriod, info);
->>>>>>> 86a587ea
         emit DelegationRequestIsSent(requestId);
     }
 
@@ -151,7 +142,6 @@
         external returns (uint validatorId)
     {
         ValidatorDelegation validatorDelegation = ValidatorDelegation(contractManager.getContract("ValidatorDelegation"));
-<<<<<<< HEAD
         validatorId = validatorDelegation.registerValidator(
             name,
             description,
@@ -159,9 +149,6 @@
             minimumDelegationAmount
         );
         emit ValidatorRegistered(validatorId);
-=======
-        validatorId = validatorDelegation.registerValidator(name, description, feeRate);
->>>>>>> 86a587ea
     }
 
     function unregisterValidator(uint validatorId) external {
