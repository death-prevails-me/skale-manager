--- conflicted
+++ resolved
@@ -70,6 +70,11 @@
 
     /// @notice Requests return of tokens that are locked in SkaleManager
     function returnTokens(uint amount) external {
+        revert("Not implemented");
+    }
+
+    /// @notice Returns array of delegation requests id
+    function listDelegationRequests() external returns (uint[] memory) {
         revert("Not implemented");
     }
 
@@ -130,11 +135,6 @@
     }
 
     /// @notice Register new as validator
-<<<<<<< HEAD
-    function registerValidator(string calldata name, string calldata description, uint feeRatePromille) external returns (uint validatorId) {
-        ValidatorDelegation validatorDelegation = ValidatorDelegation(contractManager.getContract("ValidatorDelegation"));
-        validatorId = validatorDelegation.registerValidator(name, description, feeRatePromille);
-=======
     function registerValidator(
         string calldata name,
         string calldata description,
@@ -151,7 +151,6 @@
             minimumDelegationAmount
         );
         emit ValidatorRegistered(validatorId);
->>>>>>> 722c07d5
     }
 
     function unregisterValidator(uint validatorId) external {
