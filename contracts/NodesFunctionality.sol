/*
    NodesFunctionality.sol - SKALE Manager
    Copyright (C) 2018-Present SKALE Labs
    @author Artem Payvin

    SKALE Manager is free software: you can redistribute it and/or modify
    it under the terms of the GNU Affero General Public License as published
    by the Free Software Foundation, either version 3 of the License, or
    (at your option) any later version.

    SKALE Manager is distributed in the hope that it will be useful,
    but WITHOUT ANY WARRANTY; without even the implied warranty of
    MERCHANTABILITY or FITNESS FOR A PARTICULAR PURPOSE.  See the
    GNU Affero General Public License for more details.

    You should have received a copy of the GNU Affero General Public License
    along with SKALE Manager.  If not, see <https://www.gnu.org/licenses/>.
*/

pragma solidity ^0.5.3;

import "./Permissions.sol";
import "./interfaces/IConstants.sol";
import "./interfaces/INodesData.sol";
import "./interfaces/ISchainsData.sol";
import "./interfaces/INodesFunctionality.sol";
<<<<<<< HEAD
import "./delegation/ValidatorService.sol";
=======
import "./NodesData.sol";
>>>>>>> 6658be5b


/**
 * @title NodesFunctionality - contract contains all functionality logic to manage Nodes
 */
contract NodesFunctionality is Permissions, INodesFunctionality {

    // informs that Node is created
    event NodeCreated(
        uint nodeIndex,
        address owner,
        string name,
        bytes4 ip,
        bytes4 publicIP,
        uint16 port,
        uint16 nonce,
        uint32 time,
        uint gasSpend
    );

    // informs that node is fully finished quitting from the system
    event ExitCompleted(
        uint nodeIndex,
        address owner,
        uint32 time,
        uint gasSpend
    );

    // informs that owner starts the procedure of quitting the Node from the system
    event ExitInited(
        uint nodeIndex,
        address owner,
        uint32 startLeavingPeriod,
        uint32 time,
        uint gasSpend
    );

    /**
     * @dev constructor in Permissions approach
     * @param newContractsAddress needed in Permissions constructor
    */
    constructor(address newContractsAddress) Permissions(newContractsAddress) public {

    }

    /**
     * @dev createNode - creates new Node and add it to the NodesData contract
     * function could be only run by SkaleManager
     * @param from - owner of Node
     * @param data - Node's data
     * @return nodeIndex - index of Node
     */
    function createNode(address from, bytes calldata data) external allow("SkaleManager") returns (uint nodeIndex) {
        address nodesDataAddress = contractManager.getContract("NodesData");
        uint16 nonce;
        bytes4 ip;
        bytes4 publicIP;
        uint16 port;
        string memory name;
        bytes memory publicKey;

        // decode data from the bytes
        (port, nonce, ip, publicIP) = fallbackDataConverter(data);
        (publicKey, name) = fallbackDataConverterPublicKeyAndName(data);

        // checks that Node has correct data
        require(ip != 0x0 && !INodesData(nodesDataAddress).nodesIPCheck(ip), "IP address is zero or is not available");
        require(!INodesData(nodesDataAddress).nodesNameCheck(keccak256(abi.encodePacked(name))), "Name has already registered");
        require(port > 0, "Port is zero");

        uint validatorId = ValidatorService(contractManager.getContract("ValidatorService")).getValidatorId(from);

        // adds Node to NodesData contract
        nodeIndex = INodesData(nodesDataAddress).addNode(
            from,
            name,
            ip,
            publicIP,
            port,
            publicKey,
            validatorId);
        // adds Node to Fractional Nodes or to Full Nodes
        // setNodeType(nodesDataAddress, constantsAddress, nodeIndex);

        emit NodeCreated(
            nodeIndex,
            from,
            name,
            ip,
            publicIP,
            port,
            nonce,
            uint32(block.timestamp),
            gasleft());
    }

    /**
     * @dev removeNode - delete Node
     * function could be only run by SkaleManager
     * @param from - owner of Node
     * @param nodeIndex - index of Node
     */
    function removeNode(address from, uint nodeIndex) external allow("SkaleManager") {
        address nodesDataAddress = contractManager.getContract("NodesData");

        require(INodesData(nodesDataAddress).isNodeExist(from, nodeIndex), "Node does not exist for message sender");
        require(INodesData(nodesDataAddress).isNodeActive(nodeIndex), "Node is not Active");

        INodesData(nodesDataAddress).setNodeLeft(nodeIndex);

        INodesData(nodesDataAddress).removeNode(nodeIndex);
    }

    function removeNodeByRoot(uint nodeIndex) external allow("SkaleManager") {
        address nodesDataAddress = contractManager.getContract("NodesData");
        INodesData(nodesDataAddress).setNodeLeft(nodeIndex);

        INodesData(nodesDataAddress).removeNode(nodeIndex);
    }

    /**
     * @dev initExit - initiate a procedure of quitting the system
     * function could be only run by SkaleManager
     * @param from - owner of Node
     * @param nodeIndex - index of Node
     * @return true - if everything OK
     */
<<<<<<< HEAD
    function initWithdrawDeposit(address from, uint nodeIndex) external allow("SkaleManager") returns (bool) {
        INodesData nodesData = INodesData(contractManager.getContract("NodesData"));
        ValidatorService validatorService = ValidatorService(contractManager.getContract("ValidatorService"));

        require(validatorService.validatorAddressExists(from), "Validator with such address doesn't exist");
        require(nodesData.isNodeExist(from, nodeIndex), "Node does not exist for message sender");
        require(nodesData.isNodeActive(nodeIndex), "Node is not Active");
=======
    function initExit(address from, uint nodeIndex) external allow("SkaleManager") returns (bool) {
        NodesData nodesData = NodesData(contractManager.getContract("NodesData"));

        // require(validatorService.validatorAddressExists(from), "Validator with such address doesn't exist");
        require(nodesData.isNodeExist(from, nodeIndex), "Node does not exist for message sender");
>>>>>>> 6658be5b

        nodesData.setNodeLeaving(nodeIndex);

        emit ExitInited(
            nodeIndex,
            from,
            uint32(block.timestamp),
            uint32(block.timestamp),
            gasleft());
        return true;
    }

    /**
     * @dev completeExit - finish a procedure of quitting the system
     * function could be run only by SkaleMManager
     * @param from - owner of Node
     * @param nodeIndex - index of Node
     * @return amount of SKL which be returned
     */
<<<<<<< HEAD
    function completeWithdrawDeposit(address from, uint nodeIndex) external allow("SkaleManager") {
        INodesData nodesData = INodesData(contractManager.getContract("NodesData"));
        ValidatorService validatorService = ValidatorService(contractManager.getContract("ValidatorService"));

        require(validatorService.validatorAddressExists(from), "Validator with such address doesn't exist");
        require(nodesData.isNodeExist(from, nodeIndex), "Node does not exist for message sender");
        require(nodesData.isNodeLeaving(nodeIndex), "Node is no Leaving");
        require(nodesData.isLeavingPeriodExpired(nodeIndex), "Leaving period has not expired");

        nodesData.setNodeLeft(nodeIndex);
        nodesData.removeNode(nodeIndex);

        emit WithdrawDepositFromNodeComplete(
            nodeIndex,
            from,
            0,
            uint32(block.timestamp),
            gasleft());
=======
    function completeExit(address from, uint nodeIndex) external allow("SkaleManager") returns (bool) {
        NodesData nodesData = NodesData(contractManager.getContract("NodesData"));

        // require(validatorService.validatorAddressExists(from), "Validator with such address doesn't exist");
        require(nodesData.isNodeExist(from, nodeIndex), "Node does not exist for message sender");
        require(nodesData.isNodeLeaving(nodeIndex), "Node is not Leaving");

        nodesData.setNodeLeft(nodeIndex);

        nodesData.removeNode(nodeIndex);

        emit ExitCompleted(
            nodeIndex,
            from,
            uint32(block.timestamp),
            gasleft());
        return true;
>>>>>>> 6658be5b
    }

    // /**
    //  * @dev setNodeType - sets Node to Fractional Nodes or to Full Nodes
    //  * @param nodesDataAddress - address of NodesData contract
    //  * @param constantsAddress - address of Constants contract
    //  * @param nodeIndex - index of Node
    //  */
    // function setNodeType(address nodesDataAddress, address constantsAddress, uint nodeIndex) internal {
    //     bool isNodeFull = (
    //         INodesData(nodesDataAddress).getNumberOfFractionalNodes() *
    //         IConstants(constantsAddress).FRACTIONAL_FACTOR() >
    //         INodesData(nodesDataAddress).getNumberOfFullNodes() *
    //         IConstants(constantsAddress).FULL_FACTOR()
    //     );

    //     if (INodesData(nodesDataAddress).getNumberOfFullNodes() == 0 || isNodeFull) {
    //         INodesData(nodesDataAddress).addFullNode(nodeIndex);
    //     } else {
    //         INodesData(nodesDataAddress).addFractionalNode(nodeIndex);
    //     }
    // }

    /**
     * @dev setSystemStatus - sets current system status overload, normal or underload
     * @param constantsAddress - address of Constants contract
     */
    /*function setSystemStatus(address constantsAddress) internal {
        address dataAddress = ContractManager(contractsAddress).contracts(keccak256(abi.encodePacked("NodesData");
        address schainsDataAddress = ContractManager(contractsAddress).contracts(keccak256(abi.encodePacked("SchainsData");
        uint numberOfNodes = 128 * (INodesData(dataAddress).numberOfActiveNodes() + INodesData(dataAddress).numberOfLeavingNodes());
        uint numberOfSchains = ISchainsData(schainsDataAddress).sumOfSchainsResources();
        if (4 * numberOfSchains / 3 < numberOfNodes && !(4 * numberOfSchains / 3 < (numberOfNodes - 1))) {
            IConstants(constantsAddress).setLastTimeUnderloaded();
        }
    }*/

    /**
     * @dev coefficientForPrice - calculates current coefficient for Price
     * coefficient calculates based on system status duration
     * @param constantsAddress - address of Constants contract
     * @return up - dividend
     * @return down - divider
     */
    /*function coefficientForPrice(address constantsAddress) internal view returns (uint up, uint down) {
        address dataAddress = ContractManager(contractsAddress).contracts(keccak256(abi.encodePacked("NodesData");
        address schainsDataAddress = ContractManager(contractsAddress).contracts(keccak256(abi.encodePacked("SchainsData");
        uint numberOfDays;
        uint numberOfNodes = 128 * (INodesData(dataAddress).numberOfActiveNodes() + INodesData(dataAddress).numberOfLeavingNodes());
        uint numberOfSchains = ISchainsData(schainsDataAddress).sumOfSchainsResources();
        if (20 * numberOfSchains / 17 > numberOfNodes) {
            numberOfDays = (now - IConstants(constantsAddress).lastTimeOverloaded()) / IConstants(constantsAddress).SECONDS_TO_DAY();
            up = binstep(99, numberOfDays, 100);
            down = 100;
        } else if (4 * numberOfSchains / 3 < numberOfNodes) {
            numberOfDays = (now - IConstants(constantsAddress).lastTimeUnderloaded()) / IConstants(constantsAddress).SECONDS_TO_DAY();
            up = binstep(101, numberOfDays, 100);
            down = 100;
        } else {
            up = 1;
            down = 1;
        }
    }*/

    /**
     * @dev binstep - exponentiation by squaring by modulo (a^step)
     * @param a - number which should be exponentiated
     * @param step - exponent
     * @param div - divider of a
     * @return x - result (a^step)
     */
    /*function binstep(uint a, uint step, uint div) internal pure returns (uint x) {
        x = div;
        while (step > 0) {
            if (step % 2 == 1) {
                x = mult(x, a, div);
            }
            a = mult(a, a, div);
            step /= 2;
        }
    }*/

    /*function mult(uint a, uint b, uint div) internal pure returns (uint) {
        return (a * b) / div;
    }*/

    /**
     * @dev fallbackDataConverter - converts data from bytes to normal parameters
     * @param data - concatenated parameters
     * @return port
     * @return nonce
     * @return ip address
     * @return public ip address
     */
    function fallbackDataConverter(bytes memory data)
        private
        pure
        returns (uint16, uint16, bytes4, bytes4 /*address secondAddress,*/)
    {
        require(data.length > 77, "Incorrect bytes data config");

        bytes4 ip;
        bytes4 publicIP;
        bytes2 portInBytes;
        bytes2 nonceInBytes;
        assembly {
            portInBytes := mload(add(data, 33)) // 0x21
            nonceInBytes := mload(add(data, 35)) // 0x25
            ip := mload(add(data, 37)) // 0x29
            publicIP := mload(add(data, 41))
        }

        return (uint16(portInBytes), uint16(nonceInBytes), ip, publicIP);
    }

    /**
     * @dev fallbackDataConverterPublicKeyAndName - converts data from bytes to public key and name
     * @param data - concatenated public key and name
     * @return public key
     * @return name of Node
     */
    function fallbackDataConverterPublicKeyAndName(bytes memory data) private pure returns (bytes memory, string memory) {
        require(data.length > 77, "Incorrect bytes data config");
        bytes32 firstPartPublicKey;
        bytes32 secondPartPublicKey;
        bytes memory publicKey = new bytes(64);

        // convert public key
        assembly {
            firstPartPublicKey := mload(add(data, 45))
            secondPartPublicKey := mload(add(data, 77))
        }
        for (uint8 i = 0; i < 32; i++) {
            publicKey[i] = firstPartPublicKey[i];
        }
        for (uint8 i = 0; i < 32; i++) {
            publicKey[i + 32] = secondPartPublicKey[i];
        }

        // convert name
        string memory name = new string(data.length - 77);
        for (uint i = 0; i < bytes(name).length; ++i) {
            bytes(name)[i] = data[77 + i];
        }
        return (publicKey, name);
    }

}<|MERGE_RESOLUTION|>--- conflicted
+++ resolved
@@ -24,11 +24,8 @@
 import "./interfaces/INodesData.sol";
 import "./interfaces/ISchainsData.sol";
 import "./interfaces/INodesFunctionality.sol";
-<<<<<<< HEAD
 import "./delegation/ValidatorService.sol";
-=======
 import "./NodesData.sol";
->>>>>>> 6658be5b
 
 
 /**
@@ -156,21 +153,12 @@
      * @param nodeIndex - index of Node
      * @return true - if everything OK
      */
-<<<<<<< HEAD
-    function initWithdrawDeposit(address from, uint nodeIndex) external allow("SkaleManager") returns (bool) {
-        INodesData nodesData = INodesData(contractManager.getContract("NodesData"));
+    function initExit(address from, uint nodeIndex) external allow("SkaleManager") returns (bool) {
+        NodesData nodesData = NodesData(contractManager.getContract("NodesData"));
         ValidatorService validatorService = ValidatorService(contractManager.getContract("ValidatorService"));
 
         require(validatorService.validatorAddressExists(from), "Validator with such address doesn't exist");
         require(nodesData.isNodeExist(from, nodeIndex), "Node does not exist for message sender");
-        require(nodesData.isNodeActive(nodeIndex), "Node is not Active");
-=======
-    function initExit(address from, uint nodeIndex) external allow("SkaleManager") returns (bool) {
-        NodesData nodesData = NodesData(contractManager.getContract("NodesData"));
-
-        // require(validatorService.validatorAddressExists(from), "Validator with such address doesn't exist");
-        require(nodesData.isNodeExist(from, nodeIndex), "Node does not exist for message sender");
->>>>>>> 6658be5b
 
         nodesData.setNodeLeaving(nodeIndex);
 
@@ -190,35 +178,15 @@
      * @param nodeIndex - index of Node
      * @return amount of SKL which be returned
      */
-<<<<<<< HEAD
-    function completeWithdrawDeposit(address from, uint nodeIndex) external allow("SkaleManager") {
-        INodesData nodesData = INodesData(contractManager.getContract("NodesData"));
+    function completeExit(address from, uint nodeIndex) external allow("SkaleManager") returns (bool) {
+        NodesData nodesData = NodesData(contractManager.getContract("NodesData"));
         ValidatorService validatorService = ValidatorService(contractManager.getContract("ValidatorService"));
 
         require(validatorService.validatorAddressExists(from), "Validator with such address doesn't exist");
         require(nodesData.isNodeExist(from, nodeIndex), "Node does not exist for message sender");
-        require(nodesData.isNodeLeaving(nodeIndex), "Node is no Leaving");
-        require(nodesData.isLeavingPeriodExpired(nodeIndex), "Leaving period has not expired");
+        require(nodesData.isNodeLeaving(nodeIndex), "Node is not Leaving");
 
         nodesData.setNodeLeft(nodeIndex);
-        nodesData.removeNode(nodeIndex);
-
-        emit WithdrawDepositFromNodeComplete(
-            nodeIndex,
-            from,
-            0,
-            uint32(block.timestamp),
-            gasleft());
-=======
-    function completeExit(address from, uint nodeIndex) external allow("SkaleManager") returns (bool) {
-        NodesData nodesData = NodesData(contractManager.getContract("NodesData"));
-
-        // require(validatorService.validatorAddressExists(from), "Validator with such address doesn't exist");
-        require(nodesData.isNodeExist(from, nodeIndex), "Node does not exist for message sender");
-        require(nodesData.isNodeLeaving(nodeIndex), "Node is not Leaving");
-
-        nodesData.setNodeLeft(nodeIndex);
-
         nodesData.removeNode(nodeIndex);
 
         emit ExitCompleted(
@@ -227,7 +195,6 @@
             uint32(block.timestamp),
             gasleft());
         return true;
->>>>>>> 6658be5b
     }
 
     // /**
