--- conflicted
+++ resolved
@@ -78,15 +78,10 @@
      * @param data - Node's data
      * @return nodeIndex - index of Node
      */
-<<<<<<< HEAD
     function createNode(address from, uint value, bytes memory data) public allow("SkaleManager") returns (uint nodeIndex) {
-        address nodesDataAddress = ContractManager(contractsAddress).contracts(keccak256(abi.encodePacked("NodesData")));
+        address nodesDataAddress = contractManager.contracts(keccak256(abi.encodePacked("NodesData")));
         require(INodesData(nodesDataAddress).trustedValidators(from), "The validator is not authorized to create a node");
-        address constantsAddress = ContractManager(contractsAddress).contracts(keccak256(abi.encodePacked("Constants")));
-=======
-    function createNode(address from, uint value, bytes calldata data) external allow("SkaleManager") returns (uint nodeIndex) {
         address constantsAddress = contractManager.contracts(keccak256(abi.encodePacked("Constants")));
->>>>>>> 8970f96a
         require(value >= IConstants(constantsAddress).NODE_DEPOSIT(), "Not enough money to create Node");
         uint16 nonce;
         bytes4 ip;
@@ -99,11 +94,8 @@
         (port, nonce, ip, publicIP) = fallbackDataConverter(data);
         (publicKey, name) = fallbackDataConverterPublicKeyAndName(data);
 
-<<<<<<< HEAD
-=======
-        address nodesDataAddress = contractManager.contracts(keccak256(abi.encodePacked("NodesData")));
-
->>>>>>> 8970f96a
+        address nodesDataAddress = contractManager.contracts(keccak256(abi.encodePacked("NodesData")));
+
         // checks that Node has correct data
         require(ip != 0x0 && !INodesData(nodesDataAddress).nodesIPCheck(ip), "IP address is zero or is not available");
         require(!INodesData(nodesDataAddress).nodesNameCheck(keccak256(abi.encodePacked(name))), "Name has already registered");
