/*
    Pricing.sol - SKALE Manager
    Copyright (C) 2018-Present SKALE Labs
    @author Artem Payvin
    @author Vadim Yavorsky

    SKALE Manager is free software: you can redistribute it and/or modify
    it under the terms of the GNU Affero General Public License as published
    by the Free Software Foundation, either version 3 of the License, or
    (at your option) any later version.

    SKALE Manager is distributed in the hope that it will be useful,
    but WITHOUT ANY WARRANTY; without even the implied warranty of
    MERCHANTABILITY or FITNESS FOR A PARTICULAR PURPOSE.  See the
    GNU Affero General Public License for more details.

    You should have received a copy of the GNU Affero General Public License
    along with SKALE Manager.  If not, see <https://www.gnu.org/licenses/>.
*/

pragma solidity ^0.5.3;

import "./Permissions.sol";
import "./interfaces/IGroupsData.sol";
import "./interfaces/INodesData.sol";
import "./SchainsData.sol";


contract Pricing is Permissions {
    uint public constant OPTIMAL_LOAD_PERCENTAGE = 80;
    uint public constant ADJUSTMENT_SPEED = 1000;
    uint public constant COOLDOWN_TIME = 60;
    uint public constant MIN_PRICE = 10**6;
    uint public price;
    uint public totalNodes;
    uint lastUpdated;

    function initNodes() external {
        address nodesDataAddress = contractManager.getContract("NodesData");
        totalNodes = INodesData(nodesDataAddress).getNumberOnlineNodes();
    }

    function adjustPrice() external {
        require(now > lastUpdated.add(COOLDOWN_TIME), "It's not a time to update a price");
        checkAllNodes();
        uint loadPercentage = getTotalLoadPercentage();
        uint priceChange;
        uint timeSkipped;

        if (loadPercentage < OPTIMAL_LOAD_PERCENTAGE) {
            priceChange = (ADJUSTMENT_SPEED.mul(price)).mul((OPTIMAL_LOAD_PERCENTAGE.sub(loadPercentage))) / 10**6;
            timeSkipped = (now.sub(lastUpdated)).div(COOLDOWN_TIME);
            price = price.sub(priceChange.mul(timeSkipped));
            if (price < MIN_PRICE) {
                price = MIN_PRICE;
            }
        } else {
            priceChange = (ADJUSTMENT_SPEED.mul(price)).mul((loadPercentage.sub(OPTIMAL_LOAD_PERCENTAGE))) / 10**6;
            timeSkipped = (now.sub(lastUpdated)).div(COOLDOWN_TIME);
            require(price.add(priceChange.mul(timeSkipped)) > price, "New price should be greater than old price");
            price = price.add(priceChange.mul(timeSkipped));
        }
        lastUpdated = now;
    }

    function initialize(address newContractsAddress) public initializer {
        Permissions.initialize(newContractsAddress);
        lastUpdated = now;
        price = 5*10**6;
    }

    function checkAllNodes() public {
        address nodesDataAddress = contractManager.getContract("NodesData");
        uint numberOfActiveNodes = INodesData(nodesDataAddress).getNumberOnlineNodes();

        require(totalNodes != numberOfActiveNodes, "No any changes on nodes");
        totalNodes = numberOfActiveNodes;

    }

    function getTotalLoadPercentage() public view returns (uint) {
        address schainsDataAddress = contractManager.getContract("SchainsData");
        uint64 numberOfSchains = SchainsData(schainsDataAddress).numberOfSchains();
        address nodesDataAddress = contractManager.getContract("NodesData");
        uint numberOfNodes = INodesData(nodesDataAddress).getNumberOnlineNodes();
        uint sumLoadSchain = 0;
        for (uint i = 0; i < numberOfSchains; i++) {
            bytes32 schain = SchainsData(schainsDataAddress).schainsAtSystem(i);
            uint numberOfNodesInGroup = IGroupsData(schainsDataAddress).getNumberOfNodesInGroup(schain);
<<<<<<< HEAD
            uint part = ISchainsData(schainsDataAddress).getSchainsPartOfNode(schain);
            sumLoadSchain = sumLoadSchain.add((numberOfNodesInGroup*10**7)/part);
=======
            uint part = SchainsData(schainsDataAddress).getSchainsPartOfNode(schain);
            sumLoadSchain += (numberOfNodesInGroup*10**7)/part;
>>>>>>> 54487fe9
        }
        return uint(sumLoadSchain/(10**5*numberOfNodes));
    }
}<|MERGE_RESOLUTION|>--- conflicted
+++ resolved
@@ -87,13 +87,8 @@
         for (uint i = 0; i < numberOfSchains; i++) {
             bytes32 schain = SchainsData(schainsDataAddress).schainsAtSystem(i);
             uint numberOfNodesInGroup = IGroupsData(schainsDataAddress).getNumberOfNodesInGroup(schain);
-<<<<<<< HEAD
-            uint part = ISchainsData(schainsDataAddress).getSchainsPartOfNode(schain);
+            uint part = SchainsData(schainsDataAddress).getSchainsPartOfNode(schain);
             sumLoadSchain = sumLoadSchain.add((numberOfNodesInGroup*10**7)/part);
-=======
-            uint part = SchainsData(schainsDataAddress).getSchainsPartOfNode(schain);
-            sumLoadSchain += (numberOfNodesInGroup*10**7)/part;
->>>>>>> 54487fe9
         }
         return uint(sumLoadSchain/(10**5*numberOfNodes));
     }
