--- conflicted
+++ resolved
@@ -406,7 +406,7 @@
     {
         require(from != address(0), "ERC777: burn from the zero address");
 // Added by SKALE----------------------------------------------------------
-        uint locked = _getLockedOf(from);
+        uint locked = _getAndUpdateLockedAmount(from);
         if (locked > 0) {
             require(_balances[from] >= locked.add(amount), "Token should be unlocked for burning");
         }
@@ -420,7 +420,6 @@
         _totalSupply = _totalSupply.sub(amount);
         _balances[from] = _balances[from].sub(amount);
 
-
         emit Burned(
             operator, from, amount, data, operatorData
         );
@@ -437,13 +436,8 @@
     )
         private
     {
-<<<<<<< HEAD
-// Property of the company SKALE Labs inc.---------------------------------
+// Added by SKALE----------------------------------------------------------
         uint locked = _getAndUpdateLockedAmount(from);
-=======
-// Added by SKALE----------------------------------------------------------
-        uint locked = _getLockedOf(from);
->>>>>>> f71a345c
         if (locked > 0) {
             require(_balances[from] >= locked.add(amount), "Token should be unlocked for transferring");
         }
