// SPDX-License-Identifier: AGPL-3.0-only

/*
    SkaleDkgPreResponse.sol - SKALE Manager
    Copyright (C) 2021-Present SKALE Labs
    @author Dmytro Stebaiev
    @author Artem Payvin
    @author Vadim Yavorsky

    SKALE Manager is free software: you can redistribute it and/or modify
    it under the terms of the GNU Affero General Public License as published
    by the Free Software Foundation, either version 3 of the License, or
    (at your option) any later version.

    SKALE Manager is distributed in the hope that it will be useful,
    but WITHOUT ANY WARRANTY; without even the implied warranty of
    MERCHANTABILITY or FITNESS FOR A PARTICULAR PURPOSE.  See the
    GNU Affero General Public License for more details.

    You should have received a copy of the GNU Affero General Public License
    along with SKALE Manager.  If not, see <https://www.gnu.org/licenses/>.
*/

pragma solidity 0.6.10;
pragma experimental ABIEncoderV2;

import "../SkaleDKG.sol";
import "../Wallets.sol";
import "../utils/FieldOperations.sol";

/**
 * @title SkaleDkgPreResponse
 * @dev Contains functions to manage distributed key generation per
 * Joint-Feldman protocol.
 */
library SkaleDkgPreResponse {
    using SafeMath for uint;
    using G2Operations for G2Operations.G2Point;

    function preResponse(
        bytes32 schainHash,
        uint fromNodeIndex,
        G2Operations.G2Point[] memory verificationVector,
        G2Operations.G2Point[] memory verificationVectorMultiplication,
        SkaleDKG.KeyShare[] memory secretKeyContribution,
        ContractManager contractManager,
        mapping(bytes32 => SkaleDKG.ComplaintData) storage complaints,
        mapping(bytes32 => mapping(uint => bytes32)) storage hashedData
    )
        external
    {
        SkaleDKG skaleDKG = SkaleDKG(contractManager.getContract("SkaleDKG"));
        uint index = _preResponseCheck(
            schainHash,
            fromNodeIndex,
            verificationVector,
            verificationVectorMultiplication,
            secretKeyContribution,
            skaleDKG,
            complaints,
            hashedData
        );
        _processPreResponse(
            secretKeyContribution[index].share,
            schainHash,
            verificationVectorMultiplication,
            complaints
        );
    }

    function _processPreResponse(
        bytes32 share,
        bytes32 schainHash,
        G2Operations.G2Point[] memory verificationVectorMult,
        mapping(bytes32 => SkaleDKG.ComplaintData) storage complaints
    )
        private
    {
        complaints[schainHash].keyShare = share;
        complaints[schainHash].sumOfVerVec = _calculateSum(verificationVectorMult);
        complaints[schainHash].isResponse = true;
    }

    function _preResponseCheck(
        bytes32 schainHash,
        uint fromNodeIndex,
        G2Operations.G2Point[] memory verificationVector,
        G2Operations.G2Point[] memory verificationVectorMultiplication,
        SkaleDKG.KeyShare[] memory secretKeyContribution,
        SkaleDKG skaleDKG,
        mapping(bytes32 => SkaleDKG.ComplaintData) storage complaints,
        mapping(bytes32 => mapping(uint => bytes32)) storage hashedData
    )
        private
        view
        returns (uint index)
    {
        (uint indexOnSchain, ) = skaleDKG.checkAndReturnIndexInGroup(schainHash, fromNodeIndex, true);
        require(complaints[schainHash].nodeToComplaint == fromNodeIndex, "Not this Node");
        require(!complaints[schainHash].isResponse, "Already submitted pre response data");
        require(
            hashedData[schainHash][indexOnSchain] == skaleDKG.hashData(secretKeyContribution, verificationVector),
            "Broadcasted Data is not correct"
        );
        require(
            verificationVector.length == verificationVectorMultiplication.length,
            "Incorrect length of multiplied verification vector"
        );
        (index, ) = skaleDKG.checkAndReturnIndexInGroup(schainHash, complaints[schainHash].fromNodeToComplaint, true);
        require(
            _checkCorrectVectorMultiplication(index, verificationVector, verificationVectorMultiplication),
            "Multiplied verification vector is incorrect"
        ); 
    }

<<<<<<< HEAD
    function _calculateSum(G2Operations.G2Point[] memory verificationVectorMult)
=======
    function _processPreResponse(
        bytes32 share,
        bytes32 schainHash,
        G2Operations.G2Point[] memory verificationVectorMultiplication,
        mapping(bytes32 => SkaleDKG.ComplaintData) storage complaints
    )
        private
    {
        complaints[schainHash].keyShare = share;
        complaints[schainHash].sumOfVerVec = _calculateSum(verificationVectorMultiplication);
        complaints[schainHash].isResponse = true;
    }

    function _calculateSum(G2Operations.G2Point[] memory verificationVectorMultiplication)
>>>>>>> 1855dd66
        private
        view
        returns (G2Operations.G2Point memory)
    {
        G2Operations.G2Point memory value = G2Operations.getG2Zero();
        for (uint i = 0; i < verificationVectorMultiplication.length; i++) {
            value = value.addG2(verificationVectorMultiplication[i]);
        }
        return value;
    }

    function _checkCorrectVectorMultiplication(
        uint indexOnSchain,
        G2Operations.G2Point[] memory verificationVector,
        G2Operations.G2Point[] memory verificationVectorMultiplication
    )
        private
        view
        returns (bool)
    {
        Fp2Operations.Fp2Point memory value = G1Operations.getG1Generator();
        Fp2Operations.Fp2Point memory tmp = G1Operations.getG1Generator();
        for (uint i = 0; i < verificationVector.length; i++) {
            (tmp.a, tmp.b) = Precompiled.bn256ScalarMul(value.a, value.b, indexOnSchain.add(1) ** i);
            if (!_checkPairing(tmp, verificationVector[i], verificationVectorMultiplication[i])) {
                return false;
            }
        }
        return true;
    }

    function _checkPairing(
        Fp2Operations.Fp2Point memory g1Mul,
        G2Operations.G2Point memory verificationVector,
        G2Operations.G2Point memory verificationVectorMultiplication
    )
        private
        view
        returns (bool)
    {
        require(G1Operations.checkRange(g1Mul), "g1Mul is not valid");
        g1Mul.b = G1Operations.negate(g1Mul.b);
        Fp2Operations.Fp2Point memory one = G1Operations.getG1Generator();
        return Precompiled.bn256Pairing(
            one.a, one.b,
            verificationVectorMultiplication.x.b, verificationVectorMultiplication.x.a,
            verificationVectorMultiplication.y.b, verificationVectorMultiplication.y.a,
            g1Mul.a, g1Mul.b,
            verificationVector.x.b, verificationVector.x.a,
            verificationVector.y.b, verificationVector.y.a
        );
    }

}<|MERGE_RESOLUTION|>--- conflicted
+++ resolved
@@ -71,13 +71,13 @@
     function _processPreResponse(
         bytes32 share,
         bytes32 schainHash,
-        G2Operations.G2Point[] memory verificationVectorMult,
+        G2Operations.G2Point[] memory verificationVectorMultiplication,
         mapping(bytes32 => SkaleDKG.ComplaintData) storage complaints
     )
         private
     {
         complaints[schainHash].keyShare = share;
-        complaints[schainHash].sumOfVerVec = _calculateSum(verificationVectorMult);
+        complaints[schainHash].sumOfVerVec = _calculateSum(verificationVectorMultiplication);
         complaints[schainHash].isResponse = true;
     }
 
@@ -113,24 +113,7 @@
         ); 
     }
 
-<<<<<<< HEAD
-    function _calculateSum(G2Operations.G2Point[] memory verificationVectorMult)
-=======
-    function _processPreResponse(
-        bytes32 share,
-        bytes32 schainHash,
-        G2Operations.G2Point[] memory verificationVectorMultiplication,
-        mapping(bytes32 => SkaleDKG.ComplaintData) storage complaints
-    )
-        private
-    {
-        complaints[schainHash].keyShare = share;
-        complaints[schainHash].sumOfVerVec = _calculateSum(verificationVectorMultiplication);
-        complaints[schainHash].isResponse = true;
-    }
-
     function _calculateSum(G2Operations.G2Point[] memory verificationVectorMultiplication)
->>>>>>> 1855dd66
         private
         view
         returns (G2Operations.G2Point memory)
