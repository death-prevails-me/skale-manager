// SPDX-License-Identifier: AGPL-3.0-only

/*
    SkaleDKG.sol - SKALE Manager
    Copyright (C) 2018-Present SKALE Labs
    @author Artem Payvin

    SKALE Manager is free software: you can redistribute it and/or modify
    it under the terms of the GNU Affero General Public License as published
    by the Free Software Foundation, either version 3 of the License, or
    (at your option) any later version.

    SKALE Manager is distributed in the hope that it will be useful,
    but WITHOUT ANY WARRANTY; without even the implied warranty of
    MERCHANTABILITY or FITNESS FOR A PARTICULAR PURPOSE.  See the
    GNU Affero General Public License for more details.

    You should have received a copy of the GNU Affero General Public License
    along with SKALE Manager.  If not, see <https://www.gnu.org/licenses/>.
*/

pragma solidity 0.6.10;
pragma experimental ABIEncoderV2;
import "./Permissions.sol";
import "./delegation/Punisher.sol";
import "./SlashingTable.sol";
import "./Schains.sol";
import "./SchainsInternal.sol";
import "./utils/FieldOperations.sol";
import "./NodeRotation.sol";
import "./KeyStorage.sol";
import "./interfaces/ISkaleDKG.sol";
import "./ECDH.sol";
import "./utils/Precompiled.sol";

/**
 * @title SkaleDKG
 * @dev Contains functions to manage distributed key generation per
 * Joint-Feldman protocol.
 */
contract SkaleDKG is Permissions, ISkaleDKG {
    using Fp2Operations for Fp2Operations.Fp2Point;
    using G2Operations for G2Operations.G2Point;

    struct Channel {
        bool active;
        uint n;
        uint startedBlockTimestamp;
        uint startedBlock;
    }

    struct ProcessDKG {
        uint numberOfBroadcasted;
        uint numberOfCompleted;
        bool[] broadcasted;
        bool[] completed;
    }

    struct ComplaintData {
        uint nodeToComplaint;
        uint fromNodeToComplaint;
        uint startComplaintBlockTimestamp;
        bool isResponse;
        bytes32 keyShare;
        G2Operations.G2Point sumOfVerVec;
    }

    struct KeyShare {
        bytes32[2] publicKey;
        bytes32 share;
    }

    uint public constant COMPLAINT_TIMELIMIT = 1800;

    mapping(bytes32 => Channel) public channels;

    mapping(bytes32 => uint) public lastSuccesfulDKG;

    mapping(bytes32 => ProcessDKG) public dkgProcess;

    mapping(bytes32 => ComplaintData) public complaints;

    mapping(bytes32 => uint) public startAlrightTimestamp;

    mapping(bytes32 => mapping(uint => bytes32)) public hashedData;

    /**
     * @dev Emitted when a channel is opened.
     */
    event ChannelOpened(bytes32 groupIndex);

    /**
     * @dev Emitted when a channel is closed.
     */
    event ChannelClosed(bytes32 groupIndex);

    /**
     * @dev Emitted when a node broadcasts keyshare.
     */
    event BroadcastAndKeyShare(
        bytes32 indexed groupIndex,
        uint indexed fromNode,
        G2Operations.G2Point[] verificationVector,
        KeyShare[] secretKeyContribution
    );

    /**
     * @dev Emitted when all group data is received by node.
     */
    event AllDataReceived(bytes32 indexed groupIndex, uint nodeIndex);

    /**
     * @dev Emitted when DKG is successful.
     */
    event SuccessfulDKG(bytes32 indexed groupIndex);

    /**
     * @dev Emitted when a complaint against a node is verified.
     */
    event BadGuy(uint nodeIndex);

    /**
     * @dev Emitted when DKG failed.
     */
    event FailedDKG(bytes32 indexed groupIndex);

    /**
     * @dev Emitted when a complaint is sent.
     */
    event ComplaintSent(bytes32 indexed groupIndex, uint indexed fromNodeIndex, uint indexed toNodeIndex);

    /**
     * @dev Emitted when a new node is rotated in.
     */
    event NewGuy(uint nodeIndex);

    /**
     * @dev Emitted when an incorrect complaint is sent.
     */
    event ComplaintError(string error);

    modifier correctGroup(bytes32 groupIndex) {
        require(channels[groupIndex].active, "Group is not created");
        _;
    }

    modifier correctGroupWithoutRevert(bytes32 groupIndex) {
        if (!channels[groupIndex].active) {
            emit ComplaintError("Group is not created");
        } else {
            _;
        }
    }

    modifier correctNode(bytes32 groupIndex, uint nodeIndex) {
        uint index = _nodeIndexInSchain(groupIndex, nodeIndex);
        require(
            index < channels[groupIndex].n,
            "Node is not in this group");
        _;
    }

    modifier correctNodeWithoutRevert(bytes32 groupIndex, uint nodeIndex) {
        uint index = _nodeIndexInSchain(groupIndex, nodeIndex);
        if (index >= channels[groupIndex].n) {
            emit ComplaintError("Node is not in this group");
        } else {
            _;
        }
    }

    /**
     * @dev Allows Schains and NodeRotation contracts to open a channel.
     * 
     * Emits a {ChannelOpened} event.
     * 
     * Requirements:
     * 
     * - Channel is not already created.
     */
    function openChannel(bytes32 groupIndex) external override allowTwo("Schains","NodeRotation") {
        _openChannel(groupIndex);
    }

    /**
     * @dev Allows SchainsInternal contract to delete a channel.
     *
     * Requirements:
     *
     * - Channel must exist.
     */
    function deleteChannel(bytes32 groupIndex) external override allow("SchainsInternal") {
        require(channels[groupIndex].active, "Channel is not created");
        delete channels[groupIndex];
        delete dkgProcess[groupIndex];
        delete complaints[groupIndex];
        KeyStorage(contractManager.getContract("KeyStorage")).deleteKey(groupIndex);
    }

    /**
     * @dev Broadcasts verification vector and secret key contribution to all
     * other nodes in the group.
     *
     * Emits BroadcastAndKeyShare event.
     *
     * Requirements:
     *
     * - `msg.sender` must have an associated node.
     * - `verificationVector` must be a certain length.
     * - `secretKeyContribution` length must be equal to number of nodes in group.
     */
    function broadcast(
        bytes32 groupIndex,
        uint nodeIndex,
        G2Operations.G2Point[] calldata verificationVector,
        KeyShare[] calldata secretKeyContribution
    )
        external
        correctGroup(groupIndex)
    {
        require(_isNodeByMessageSender(nodeIndex, msg.sender), "Node does not exist for message sender");
        uint n = channels[groupIndex].n;
        require(verificationVector.length == getT(n), "Incorrect number of verification vectors");
        require(
            secretKeyContribution.length == n,
            "Incorrect number of secret key shares"
        );
        uint index = _nodeIndexInSchain(groupIndex, nodeIndex);
        require(index < channels[groupIndex].n, "Node is not in this group");
        require(!dkgProcess[groupIndex].broadcasted[index], "This node has already broadcasted");
        dkgProcess[groupIndex].broadcasted[index] = true;
        dkgProcess[groupIndex].numberOfBroadcasted++;
        if (dkgProcess[groupIndex].numberOfBroadcasted == channels[groupIndex].n) {
            startAlrightTimestamp[groupIndex] = now;
        }
        hashedData[groupIndex][index] = _hashData(secretKeyContribution, verificationVector);
        KeyStorage keyStorage = KeyStorage(contractManager.getContract("KeyStorage"));
        keyStorage.adding(groupIndex, verificationVector[0]);
        emit BroadcastAndKeyShare(
            groupIndex,
            nodeIndex,
            verificationVector,
            secretKeyContribution
        );
    }

    /**
     * @dev Creates a complaint from a node (accuser) to a given node.
     * The accusing node must broadcast additional parameters within 1800 blocks.
     *
     * Emits {ComplaintSent} or {ComplaintError} event.
     *
     * Requirements:
     *
     * - `msg.sender` must have an associated node.
     */
    function complaint(bytes32 groupIndex, uint fromNodeIndex, uint toNodeIndex)
        external
        correctGroupWithoutRevert(groupIndex)
        correctNode(groupIndex, fromNodeIndex)
        correctNodeWithoutRevert(groupIndex, toNodeIndex)
    {
        require(_isNodeByMessageSender(fromNodeIndex, msg.sender), "Node does not exist for message sender");
        require(isNodeBroadcasted(groupIndex, fromNodeIndex), "Node has not broadcasted");
        bool broadcasted = isNodeBroadcasted(groupIndex, toNodeIndex);
        if (broadcasted) {
            _handleComplaintWhenBroadcasted(groupIndex, fromNodeIndex, toNodeIndex);
            return;
        } else {
            // not broadcasted in 30 min
            if (channels[groupIndex].startedBlockTimestamp.add(COMPLAINT_TIMELIMIT) <= block.timestamp) {
                _finalizeSlashing(groupIndex, toNodeIndex);
                return;
            }
            emit ComplaintError("Complaint sent too early");
            return;
        }
    }

    function complaintBadData(bytes32 groupIndex, uint fromNodeIndex, uint toNodeIndex)
        external
        correctGroupWithoutRevert(groupIndex)
        correctNode(groupIndex, fromNodeIndex)
        correctNodeWithoutRevert(groupIndex, toNodeIndex)
    { 
        require(_isNodeByMessageSender(fromNodeIndex, msg.sender), "Node does not exist for message sender");
        require(isNodeBroadcasted(groupIndex, fromNodeIndex), "Node has not broadcasted");
        require(isNodeBroadcasted(groupIndex, toNodeIndex), "Accused node has not broadcasted");
        require(!isAllDataReceived(groupIndex, fromNodeIndex), "Node has already sent alright");
        if (complaints[groupIndex].nodeToComplaint == uint(-1)) {
            complaints[groupIndex].nodeToComplaint = toNodeIndex;
            complaints[groupIndex].fromNodeToComplaint = fromNodeIndex;
            complaints[groupIndex].startComplaintBlockTimestamp = block.timestamp;
            emit ComplaintSent(groupIndex, fromNodeIndex, toNodeIndex);
        } else {
            emit ComplaintError("First complaint has already been processed");
        }
    }

    function preResponse(
        bytes32 groupIndex,
        uint fromNodeIndex,
        G2Operations.G2Point[] calldata verificationVector,
        G2Operations.G2Point[] calldata verificationVectorMult,
        KeyShare[] calldata secretKeyContribution
    )
        external
        correctGroup(groupIndex)
    {
        uint indexOnSchain = _nodeIndexInSchain(groupIndex, fromNodeIndex);
        require(indexOnSchain < channels[groupIndex].n, "Node is not in this group");
        require(complaints[groupIndex].nodeToComplaint == fromNodeIndex, "Not this Node");
        require(!complaints[groupIndex].isResponse, "Already submitted pre response data");
        require(_isNodeByMessageSender(fromNodeIndex, msg.sender), "Node does not exist for message sender");
        require(
            hashedData[groupIndex][indexOnSchain] == _hashData(secretKeyContribution, verificationVector),
            "Broadcasted Data is not correct"
        );
        require(
            verificationVector.length == verificationVectorMult.length,
            "Incorrect length of multiplied verification vector"
        );
        uint index = _nodeIndexInSchain(groupIndex, complaints[groupIndex].fromNodeToComplaint);
        require(
            _checkCorrectVectorMultiplication(indexOnSchain, verificationVector, verificationVectorMult),
            "Multiplied verification vector is incorrect"
        );
        complaints[groupIndex].keyShare = secretKeyContribution[index].share;
        complaints[groupIndex].sumOfVerVec = _calculateSum(verificationVectorMult);
        complaints[groupIndex].isResponse = true;
    }

    function response(
        bytes32 groupIndex,
        uint fromNodeIndex,
        uint secretNumber,
        G2Operations.G2Point calldata multipliedShare
    )
        external
        correctGroup(groupIndex)
    {
        uint indexOnSchain = _nodeIndexInSchain(groupIndex, fromNodeIndex);
        require(indexOnSchain < channels[groupIndex].n, "Node is not in this group");
        require(complaints[groupIndex].nodeToComplaint == fromNodeIndex, "Not this Node");
        require(complaints[groupIndex].isResponse, "Have not submitted pre-response data");
        require(_isNodeByMessageSender(fromNodeIndex, msg.sender), "Node does not exist for message sender");
        // uint index = _nodeIndexInSchain(groupIndex, complaints[groupIndex].fromNodeToComplaint);
        _verifyDataAndSlash(
            groupIndex,
            secretNumber,
            multipliedShare
         );
    }

    function alright(bytes32 groupIndex, uint fromNodeIndex)
        external
        correctGroup(groupIndex)
        correctNode(groupIndex, fromNodeIndex)
    {
        require(_isNodeByMessageSender(fromNodeIndex, msg.sender), "Node does not exist for message sender");
        uint index = _nodeIndexInSchain(groupIndex, fromNodeIndex);
        uint numberOfParticipant = channels[groupIndex].n;
        require(numberOfParticipant == dkgProcess[groupIndex].numberOfBroadcasted, "Still Broadcasting phase");
        require(
            complaints[groupIndex].fromNodeToComplaint != fromNodeIndex ||
            (fromNodeIndex == 0 && complaints[groupIndex].startComplaintBlockTimestamp == 0),
            "Node has already sent complaint"
        );
        require(!dkgProcess[groupIndex].completed[index], "Node is already alright");
        dkgProcess[groupIndex].completed[index] = true;
        dkgProcess[groupIndex].numberOfCompleted++;
        emit AllDataReceived(groupIndex, fromNodeIndex);
        if (dkgProcess[groupIndex].numberOfCompleted == numberOfParticipant) {
            _setSuccesfulDKG(groupIndex);
        }
    }

    function getChannelStartedTime(bytes32 groupIndex) external view returns (uint) {
        return channels[groupIndex].startedBlockTimestamp;
    }

    function getChannelStartedBlock(bytes32 groupIndex) external view returns (uint) {
        return channels[groupIndex].startedBlock;
    }

    function getNumberOfBroadcasted(bytes32 groupIndex) external view returns (uint) {
        return dkgProcess[groupIndex].numberOfBroadcasted;
    }

    function getNumberOfCompleted(bytes32 groupIndex) external view returns (uint) {
        return dkgProcess[groupIndex].numberOfCompleted;
    }

    function getTimeOfLastSuccesfulDKG(bytes32 groupIndex) external view returns (uint) {
        return lastSuccesfulDKG[groupIndex];
    }

    function getComplaintData(bytes32 groupIndex) external view returns (uint, uint) {
        return (complaints[groupIndex].fromNodeToComplaint, complaints[groupIndex].nodeToComplaint);
    }

    function getComplaintStartedTime(bytes32 groupIndex) external view returns (uint) {
        return complaints[groupIndex].startComplaintBlockTimestamp;
    }

    function getAlrightStartedTime(bytes32 groupIndex) external view returns (uint) {
        return startAlrightTimestamp[groupIndex];
    }

    /**
     * @dev Checks whether channel is opened.
     */
    function isChannelOpened(bytes32 groupIndex) external override view returns (bool) {
        return channels[groupIndex].active;
    }

    function isLastDKGSuccessful(bytes32 groupIndex) external override view returns (bool) {
        return channels[groupIndex].startedBlockTimestamp <= lastSuccesfulDKG[groupIndex];
    }

    /**
     * @dev Checks whether broadcast is possible.
     */
    function isBroadcastPossible(bytes32 groupIndex, uint nodeIndex) external view returns (bool) {
        uint index = _nodeIndexInSchain(groupIndex, nodeIndex);
        return channels[groupIndex].active &&
            index <  channels[groupIndex].n &&
            _isNodeByMessageSender(nodeIndex, msg.sender) &&
            !dkgProcess[groupIndex].broadcasted[index];
    }

    /**
     * @dev Checks whether complaint is possible.
     */
    function isComplaintPossible(
        bytes32 groupIndex,
        uint fromNodeIndex,
        uint toNodeIndex
    )
        external
        view
        returns (bool)
    {
        uint indexFrom = _nodeIndexInSchain(groupIndex, fromNodeIndex);
        uint indexTo = _nodeIndexInSchain(groupIndex, toNodeIndex);
        bool complaintSending = (
                complaints[groupIndex].nodeToComplaint == uint(-1) &&
                dkgProcess[groupIndex].broadcasted[indexTo] &&
                !dkgProcess[groupIndex].completed[indexFrom]
            ) ||
            (
                dkgProcess[groupIndex].broadcasted[indexTo] &&
                complaints[groupIndex].startComplaintBlockTimestamp.add(COMPLAINT_TIMELIMIT) <= block.timestamp &&
                complaints[groupIndex].nodeToComplaint == toNodeIndex
            ) ||
            (
                !dkgProcess[groupIndex].broadcasted[indexTo] &&
                complaints[groupIndex].nodeToComplaint == uint(-1) &&
                channels[groupIndex].startedBlockTimestamp.add(COMPLAINT_TIMELIMIT) <= block.timestamp
            ) ||
            (
                complaints[groupIndex].nodeToComplaint == uint(-1) &&
                isEveryoneBroadcasted(groupIndex) &&
                dkgProcess[groupIndex].completed[indexFrom] &&
                !dkgProcess[groupIndex].completed[indexTo] &&
                startAlrightTimestamp[groupIndex].add(COMPLAINT_TIMELIMIT) <= block.timestamp
            );
        return channels[groupIndex].active &&
            indexFrom < channels[groupIndex].n &&
            indexTo < channels[groupIndex].n &&
            dkgProcess[groupIndex].broadcasted[indexFrom] &&
            _isNodeByMessageSender(fromNodeIndex, msg.sender) &&
            complaintSending;
    }

    /**
     * @dev Checks whether sending Alright response is possible.
     */
    function isAlrightPossible(bytes32 groupIndex, uint nodeIndex) external view returns (bool) {
        uint index = _nodeIndexInSchain(groupIndex, nodeIndex);
        return channels[groupIndex].active &&
            index < channels[groupIndex].n &&
            _isNodeByMessageSender(nodeIndex, msg.sender) &&
            channels[groupIndex].n == dkgProcess[groupIndex].numberOfBroadcasted &&
            (complaints[groupIndex].fromNodeToComplaint != nodeIndex ||
            (nodeIndex == 0 && complaints[groupIndex].startComplaintBlockTimestamp == 0)) &&
            !dkgProcess[groupIndex].completed[index];
    }

<<<<<<< HEAD
    /**
     * @dev Checks whether sending a response is possible.
     */
=======
    function isPreResponsePossible(bytes32 groupIndex, uint nodeIndex) external view returns (bool) {
        uint index = _nodeIndexInSchain(groupIndex, nodeIndex);
        return channels[groupIndex].active &&
            index < channels[groupIndex].n &&
            _isNodeByMessageSender(nodeIndex, msg.sender) &&
            complaints[groupIndex].nodeToComplaint == nodeIndex &&
            !complaints[groupIndex].isResponse;
    }

>>>>>>> baa0a13b
    function isResponsePossible(bytes32 groupIndex, uint nodeIndex) external view returns (bool) {
        uint index = _nodeIndexInSchain(groupIndex, nodeIndex);
        return channels[groupIndex].active &&
            index < channels[groupIndex].n &&
            _isNodeByMessageSender(nodeIndex, msg.sender) &&
            complaints[groupIndex].nodeToComplaint == nodeIndex &&
            complaints[groupIndex].isResponse;
    }

    function initialize(address contractsAddress) public override initializer {
        Permissions.initialize(contractsAddress);
    }

    function isNodeBroadcasted(bytes32 groupIndex, uint nodeIndex) public view returns (bool) {
        uint index = _nodeIndexInSchain(groupIndex, nodeIndex);
        return index < channels[groupIndex].n && dkgProcess[groupIndex].broadcasted[index];
    }

    function isEveryoneBroadcasted(bytes32 groupIndex) public view returns (bool) {
        return channels[groupIndex].n == dkgProcess[groupIndex].numberOfBroadcasted;
    }

    /**
     * @dev Checks whether all data has been received by node.
     */
    function isAllDataReceived(bytes32 groupIndex, uint nodeIndex) public view returns (bool) {
        uint index = _nodeIndexInSchain(groupIndex, nodeIndex);
        return dkgProcess[groupIndex].completed[index];
    }

    function getT(uint n) public pure returns (uint) {
        return n.mul(2).add(1).div(3);
    }

    function _setSuccesfulDKG(bytes32 groupIndex) internal {
        lastSuccesfulDKG[groupIndex] = now;
        channels[groupIndex].active = false;
        KeyStorage(contractManager.getContract("KeyStorage")).finalizePublicKey(groupIndex);
        emit SuccessfulDKG(groupIndex);
    }

    function _verifyDataAndSlash(
        bytes32 groupIndex,
        uint secretNumber,
        G2Operations.G2Point calldata multipliedShare
    )
        internal
    {
        bytes32[2] memory publicKey = Nodes(contractManager.getContract("Nodes")).getNodePublicKey(
            complaints[groupIndex].fromNodeToComplaint
        );
        uint256 pkX = uint(publicKey[0]);

        (pkX, ) = ECDH(contractManager.getContract("ECDH")).deriveKey(secretNumber, pkX, uint(publicKey[1]));
        bytes32 key = bytes32(pkX);

        // Decrypt secret key contribution
        uint secret = Decryption(contractManager.getContract("Decryption")).decrypt(
            complaints[groupIndex].keyShare,
            key
        );

        uint badNode = (
            _checkCorrectMultipliedShare(multipliedShare, secret) &&
            multipliedShare.isEqual(complaints[groupIndex].sumOfVerVec) ?
            complaints[groupIndex].fromNodeToComplaint :
            complaints[groupIndex].nodeToComplaint
        );
        _finalizeSlashing(groupIndex, badNode);
    }

    function _checkCorrectVectorMultiplication(
        uint indexOnSchain,
        G2Operations.G2Point[] memory verificationVector,
        G2Operations.G2Point[] memory verificationVectorMult
    )
        private
        view
        returns (bool)
    {
        Fp2Operations.Fp2Point memory value = G2Operations.getG1();
        Fp2Operations.Fp2Point memory tmp = G2Operations.getG1();
        for (uint i = 0; i < verificationVector.length; i++) {
            (tmp.a, tmp.b) = Precompiled.bn256ScalarMul(value.a, value.b, indexOnSchain.add(1) ** i);
            if (!_checkPairing(tmp, verificationVector[i], verificationVectorMult[i])) {
                return false;
            }
        }
        return true;
    }

    function _checkPairing(
        Fp2Operations.Fp2Point memory g1Mul,
        G2Operations.G2Point memory verificationVector,
        G2Operations.G2Point memory verificationVectorMult
    )
        private
        view
        returns (bool)
    {
        Fp2Operations.Fp2Point memory one = G2Operations.getG1();
        if (!(g1Mul.a == 0 && g1Mul.b == 0)) {
            g1Mul.b = Fp2Operations.P.sub((g1Mul.b % Fp2Operations.P));
        }
        return Precompiled.bn256Pairing(
            one.a, one.b,
            verificationVectorMult.x.b, verificationVectorMult.x.a,
            verificationVectorMult.y.b, verificationVectorMult.y.a,
            g1Mul.a, g1Mul.b,
            verificationVector.x.b, verificationVector.x.a,
            verificationVector.y.b, verificationVector.y.a
        );
    }

    function _calculateSum(G2Operations.G2Point[] memory verificationVectorMult)
        private
        view
        returns (G2Operations.G2Point memory)
    {
        G2Operations.G2Point memory value = G2Operations.getG2Zero();
        for (uint i = 0; i < verificationVectorMult.length; i++) {
            value = value.addG2(verificationVectorMult[i]);
        }
        return value;
    }

    function _checkCorrectMultipliedShare(
        G2Operations.G2Point memory multipliedShare,
        uint secret
    )
        private
        view
        returns (bool)
    {
        if (!multipliedShare.isG2()) {
            return false;
        }
        G2Operations.G2Point memory tmp = multipliedShare;
        Fp2Operations.Fp2Point memory g1 = G2Operations.getG1();
        Fp2Operations.Fp2Point memory share = Fp2Operations.Fp2Point({
            a: 0,
            b: 0
        });
        (share.a, share.b) = Precompiled.bn256ScalarMul(g1.a, g1.b, secret);
        if (!(share.a == 0 && share.b == 0)) {
            share.b = Fp2Operations.P.sub((share.b % Fp2Operations.P));
        }

        require(G2Operations.isG1(share), "mulShare not in G1");

        G2Operations.G2Point memory g2 = G2Operations.getG2();

        return Precompiled.bn256Pairing(
            share.a, share.b,
            g2.x.b, g2.x.a, g2.y.b, g2.y.a,
            g1.a, g1.b,
            tmp.x.b, tmp.x.a, tmp.y.b, tmp.y.a);
    }

    function _openChannel(bytes32 groupIndex) private {
        SchainsInternal schainsInternal = SchainsInternal(
            contractManager.getContract("SchainsInternal")
        );

        uint len = schainsInternal.getNumberOfNodesInGroup(groupIndex);
        channels[groupIndex].active = true;
        channels[groupIndex].n = len;
        delete dkgProcess[groupIndex].completed;
        delete dkgProcess[groupIndex].broadcasted;
        dkgProcess[groupIndex].broadcasted = new bool[](len);
        dkgProcess[groupIndex].completed = new bool[](len);
        complaints[groupIndex].fromNodeToComplaint = uint(-1);
        complaints[groupIndex].nodeToComplaint = uint(-1);
        delete complaints[groupIndex].startComplaintBlockTimestamp;
        delete dkgProcess[groupIndex].numberOfBroadcasted;
        delete dkgProcess[groupIndex].numberOfCompleted;
        channels[groupIndex].startedBlockTimestamp = now;
        channels[groupIndex].startedBlock = block.number;
        KeyStorage(contractManager.getContract("KeyStorage")).initPublicKeyInProgress(groupIndex);

        emit ChannelOpened(groupIndex);
    }

    function _handleComplaintWhenBroadcasted(bytes32 groupIndex, uint fromNodeIndex, uint toNodeIndex) private {
        // missing alright
        if (complaints[groupIndex].nodeToComplaint == uint(-1)) {
            if (
                isEveryoneBroadcasted(groupIndex) &&
                !isAllDataReceived(groupIndex, toNodeIndex) &&
                startAlrightTimestamp[groupIndex].add(COMPLAINT_TIMELIMIT) <= block.timestamp
            ) {
                // missing alright
                _finalizeSlashing(groupIndex, toNodeIndex);
                return;
            } else if (!isAllDataReceived(groupIndex, fromNodeIndex)) {
                // incorrect data
                _finalizeSlashing(groupIndex, fromNodeIndex);
                return;
            }
            emit ComplaintError("Has already sent alright");
            return;
        } else if (complaints[groupIndex].nodeToComplaint == toNodeIndex) {
            // 30 min after incorrect data complaint
            if (complaints[groupIndex].startComplaintBlockTimestamp.add(COMPLAINT_TIMELIMIT) <= block.timestamp) {
                _finalizeSlashing(groupIndex, complaints[groupIndex].nodeToComplaint);
                return;
            }
            emit ComplaintError("The same complaint rejected");
            return;
        }
        emit ComplaintError("One complaint is already sent");
    }

    function _finalizeSlashing(bytes32 groupIndex, uint badNode) private {
        NodeRotation nodeRotation = NodeRotation(contractManager.getContract("NodeRotation"));
        SchainsInternal schainsInternal = SchainsInternal(
            contractManager.getContract("SchainsInternal")
        );
        emit BadGuy(badNode);
        emit FailedDKG(groupIndex);

        if (schainsInternal.isAnyFreeNode(groupIndex)) {
            uint newNode = nodeRotation.rotateNode(
                badNode,
                groupIndex,
                false
            );
            emit NewGuy(newNode);
        } else {
            _openChannel(groupIndex);
            schainsInternal.removeNodeFromSchain(
                badNode,
                groupIndex
            );
            channels[groupIndex].active = false;
        }
        Punisher(contractManager.getContract("Punisher")).slash(
            Nodes(contractManager.getContract("Nodes")).getValidatorId(badNode),
            SlashingTable(contractManager.getContract("SlashingTable")).getPenalty("FailedDKG")
        );
    }

    function _nodeIndexInSchain(bytes32 schainId, uint nodeIndex) private view returns (uint) {
        return SchainsInternal(contractManager.getContract("SchainsInternal"))
            .getNodeIndexInGroup(schainId, nodeIndex);
    }

    function _isNodeByMessageSender(uint nodeIndex, address from) private view returns (bool) {
        Nodes nodes = Nodes(contractManager.getContract("Nodes"));
        return nodes.isNodeExist(from, nodeIndex);
    }

    function _hashData(
        KeyShare[] memory secretKeyContribution,
        G2Operations.G2Point[] memory verificationVector
    )
        private
        pure
        returns (bytes32)
    {
        bytes memory data;
        for (uint i = 0; i < secretKeyContribution.length; i++) {
            data = abi.encodePacked(data, secretKeyContribution[i].publicKey, secretKeyContribution[i].share);
        }
        for (uint i = 0; i < verificationVector.length; i++) {
            data = abi.encodePacked(
                data,
                verificationVector[i].x.a,
                verificationVector[i].x.b,
                verificationVector[i].y.a,
                verificationVector[i].y.b
            );
        }
        return keccak256(data);
    }
}<|MERGE_RESOLUTION|>--- conflicted
+++ resolved
@@ -127,7 +127,8 @@
     /**
      * @dev Emitted when a complaint is sent.
      */
-    event ComplaintSent(bytes32 indexed groupIndex, uint indexed fromNodeIndex, uint indexed toNodeIndex);
+    event ComplaintSent(
+        bytes32 indexed groupIndex, uint indexed fromNodeIndex, uint indexed toNodeIndex);
 
     /**
      * @dev Emitted when a new node is rotated in.
@@ -487,11 +488,9 @@
             !dkgProcess[groupIndex].completed[index];
     }
 
-<<<<<<< HEAD
-    /**
-     * @dev Checks whether sending a response is possible.
-     */
-=======
+    /**
+     * @dev Checks whether sending a pre-response is possible.
+     */
     function isPreResponsePossible(bytes32 groupIndex, uint nodeIndex) external view returns (bool) {
         uint index = _nodeIndexInSchain(groupIndex, nodeIndex);
         return channels[groupIndex].active &&
@@ -501,7 +500,9 @@
             !complaints[groupIndex].isResponse;
     }
 
->>>>>>> baa0a13b
+    /**
+     * @dev Checks whether sending a response is possible.
+     */
     function isResponsePossible(bytes32 groupIndex, uint nodeIndex) external view returns (bool) {
         uint index = _nodeIndexInSchain(groupIndex, nodeIndex);
         return channels[groupIndex].active &&
