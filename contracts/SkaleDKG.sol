--- conflicted
+++ resolved
@@ -24,15 +24,11 @@
 import "./interfaces/INodesData.sol";
 import "./interfaces/ISchainsFunctionality.sol";
 import "./interfaces/ISchainsFunctionalityInternal.sol";
-<<<<<<< HEAD
 import "./delegation/DelegationService.sol";
 import "./NodesData.sol";
 import "./SlashingTable.sol";
-
-=======
 import "./SchainsFunctionality.sol";
 import "./SchainsFunctionalityInternal.sol";
->>>>>>> 6658be5b
 
 interface IECDH {
     function deriveKey(
@@ -316,27 +312,19 @@
     }
 
     function finalizeSlashing(bytes32 groupIndex, uint badNode) internal {
-<<<<<<< HEAD
-        address schainsFunctionalityInternalAddress = contractManager.getContract("SchainsFunctionalityInternal");
-        uint[] memory possibleNodes = ISchainsFunctionalityInternal(schainsFunctionalityInternalAddress).isEnoughNodes(groupIndex);
+        SchainsFunctionalityInternal schainsFunctionalityInternal = SchainsFunctionalityInternal(
+            contractManager.getContract("SchainsFunctionalityInternal")
+        );
+        SchainsFunctionality schainsFunctionality = SchainsFunctionality(
+            contractManager.getContract("SchainsFunctionality")
+        );
         emit BadGuy(badNode);
         emit FailedDKG(groupIndex);
 
         address dataAddress = channels[groupIndex].dataAddress;
         delete channels[groupIndex];
-        if (possibleNodes.length > 0) {
-            uint newNode = ISchainsFunctionalityInternal(schainsFunctionalityInternalAddress).replaceNode(
-=======
-        SchainsFunctionalityInternal schainsFunctionalityInternal = SchainsFunctionalityInternal(
-            contractManager.getContract("SchainsFunctionalityInternal"));
-        SchainsFunctionality schainsFunctionality = SchainsFunctionality(
-            contractManager.getContract("SchainsFunctionality"));
-
-        emit BadGuy(badNode);
-        emit FailedDKG(groupIndex);
         if (schainsFunctionalityInternal.isAnyFreeNode(groupIndex)) {
             uint newNode = schainsFunctionality.rotateNode(
->>>>>>> 6658be5b
                 badNode,
                 groupIndex
             );
