// SPDX-License-Identifier: AGPL-3.0-only

/*
    SkaleDKG.sol - SKALE Manager
    Copyright (C) 2018-Present SKALE Labs
    @author Artem Payvin

    SKALE Manager is free software: you can redistribute it and/or modify
    it under the terms of the GNU Affero General Public License as published
    by the Free Software Foundation, either version 3 of the License, or
    (at your option) any later version.

    SKALE Manager is distributed in the hope that it will be useful,
    but WITHOUT ANY WARRANTY; without even the implied warranty of
    MERCHANTABILITY or FITNESS FOR A PARTICULAR PURPOSE.  See the
    GNU Affero General Public License for more details.

    You should have received a copy of the GNU Affero General Public License
    along with SKALE Manager.  If not, see <https://www.gnu.org/licenses/>.
*/

pragma solidity 0.6.10;
pragma experimental ABIEncoderV2;
import "./Permissions.sol";
import "./delegation/Punisher.sol";
import "./SlashingTable.sol";
import "./Schains.sol";
import "./SchainsInternal.sol";
import "./utils/FieldOperations.sol";
import "./NodeRotation.sol";
import "./KeyStorage.sol";
import "./interfaces/ISkaleDKG.sol";
import "./thirdparty/ECDH.sol";
import "./utils/Precompiled.sol";
import "./Wallets.sol";
import "./dkg/SkaleDkgAlright.sol";
import "./dkg/SkaleDkgBroadcast.sol";
import "./dkg/SkaleDkgComplaint.sol";
import "./dkg/SkaleDkgPreResponse.sol";
import "./dkg/SkaleDkgResponse.sol";

/**
 * @title SkaleDKG
 * @dev Contains functions to manage distributed key generation per
 * Joint-Feldman protocol.
 */
contract SkaleDKG is Permissions, ISkaleDKG {
    using Fp2Operations for Fp2Operations.Fp2Point;
    using G2Operations for G2Operations.G2Point;

    enum DkgFunction {Broadcast, Alright, ComplaintBadData, PreResponse, Complaint, Response}

    struct Channel {
        bool active;
        uint n;
        uint startedBlockTimestamp;
        uint startedBlock;
    }

    struct ProcessDKG {
        uint numberOfBroadcasted;
        uint numberOfCompleted;
        bool[] broadcasted;
        bool[] completed;
    }

    struct ComplaintData {
        uint nodeToComplaint;
        uint fromNodeToComplaint;
        uint startComplaintBlockTimestamp;
        bool isResponse;
        bytes32 keyShare;
        G2Operations.G2Point sumOfVerVec;
    }

    struct KeyShare {
        bytes32[2] publicKey;
        bytes32 share;
    }

    struct Context {
        bool isDebt;
        uint delta;
        DkgFunction dkgFunction;
    }

    uint public constant COMPLAINT_TIMELIMIT = 1800;

    mapping(bytes32 => Channel) public channels;

    mapping(bytes32 => uint) public lastSuccessfulDKG;

    mapping(bytes32 => ProcessDKG) public dkgProcess;

    mapping(bytes32 => ComplaintData) public complaints;

    mapping(bytes32 => uint) public startAlrightTimestamp;

    mapping(bytes32 => mapping(uint => bytes32)) public hashedData;
    
    mapping(bytes32 => uint) private _badNodes;
    
    /**
     * @dev Emitted when a channel is opened.
     */
    event ChannelOpened(bytes32 schainId);

    /**
     * @dev Emitted when a channel is closed.
     */
    event ChannelClosed(bytes32 schainId);

    /**
     * @dev Emitted when a node broadcasts keyshare.
     */
    event BroadcastAndKeyShare(
        bytes32 indexed schainId,
        uint indexed fromNode,
        G2Operations.G2Point[] verificationVector,
        KeyShare[] secretKeyContribution
    );

    /**
     * @dev Emitted when all group data is received by node.
     */
    event AllDataReceived(bytes32 indexed schainId, uint nodeIndex);

    /**
     * @dev Emitted when DKG is successful.
     */
    event SuccessfulDKG(bytes32 indexed schainId);

    /**
     * @dev Emitted when a complaint against a node is verified.
     */
    event BadGuy(uint nodeIndex);

    /**
     * @dev Emitted when DKG failed.
     */
    event FailedDKG(bytes32 indexed schainId);

    /**
     * @dev Emitted when a new node is rotated in.
     */
    event NewGuy(uint nodeIndex);

    /**
     * @dev Emitted when an incorrect complaint is sent.
     */
    event ComplaintError(string error);

    /**
     * @dev Emitted when a complaint is sent.
     */
    event ComplaintSent(
        bytes32 indexed schainId, uint indexed fromNodeIndex, uint indexed toNodeIndex);

    modifier correctGroup(bytes32 schainId) {
        require(channels[schainId].active, "Group is not created");
        _;
    }

    modifier correctGroupWithoutRevert(bytes32 schainId) {
        if (!channels[schainId].active) {
            emit ComplaintError("Group is not created");
        } else {
            _;
        }
    }

    modifier correctNode(bytes32 schainId, uint nodeIndex) {
        (uint index, ) = checkAndReturnIndexInGroup(schainId, nodeIndex, true);
        _;
    }

    modifier correctNodeWithoutRevert(bytes32 schainId, uint nodeIndex) {
        (, bool check) = checkAndReturnIndexInGroup(schainId, nodeIndex, false);
        if (!check) {
            emit ComplaintError("Node is not in this group");
        } else {
            _;
        }
    }

    modifier onlyNodeOwner(uint nodeIndex) {
        _checkMsgSenderIsNodeOwner(nodeIndex);
        _;
    }
    
    modifier refundGasBySchain(bytes32 schainId, Context memory context) {
        uint gasTotal = gasleft();
        _;
        _refundGasBySchain(schainId, gasTotal, context);
    }

    modifier refundGasByValidatorToSchain(bytes32 schainId, Context memory context) {
        uint gasTotal = gasleft();
        _;
        _refundGasBySchain(schainId, gasTotal, context);
        _refundGasByValidatorToSchain(schainId);
    }

    function alright(bytes32 schainId, uint fromNodeIndex)
        external
        refundGasBySchain(schainId, 
            Context({
                isDebt: false,
                delta: ConstantsHolder(contractManager.getConstantsHolder()).ALRIGHT_DELTA(), 
                dkgFunction: DkgFunction.Alright
        }))
        correctGroup(schainId)
        onlyNodeOwner(fromNodeIndex)
    {
        SkaleDkgAlright.alright(
            schainId,
            fromNodeIndex,
            contractManager,
            channels,
            dkgProcess,
            complaints,
            lastSuccesfulDKG
        );
    }

    function broadcast(
        bytes32 schainId,
        uint nodeIndex,
        G2Operations.G2Point[] memory verificationVector,
        KeyShare[] memory secretKeyContribution
    )
        external
        refundGasBySchain(schainId,
            Context({
                isDebt: false,
                delta: ConstantsHolder(contractManager.getConstantsHolder()).BROADCAST_DELTA(),
                dkgFunction: DkgFunction.Broadcast
        }))
        correctGroup(schainId)
        onlyNodeOwner(nodeIndex)
    {
        SkaleDkgBroadcast.broadcast(
            schainId,
            nodeIndex,
            verificationVector,
            secretKeyContribution,
            contractManager,
            channels,
            dkgProcess,
            hashedData
        );
    }


    function complaintBadData(bytes32 schainId, uint fromNodeIndex, uint toNodeIndex)
        external
        refundGasBySchain(
            schainId,
            Context({
                isDebt: true,
                delta: ConstantsHolder(contractManager.getConstantsHolder()).COMPLAINT_BAD_DATA_DELTA(),
                dkgFunction: DkgFunction.ComplaintBadData
        }))
        correctGroupWithoutRevert(schainId)
        correctNode(schainId, fromNodeIndex)
        correctNodeWithoutRevert(schainId, toNodeIndex)
        onlyNodeOwner(fromNodeIndex)
    { 
        SkaleDkgComplaint.complaintBadData(
            schainId,
            fromNodeIndex,
            toNodeIndex,
            contractManager,
            complaints
        );
    }

    function preResponse(
        bytes32 schainId,
        uint fromNodeIndex,
        G2Operations.G2Point[] memory verificationVector,
        G2Operations.G2Point[] memory verificationVectorMult,
        KeyShare[] memory secretKeyContribution
    )
        external
        refundGasBySchain(
            schainId,
            Context({
                isDebt: true,
                delta: ConstantsHolder(contractManager.getConstantsHolder()).PRE_RESPONSE_DELTA(),
                dkgFunction: DkgFunction.PreResponse
        }))
        correctGroup(schainId)
        onlyNodeOwner(fromNodeIndex)
    {
        SkaleDkgPreResponse.preResponse(
            schainId,
            fromNodeIndex,
            verificationVector,
            verificationVectorMult,
            secretKeyContribution,
            contractManager,
            complaints,
            hashedData
        );
    }

    function complaint(bytes32 schainId, uint fromNodeIndex, uint toNodeIndex)
        external
        refundGasByValidatorToSchain(
            schainId,
            Context({
                isDebt: true,
                delta: ConstantsHolder(contractManager.getConstantsHolder()).COMPLAINT_DELTA(),
                dkgFunction: DkgFunction.Complaint
        }))
        correctGroupWithoutRevert(schainId)
        correctNode(schainId, fromNodeIndex)
        correctNodeWithoutRevert(schainId, toNodeIndex)
        onlyNodeOwner(fromNodeIndex)
    {
        SkaleDkgComplaint.complaint(
            schainId,
            fromNodeIndex,
            toNodeIndex,
            contractManager,
            channels,
            complaints,
            startAlrightTimestamp
        );
    }

    function response(
        bytes32 schainId,
        uint fromNodeIndex,
        uint secretNumber,
        G2Operations.G2Point memory multipliedShare
    )
        external
        refundGasByValidatorToSchain(
            schainId,
            Context({isDebt: true,
                delta: ConstantsHolder(contractManager.getConstantsHolder()).RESPONSE_DELTA(),
                dkgFunction: DkgFunction.Response
        }))
        correctGroup(schainId)
        onlyNodeOwner(fromNodeIndex)
    {
        SkaleDkgResponse.response(
            schainId,
            fromNodeIndex,
            secretNumber,
            multipliedShare,
            contractManager,
            channels,
            complaints
        );
    }

    /**
     * @dev Allows Schains and NodeRotation contracts to open a channel.
     * 
     * Emits a {ChannelOpened} event.
     * 
     * Requirements:
     * 
     * - Channel is not already created.
     */
    function openChannel(bytes32 schainId) external override allowTwo("Schains","NodeRotation") {
        _openChannel(schainId);
    }

    /**
     * @dev Allows SchainsInternal contract to delete a channel.
     *
     * Requirements:
     *
     * - Channel must exist.
     */
    function deleteChannel(bytes32 schainId) external override allow("SchainsInternal") {
        delete channels[schainId];
        delete dkgProcess[schainId];
        delete complaints[schainId];
        KeyStorage(contractManager.getContract("KeyStorage")).deleteKey(schainId);
    }

    function setStartAlrightTimestamp(bytes32 schainId) external allow("SkaleDKG") {
        startAlrightTimestamp[schainId] = now;
    }

    function setBadNode(bytes32 schainId, uint nodeIndex) external allow("SkaleDKG") {
        _badNodes[schainId] = nodeIndex;
    }

    function finalizeSlashing(bytes32 schainId, uint badNode) external allow("SkaleDKG") {
        NodeRotation nodeRotation = NodeRotation(contractManager.getContract("NodeRotation"));
        SchainsInternal schainsInternal = SchainsInternal(
            contractManager.getContract("SchainsInternal")
        );
<<<<<<< HEAD
        require(!dkgProcess[schainId].completed[index], "Node is already alright");
        dkgProcess[schainId].completed[index] = true;
        dkgProcess[schainId].numberOfCompleted++;
        emit AllDataReceived(schainId, fromNodeIndex);
        if (dkgProcess[schainId].numberOfCompleted == numberOfParticipant) {
            _setSuccessfulDKG(schainId);
=======
        emit BadGuy(badNode);
        emit FailedDKG(schainId);

        schainsInternal.makeSchainNodesInvisible(schainId);
        if (schainsInternal.isAnyFreeNode(schainId)) {
            uint newNode = nodeRotation.rotateNode(
                badNode,
                schainId,
                false,
                true
            );
            emit NewGuy(newNode);
        } else {
            _openChannel(schainId);
            schainsInternal.removeNodeFromSchain(
                badNode,
                schainId
            );
            channels[schainId].active = false;
>>>>>>> e3cff63e
        }
        schainsInternal.makeSchainNodesVisible(schainId);
        Punisher(contractManager.getPunisher()).slash(
            Nodes(contractManager.getContract("Nodes")).getValidatorId(badNode),
            SlashingTable(contractManager.getContract("SlashingTable")).getPenalty("FailedDKG")
        );
    }

    function getChannelStartedTime(bytes32 schainId) external view returns (uint) {
        return channels[schainId].startedBlockTimestamp;
    }

    function getChannelStartedBlock(bytes32 schainId) external view returns (uint) {
        return channels[schainId].startedBlock;
    }

    function getNumberOfBroadcasted(bytes32 schainId) external view returns (uint) {
        return dkgProcess[schainId].numberOfBroadcasted;
    }

    function getNumberOfCompleted(bytes32 schainId) external view returns (uint) {
        return dkgProcess[schainId].numberOfCompleted;
    }

    function getTimeOfLastSuccessfulDKG(bytes32 schainId) external view returns (uint) {
        return lastSuccessfulDKG[schainId];
    }

    function getComplaintData(bytes32 schainId) external view returns (uint, uint) {
        return (complaints[schainId].fromNodeToComplaint, complaints[schainId].nodeToComplaint);
    }

    function getComplaintStartedTime(bytes32 schainId) external view returns (uint) {
        return complaints[schainId].startComplaintBlockTimestamp;
    }

    function getAlrightStartedTime(bytes32 schainId) external view returns (uint) {
        return startAlrightTimestamp[schainId];
    }

    /**
     * @dev Checks whether channel is opened.
     */
    function isChannelOpened(bytes32 schainId) external override view returns (bool) {
        return channels[schainId].active;
    }

    function isLastDKGSuccessful(bytes32 schainId) external override view returns (bool) {
        return channels[schainId].startedBlockTimestamp <= lastSuccessfulDKG[schainId];
    }

    /**
     * @dev Checks whether broadcast is possible.
     */
    function isBroadcastPossible(bytes32 schainId, uint nodeIndex) external view returns (bool) {
        (uint index, bool check) = checkAndReturnIndexInGroup(schainId, nodeIndex, false);
        return channels[schainId].active &&
            check &&
            _isNodeOwnedByMessageSender(nodeIndex, msg.sender) &&
            !dkgProcess[schainId].broadcasted[index];
    }

    /**
     * @dev Checks whether complaint is possible.
     */
    function isComplaintPossible(
        bytes32 schainId,
        uint fromNodeIndex,
        uint toNodeIndex
    )
        external
        view
        returns (bool)
    {
        (uint indexFrom, bool checkFrom) = checkAndReturnIndexInGroup(schainId, fromNodeIndex, false);
        (uint indexTo, bool checkTo) = checkAndReturnIndexInGroup(schainId, toNodeIndex, false);
        if (!checkFrom || !checkTo)
            return false;
        bool complaintSending = (
                complaints[schainId].nodeToComplaint == uint(-1) &&
                dkgProcess[schainId].broadcasted[indexTo] &&
                !dkgProcess[schainId].completed[indexFrom]
            ) ||
            (
                dkgProcess[schainId].broadcasted[indexTo] &&
                complaints[schainId].startComplaintBlockTimestamp.add(_getComplaintTimelimit()) <= block.timestamp &&
                complaints[schainId].nodeToComplaint == toNodeIndex
            ) ||
            (
                !dkgProcess[schainId].broadcasted[indexTo] &&
                complaints[schainId].nodeToComplaint == uint(-1) &&
                channels[schainId].startedBlockTimestamp.add(_getComplaintTimelimit()) <= block.timestamp
            ) ||
            (
                complaints[schainId].nodeToComplaint == uint(-1) &&
                isEveryoneBroadcasted(schainId) &&
                dkgProcess[schainId].completed[indexFrom] &&
                !dkgProcess[schainId].completed[indexTo] &&
                startAlrightTimestamp[schainId].add(_getComplaintTimelimit()) <= block.timestamp
            );
        return channels[schainId].active &&
            dkgProcess[schainId].broadcasted[indexFrom] &&
            _isNodeOwnedByMessageSender(fromNodeIndex, msg.sender) &&
            complaintSending;
    }

    /**
     * @dev Checks whether sending Alright response is possible.
     */
    function isAlrightPossible(bytes32 schainId, uint nodeIndex) external view returns (bool) {
        (uint index, bool check) = checkAndReturnIndexInGroup(schainId, nodeIndex, false);
        return channels[schainId].active &&
            check &&
            _isNodeOwnedByMessageSender(nodeIndex, msg.sender) &&
            channels[schainId].n == dkgProcess[schainId].numberOfBroadcasted &&
            (complaints[schainId].fromNodeToComplaint != nodeIndex ||
            (nodeIndex == 0 && complaints[schainId].startComplaintBlockTimestamp == 0)) &&
            !dkgProcess[schainId].completed[index];
    }

    /**
     * @dev Checks whether sending a pre-response is possible.
     */
    function isPreResponsePossible(bytes32 schainId, uint nodeIndex) external view returns (bool) {
        (, bool check) = checkAndReturnIndexInGroup(schainId, nodeIndex, false);
        return channels[schainId].active &&
            check &&
            _isNodeOwnedByMessageSender(nodeIndex, msg.sender) &&
            complaints[schainId].nodeToComplaint == nodeIndex &&
            !complaints[schainId].isResponse;
    }

    /**
     * @dev Checks whether sending a response is possible.
     */
    function isResponsePossible(bytes32 schainId, uint nodeIndex) external view returns (bool) {
        (, bool check) = checkAndReturnIndexInGroup(schainId, nodeIndex, false);
        return channels[schainId].active &&
            check &&
            _isNodeOwnedByMessageSender(nodeIndex, msg.sender) &&
            complaints[schainId].nodeToComplaint == nodeIndex &&
            complaints[schainId].isResponse;
    }

    function isNodeBroadcasted(bytes32 schainId, uint nodeIndex) external view returns (bool) {
        (uint index, bool check) = checkAndReturnIndexInGroup(schainId, nodeIndex, false);
        return check && dkgProcess[schainId].broadcasted[index];
    }

     /**
     * @dev Checks whether all data has been received by node.
     */
<<<<<<< HEAD
    function isAllDataReceived(bytes32 schainId, uint nodeIndex) public view returns (bool) {
        uint index = _nodeIndexInSchain(schainId, nodeIndex);
        return dkgProcess[schainId].completed[index];
    }

    function getT(uint n) public pure returns (uint) {
        return n.mul(2).add(1).div(3);
    }

    function _setSuccessfulDKG(bytes32 schainId) internal {
        lastSuccessfulDKG[schainId] = now;
        channels[schainId].active = false;
        KeyStorage(contractManager.getContract("KeyStorage")).finalizePublicKey(schainId);
        emit SuccessfulDKG(schainId);
=======
    function isAllDataReceived(bytes32 schainId, uint nodeIndex) external view returns (bool) {
        (uint index, bool check) = checkAndReturnIndexInGroup(schainId, nodeIndex, false);
        return check && dkgProcess[schainId].completed[index];
>>>>>>> e3cff63e
    }

    function hashData(
        KeyShare[] memory secretKeyContribution,
        G2Operations.G2Point[] memory verificationVector
    )
        external
        pure
        returns (bytes32)
    {
        bytes memory data;
        for (uint i = 0; i < secretKeyContribution.length; i++) {
            data = abi.encodePacked(data, secretKeyContribution[i].publicKey, secretKeyContribution[i].share);
        }
        for (uint i = 0; i < verificationVector.length; i++) {
            data = abi.encodePacked(
                data,
                verificationVector[i].x.a,
                verificationVector[i].x.b,
                verificationVector[i].y.a,
                verificationVector[i].y.b
            );
        }
        return keccak256(data);
    }

    function initialize(address contractsAddress) public override initializer {
        Permissions.initialize(contractsAddress);
    }

    function checkAndReturnIndexInGroup(
        bytes32 schainId,
        uint nodeIndex,
        bool revertCheck
    )
        public
        view
        returns (uint, bool)
    {
        uint index = SchainsInternal(contractManager.getContract("SchainsInternal"))
            .getNodeIndexInGroup(schainId, nodeIndex);
        if (index >= channels[schainId].n && revertCheck) {
            revert("Node is not in this group");
        }
        return (index, index < channels[schainId].n);
    }

    function _refundGasBySchain(bytes32 schainId, uint gasTotal, Context memory context) private {
        Wallets wallets = Wallets(payable(contractManager.getContract("Wallets")));
        bool isLastNode = channels[schainId].n == dkgProcess[schainId].numberOfCompleted;
        if (context.dkgFunction == DkgFunction.Alright && isLastNode) {
            wallets.refundGasBySchain(
                schainId, msg.sender, gasTotal.sub(gasleft()).add(context.delta).sub(74800), context.isDebt
            );
        } else if (context.dkgFunction == DkgFunction.Complaint && gasTotal.sub(gasleft()) > 2e6) {
            wallets.refundGasBySchain(
                schainId, msg.sender, gasTotal.sub(gasleft()).add(context.delta).sub(640000), context.isDebt
            );
        } else if (context.dkgFunction == DkgFunction.Complaint && gasTotal.sub(gasleft()) > 1e6) {
            wallets.refundGasBySchain(
                schainId, msg.sender, gasTotal.sub(gasleft()).add(context.delta).sub(270000), context.isDebt
            );
        } else if (context.dkgFunction == DkgFunction.Response){
            wallets.refundGasBySchain(
                schainId, msg.sender, gasTotal.sub(gasleft()).sub(context.delta), context.isDebt
            );
        } else {
            wallets.refundGasBySchain(
                schainId, msg.sender, gasTotal.sub(gasleft()).add(context.delta), context.isDebt
            );
        }
    }

    function _refundGasByValidatorToSchain(bytes32 schainId) private {
        uint validatorId = Nodes(contractManager.getContract("Nodes"))
         .getValidatorId(_badNodes[schainId]);
         Wallets(payable(contractManager.getContract("Wallets")))
         .refundGasByValidatorToSchain(validatorId, schainId);
        delete _badNodes[schainId];
    }

    function _openChannel(bytes32 schainId) private {
        SchainsInternal schainsInternal = SchainsInternal(
            contractManager.getContract("SchainsInternal")
        );

        uint len = schainsInternal.getNumberOfNodesInGroup(schainId);
        channels[schainId].active = true;
        channels[schainId].n = len;
        delete dkgProcess[schainId].completed;
        delete dkgProcess[schainId].broadcasted;
        dkgProcess[schainId].broadcasted = new bool[](len);
        dkgProcess[schainId].completed = new bool[](len);
        complaints[schainId].fromNodeToComplaint = uint(-1);
        complaints[schainId].nodeToComplaint = uint(-1);
        delete complaints[schainId].startComplaintBlockTimestamp;
        delete dkgProcess[schainId].numberOfBroadcasted;
        delete dkgProcess[schainId].numberOfCompleted;
        channels[schainId].startedBlockTimestamp = now;
        channels[schainId].startedBlock = block.number;
        KeyStorage(contractManager.getContract("KeyStorage")).initPublicKeyInProgress(schainId);

        emit ChannelOpened(schainId);
    }

    function isEveryoneBroadcasted(bytes32 schainId) public view returns (bool) {
        return channels[schainId].n == dkgProcess[schainId].numberOfBroadcasted;
    }

    function _isNodeOwnedByMessageSender(uint nodeIndex, address from) private view returns (bool) {
        return Nodes(contractManager.getContract("Nodes")).isNodeExist(from, nodeIndex);
    }

    function _checkMsgSenderIsNodeOwner(uint nodeIndex) private view {
        require(_isNodeOwnedByMessageSender(nodeIndex, msg.sender), "Node does not exist for message sender");
    }

    function _getComplaintTimelimit() private view returns (uint) {
        return ConstantsHolder(contractManager.getConstantsHolder()).complaintTimelimit();
    }

}<|MERGE_RESOLUTION|>--- conflicted
+++ resolved
@@ -88,7 +88,7 @@
 
     mapping(bytes32 => Channel) public channels;
 
-    mapping(bytes32 => uint) public lastSuccessfulDKG;
+    mapping(bytes32 => uint) public lastSuccesfulDKG;
 
     mapping(bytes32 => ProcessDKG) public dkgProcess;
 
@@ -397,14 +397,6 @@
         SchainsInternal schainsInternal = SchainsInternal(
             contractManager.getContract("SchainsInternal")
         );
-<<<<<<< HEAD
-        require(!dkgProcess[schainId].completed[index], "Node is already alright");
-        dkgProcess[schainId].completed[index] = true;
-        dkgProcess[schainId].numberOfCompleted++;
-        emit AllDataReceived(schainId, fromNodeIndex);
-        if (dkgProcess[schainId].numberOfCompleted == numberOfParticipant) {
-            _setSuccessfulDKG(schainId);
-=======
         emit BadGuy(badNode);
         emit FailedDKG(schainId);
 
@@ -424,7 +416,6 @@
                 schainId
             );
             channels[schainId].active = false;
->>>>>>> e3cff63e
         }
         schainsInternal.makeSchainNodesVisible(schainId);
         Punisher(contractManager.getPunisher()).slash(
@@ -473,7 +464,7 @@
     }
 
     function isLastDKGSuccessful(bytes32 schainId) external override view returns (bool) {
-        return channels[schainId].startedBlockTimestamp <= lastSuccessfulDKG[schainId];
+        return channels[schainId].startedBlockTimestamp <= lastSuccesfulDKG[schainId];
     }
 
     /**
@@ -577,26 +568,9 @@
      /**
      * @dev Checks whether all data has been received by node.
      */
-<<<<<<< HEAD
-    function isAllDataReceived(bytes32 schainId, uint nodeIndex) public view returns (bool) {
-        uint index = _nodeIndexInSchain(schainId, nodeIndex);
-        return dkgProcess[schainId].completed[index];
-    }
-
-    function getT(uint n) public pure returns (uint) {
-        return n.mul(2).add(1).div(3);
-    }
-
-    function _setSuccessfulDKG(bytes32 schainId) internal {
-        lastSuccessfulDKG[schainId] = now;
-        channels[schainId].active = false;
-        KeyStorage(contractManager.getContract("KeyStorage")).finalizePublicKey(schainId);
-        emit SuccessfulDKG(schainId);
-=======
     function isAllDataReceived(bytes32 schainId, uint nodeIndex) external view returns (bool) {
         (uint index, bool check) = checkAndReturnIndexInGroup(schainId, nodeIndex, false);
         return check && dkgProcess[schainId].completed[index];
->>>>>>> e3cff63e
     }
 
     function hashData(
