--- conflicted
+++ resolved
@@ -634,19 +634,11 @@
             );
         } else if (context.dkgFunction == DkgFunction.Complaint && gasTotal.sub(gasleft()) > 14e5) {
             wallets.refundGasBySchain(
-<<<<<<< HEAD
-                schainHash, payable(msg.sender), gasTotal.sub(gasleft()).add(context.delta).sub(590000), context.isDebt
+                schainHash, payable(msg.sender), gasTotal.sub(gasleft()).add(context.delta).sub(341979), context.isDebt
             );
         } else if (context.dkgFunction == DkgFunction.Complaint && gasTotal.sub(gasleft()) > 7e5) {
             wallets.refundGasBySchain(
-                schainHash, payable(msg.sender), gasTotal.sub(gasleft()).add(context.delta).sub(250000), context.isDebt
-=======
-                schainHash, msg.sender, gasTotal.sub(gasleft()).add(context.delta).sub(341979), context.isDebt
-            );
-        } else if (context.dkgFunction == DkgFunction.Complaint && gasTotal.sub(gasleft()) > 7e5) {
-            wallets.refundGasBySchain(
-                schainHash, msg.sender, gasTotal.sub(gasleft()).add(context.delta).sub(152214), context.isDebt
->>>>>>> c25f4b42
+                schainHash, payable(msg.sender), gasTotal.sub(gasleft()).add(context.delta).sub(152214), context.isDebt
             );
         } else if (context.dkgFunction == DkgFunction.Response){
             wallets.refundGasBySchain(
