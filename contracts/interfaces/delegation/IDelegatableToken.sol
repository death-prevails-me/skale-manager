--- conflicted
+++ resolved
@@ -22,15 +22,12 @@
 interface IDelegatableToken {
     event DelegationRequestIsSent(uint id);
 
+    function lock(address wallet) external;
+
     function isLocked(address wallet) external returns (bool);
 
-<<<<<<< HEAD
     /// @notice Makes all tokens of target account available to move
     function unlock(address target) external;
 
-    /// @notice Check that token for target address in locked
-    function isLocked(address target) external returns (bool);
-=======
     function isDelegated(address wallet) external returns (bool);
->>>>>>> 1345ad70
 }