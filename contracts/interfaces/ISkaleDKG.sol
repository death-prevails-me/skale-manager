--- conflicted
+++ resolved
@@ -35,9 +35,6 @@
      * @dev See {SkaleDKG-deleteChannel}.
      */
     function deleteChannel(bytes32 schainId) external;
-<<<<<<< HEAD
-    function isLastDKGSuccesful(bytes32 schainId) external view returns (bool);
-=======
 
     /**
      * @dev See {SkaleDKG-isLastDKGSuccessful}.
@@ -47,6 +44,5 @@
     /**
      * @dev See {SkaleDKG-isChannelOpened}.
      */
->>>>>>> 02d3dbf6
     function isChannelOpened(bytes32 schainId) external view returns (bool);
 }