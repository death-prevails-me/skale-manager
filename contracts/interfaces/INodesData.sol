pragma solidity ^0.5.0;

/**
 * @title NodesData - interface of NodesData contract
 * Contains only needed functions for current contract
 */
interface INodesData {
    function nodesIPCheck(bytes4 ip) external view returns (bool);
    function nodesNameCheck(bytes32 name) external view returns (bool);
    function nodesLink(uint nodeIndex) external view returns (uint, bool);
    function getNumberOfFractionalNodes() external view returns (uint);
    function getNumberOfFullNodes() external view returns (uint);
    function isNodeExist(address from, uint nodeIndex) external view returns (bool);
    function isNodeActive(uint nodeIndex) external view returns (bool);
    function isNodeLeaving(uint nodeIndex) external view returns (bool);
    function isNodeLeft(uint nodeIndex) external view returns (bool);
    function isLeavingPeriodExpired(uint nodeIndex) external view returns (bool);
    function isTimeForReward(uint nodeIndex) external view returns (bool);
    function addNode(
        address from,
        string calldata name,
        bytes4 ip,
        bytes4 publicIP,
        uint16 port,
        bytes calldata publicKey)
    external returns (uint);
    function addFractionalNode(uint nodeIndex) external;
    function addFullNode(uint nodeIndex) external;
    function setNodeLeaving(uint nodeIndex) external;
    function setNodeLeft(uint nodeIndex) external;
    function removeFractionalNode(uint subarrayLink) external;
    function removeFullNode(uint subarrayLink) external;
    function numberOfActiveNodes() external view returns (uint);
    function numberOfLeavingNodes() external view returns (uint);
    function getNumberOnlineNodes() external view returns (uint);
    function changeNodeLastRewardDate(uint nodeIndex) external;
    function getNodeLastRewardDate(uint nodeIndex) external view returns (uint32);
    function addSpaceToFullNode(uint subarrayLink, uint space) external;
    function addSpaceToFractionalNode(uint subarrayLink, uint space) external;
    function fullNodes(uint indexOfNode) external view returns (uint, uint);
    function fractionalNodes(uint indexOfNode) external view returns (uint, uint);
    function removeSpaceFromFullNode(uint subarrayLink, uint space) external returns (bool);
    function removeSpaceFromFractionalNode(uint subarrayLink, uint space) external returns (bool);
    function getNumberOfFreeFullNodes(uint needNodes) external view returns (bool);
    function getNumberOfFreeFractionalNodes(uint space, uint needNodes) external view returns (bool);
    function getNumberOfNodes() external view returns (uint);
    function getNodeIP(uint nodeIndex) external view returns (bytes4);
    function getNodeNextRewardDate(uint nodeIndex) external view returns (uint32);
    function getActiveFractionalNodes() external view returns (uint[] memory);
    function getActiveFullNodes() external view returns (uint[] memory);
    function getActiveNodeIds() external view returns (uint[] memory activeNodeIds);
<<<<<<< HEAD
    function trustedValidators(address from) external view returns (bool);
    function enableValidator(address validator) external;
    function disableValidator(address validator) external;
=======
    function getNodesWithFreeSpace(uint partOfNode, uint freeSpace) external view returns (uint[] memory);
>>>>>>> 8970f96a
}<|MERGE_RESOLUTION|>--- conflicted
+++ resolved
@@ -49,11 +49,8 @@
     function getActiveFractionalNodes() external view returns (uint[] memory);
     function getActiveFullNodes() external view returns (uint[] memory);
     function getActiveNodeIds() external view returns (uint[] memory activeNodeIds);
-<<<<<<< HEAD
     function trustedValidators(address from) external view returns (bool);
     function enableValidator(address validator) external;
     function disableValidator(address validator) external;
-=======
     function getNodesWithFreeSpace(uint partOfNode, uint freeSpace) external view returns (uint[] memory);
->>>>>>> 8970f96a
 }