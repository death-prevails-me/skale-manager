--- conflicted
+++ resolved
@@ -74,40 +74,6 @@
         uint gasSpend
     );
 
-<<<<<<< HEAD
-    modifier reimburseGasByValidator() {
-        uint senderBalance = msg.sender.balance + tx.gasprice * block.gaslimit;
-        if (senderBalance.div(tx.gasprice) < block.gaslimit) {
-            uint gasTotal = gasleft();
-            _;
-            gasTotal -= gasleft();
-            Wallets(contractManager.getContract("Wallets")).reimburseGasByValidator(msg.sender, tx.gasprice * gasTotal);
-        } else {
-            _;
-        }
-    }
-
-    function _reimburseGasDuringNodeExit(
-        uint gasSpentOnNodeExit,
-        uint gasSpentOnNodeRotation,
-        bytes32 schainForRotation
-    )
-        private
-    {
-        uint senderBalance = msg.sender.balance + tx.gasprice * block.gaslimit;
-        if (senderBalance.div(tx.gasprice) < block.gaslimit) {
-            Wallets wallets = Wallets(contractManager.getContract("Wallets"));
-            wallets.reimburseGasByValidator(msg.sender, tx.gasprice * gasSpentOnNodeExit);
-            wallets.reimburseGasBySchain(
-                msg.sender,
-                tx.gasprice * gasSpentOnNodeRotation,
-                schainForRotation
-            );
-        }
-    }
-
-=======
->>>>>>> 5841f8cb
     function tokensReceived(
         address, // operator
         address from,
@@ -187,12 +153,7 @@
             nodes.changeNodeFinishTime(nodeIndex, now.add(isSchains ? constants.rotationDelay() : 0));
             nodes.deleteNodeForValidator(validatorId, nodeIndex);
         }
-<<<<<<< HEAD
-        uint gasSpentOnNodeExit = gasTotal - gasSpentOnNodeRotation - gasleft();
-        _reimburseGasDuringNodeExit(gasSpentOnNodeExit, gasSpentOnNodeRotation, schainForRotation);
-=======
         _refundGasByValidator(validatorId, nodeIndex, gasTotal - gasleft());
->>>>>>> 5841f8cb
     }
 
     function deleteSchain(string calldata name) external {
