--- conflicted
+++ resolved
@@ -46,16 +46,12 @@
     bytes32 constant private _TOKENS_RECIPIENT_INTERFACE_HASH =
         0xb281fc8c12954d22544db45de3159a39272895b169a852b314f9cc762e44c53b;
 
-<<<<<<< HEAD
+    bytes32 constant public ADMIN_ROLE = keccak256("ADMIN_ROLE");
+
     /**
      * @dev Emitted when bounty is received.
      */
-    event BountyReceived(
-=======
-    bytes32 constant public ADMIN_ROLE = keccak256("ADMIN_ROLE");
-
     event BountyGot(
->>>>>>> 9dd6fa46
         uint indexed nodeIndex,
         address owner,
         uint averageDowntime,
