--- conflicted
+++ resolved
@@ -134,29 +134,10 @@
             nodes.changeNodeFinishTime(nodeIndex, uint32(now + (isSchains ? constants.rotationDelay() : 0)));
             Monitors monitors = Monitors(_contractManager.getContract("Monitors"));
             monitors.deleteMonitor(nodeIndex);
-            validatorService.deleteNode(validatorId, nodeIndex);
-        }
-    }
-
-<<<<<<< HEAD
-    function deleteNode(uint nodeIndex) external {
-        Nodes nodes = Nodes(_contractManager.getContract("Nodes"));
-        Monitors monitors = Monitors(_contractManager.getContract("Monitors"));
-
-        nodes.removeNode(msg.sender, nodeIndex);
-        monitors.deleteMonitor(nodeIndex);
-    }
-
-    function deleteNodeByRoot(uint nodeIndex) external onlyOwner {
-        Nodes nodes = Nodes(_contractManager.getContract("Nodes"));
-        Monitors monitors = Monitors(_contractManager.getContract("Monitors"));
-
-        nodes.removeNodeByRoot(nodeIndex);
-        monitors.deleteMonitor(nodeIndex);
-    }
-
-=======
->>>>>>> 5eb115f7
+            nodes.deleteNodeForValidator(validatorId, nodeIndex);
+        }
+    }
+
     function deleteSchain(string calldata name) external {
         Schains schains = Schains(_contractManager.getContract("Schains"));
         schains.deleteSchain(msg.sender, name);
