/*
    SkaleManager.sol - SKALE Manager
    Copyright (C) 2018-Present SKALE Labs
    @author Artem Payvin

    SKALE Manager is free software: you can redistribute it and/or modify
    it under the terms of the GNU Affero General Public License as published
    by the Free Software Foundation, either version 3 of the License, or
    (at your option) any later version.

    SKALE Manager is distributed in the hope that it will be useful,
    but WITHOUT ANY WARRANTY; without even the implied warranty of
    MERCHANTABILITY or FITNESS FOR A PARTICULAR PURPOSE.  See the
    GNU Affero General Public License for more details.

    You should have received a copy of the GNU Affero General Public License
    along with SKALE Manager.  If not, see <https://www.gnu.org/licenses/>.
*/

pragma solidity ^0.5.3;

import "./Permissions.sol";
import "./interfaces/INodesData.sol";
import "./interfaces/IConstants.sol";
import "./interfaces/ISkaleToken.sol";
import "./interfaces/INodesFunctionality.sol";
import "./interfaces/IValidatorsFunctionality.sol";
import "./interfaces/ISchainsFunctionality.sol";
import "./interfaces/IManagerData.sol";
import "./interfaces/ISkaleBalances.sol";
import "./delegation/ValidatorService.sol";
import "@openzeppelin/contracts/token/ERC777/IERC777Recipient.sol";
import "@openzeppelin/contracts/introspection/IERC1820Registry.sol";


contract SkaleManager is IERC777Recipient, Permissions {
    IERC1820Registry private _erc1820 = IERC1820Registry(0x1820a4B7618BdE71Dce8cdc73aAB6C95905faD24);

    bytes32 constant private TOKENS_RECIPIENT_INTERFACE_HASH = 0xb281fc8c12954d22544db45de3159a39272895b169a852b314f9cc762e44c53b;

    enum TransactionOperation {CreateNode, CreateSchain}

    event BountyGot(
        uint indexed nodeIndex,
        address owner,
        uint32 averageDowntime,
        uint32 averageLatency,
        uint bounty,
        uint32 time,
        uint gasSpend
    );

    constructor(address newContractsAddress) Permissions(newContractsAddress) public {
        _erc1820.setInterfaceImplementer(address(this), TOKENS_RECIPIENT_INTERFACE_HASH, address(this));
    }

    function tokensReceived(
        address operator,
        address from,
        address to,
        uint256 value,
        bytes calldata userData,
        bytes calldata operatorData
    )
        external
        allow("SkaleToken")
    {
        TransactionOperation operationType = fallbackOperationTypeConvert(userData);
        if (operationType == TransactionOperation.CreateNode) {
            address nodesFunctionalityAddress = contractManager.getContract("NodesFunctionality");
            address validatorsFunctionalityAddress = contractManager.getContract("ValidatorsFunctionality");
<<<<<<< HEAD
            ValidatorService validatorService = ValidatorService(contractManager.getContract("ValidatorService"));
            uint validatorId = validatorService.getValidatorId(from);
            uint nodeIndex = INodesFunctionality(nodesFunctionalityAddress).createNode(validatorId, userData);
            IValidatorsFunctionality(validatorsFunctionalityAddress).addValidator(nodeIndex);
=======
            // uint nodeIndex = INodesFunctionality(nodesFunctionalityAddress).createNode(from, value, userData);
            // IValidatorsFunctionality(validatorsFunctionalityAddress).addValidator(nodeIndex);
>>>>>>> be3f0578
        } else if (operationType == TransactionOperation.CreateSchain) {
            address schainsFunctionalityAddress = contractManager.getContract("SchainsFunctionality");
            ISchainsFunctionality(schainsFunctionalityAddress).addSchain(from, value, userData);
        }
    }

<<<<<<< HEAD
    // function createNode(bytes calldata userData) external {
    //     // check validator and MSR
    //     uint from; // = get Validator Index
    //     address nodesFunctionalityAddress = contractManager.getContract("NodesFunctionality");
    //     address validatorsFunctionalityAddress = contractManager.getContract("ValidatorsFunctionality");
    //     uint nodeIndex = INodesFunctionality(nodesFunctionalityAddress).createNode(from, userData);
    //     // set nodeIndex in Validator service
    //     IValidatorsFunctionality(validatorsFunctionalityAddress).addValidator(nodeIndex);
    // }
=======
    function createNode(bytes calldata data) external {
        INodesFunctionality nodesFunctionality = INodesFunctionality(contractManager.getContract("NodesFunctionality"));
        ValidatorService validatorService = ValidatorService(contractManager.getContract("ValidatorService"));
        validatorService.checkPossibilityCreatingNode(msg.sender);
        uint nodeIndex = nodesFunctionality.createNode(msg.sender, data);
        validatorService.pushNode(msg.sender, nodeIndex);

    }
>>>>>>> be3f0578

    function initWithdrawDeposit(uint nodeIndex) external {
        address nodesFunctionalityAddress = contractManager.getContract("NodesFunctionality");
        require(
            INodesFunctionality(nodesFunctionalityAddress).initWithdrawDeposit(msg.sender, nodeIndex),
            "Initialization of deposit withdrawing is failed");
    }

    function completeWithdrawdeposit(uint nodeIndex) external {
        address nodesFunctionalityAddress = contractManager.getContract("NodesFunctionality");
        uint amount = INodesFunctionality(nodesFunctionalityAddress).completeWithdrawDeposit(msg.sender, nodeIndex);
        address skaleTokenAddress = contractManager.getContract("SkaleToken");
        require(
            ISkaleToken(skaleTokenAddress).transfer(msg.sender, amount),
            "Token transfering is failed");
    }

    function deleteNode(uint nodeIndex) external {
        address nodesFunctionalityAddress = contractManager.getContract("NodesFunctionality");
        INodesFunctionality(nodesFunctionalityAddress).removeNode(msg.sender, nodeIndex);
        address validatorsFunctionalityAddress = contractManager.getContract("ValidatorsFunctionality");
        IValidatorsFunctionality(validatorsFunctionalityAddress).deleteValidatorByRoot(nodeIndex);
    }

    function deleteNodeByRoot(uint nodeIndex) external onlyOwner {
        address nodesFunctionalityAddress = contractManager.getContract("NodesFunctionality");
        INodesFunctionality(nodesFunctionalityAddress).removeNodeByRoot(nodeIndex);
        address validatorsFunctionalityAddress = contractManager.getContract("ValidatorsFunctionality");
        IValidatorsFunctionality(validatorsFunctionalityAddress).deleteValidatorByRoot(nodeIndex);
    }

    function deleteSchain(string calldata name) external {
        address schainsFunctionalityAddress = contractManager.getContract("SchainsFunctionality");
        ISchainsFunctionality(schainsFunctionalityAddress).deleteSchain(msg.sender, name);
    }

    function deleteSchainByRoot(string calldata name) external {
        address schainsFunctionalityAddress = contractManager.getContract("SchainsFunctionality");
        ISchainsFunctionality(schainsFunctionalityAddress).deleteSchainByRoot(name);
    }

    function sendVerdict(
        uint fromValidatorIndex,
        uint toNodeIndex,
        uint32 downtime,
        uint32 latency) external
    {
        address nodesDataAddress = contractManager.getContract("NodesData");
        ValidatorService validatorService = ValidatorService(contractManager.getContract("ValidatorService"));
        uint validatorId = validatorService.getValidatorId(msg.sender);
        require(INodesData(nodesDataAddress).isNodeExist(validatorId, fromValidatorIndex), "Node does not exist for Message sender");
        address validatorsFunctionalityAddress = contractManager.getContract("ValidatorsFunctionality");
        IValidatorsFunctionality(validatorsFunctionalityAddress).sendVerdict(
            fromValidatorIndex,
            toNodeIndex,
            downtime,
            latency);
    }

    function sendVerdicts(
        uint fromValidatorIndex,
        uint[] calldata toNodeIndexes,
        uint32[] calldata downtimes,
        uint32[] calldata latencies) external
    {
        address nodesDataAddress = contractManager.getContract("NodesData");
        ValidatorService validatorService = ValidatorService(contractManager.getContract("ValidatorService"));
        uint validatorId = validatorService.getValidatorId(msg.sender);
        require(INodesData(nodesDataAddress).isNodeExist(validatorId, fromValidatorIndex), "Node does not exist for Message sender");
        require(toNodeIndexes.length == downtimes.length, "Incorrect data");
        require(latencies.length == downtimes.length, "Incorrect data");
        address validatorsFunctionalityAddress = contractManager.getContract("ValidatorsFunctionality");
        for (uint i = 0; i < toNodeIndexes.length; i++) {
            IValidatorsFunctionality(validatorsFunctionalityAddress).sendVerdict(
                fromValidatorIndex,
                toNodeIndexes[i],
                downtimes[i],
                latencies[i]);
        }
    }

    function getBounty(uint nodeIndex) external {
        address nodesDataAddress = contractManager.getContract("NodesData");
        ValidatorService validatorService = ValidatorService(contractManager.getContract("ValidatorService"));
        uint validatorId = validatorService.getValidatorId(msg.sender);
        require(INodesData(nodesDataAddress).isNodeExist(validatorId, nodeIndex), "Node does not exist for Message sender");
        require(INodesData(nodesDataAddress).isTimeForReward(nodeIndex), "Not time for bounty");
        bool nodeIsActive = INodesData(nodesDataAddress).isNodeActive(nodeIndex);
        bool nodeIsLeaving = INodesData(nodesDataAddress).isNodeLeaving(nodeIndex);
        require(nodeIsActive || nodeIsLeaving, "Node is not Active and is not Leaving");
        uint32 averageDowntime;
        uint32 averageLatency;
        address validatorsFunctionalityAddress = contractManager.getContract("ValidatorsFunctionality");
        (averageDowntime, averageLatency) = IValidatorsFunctionality(validatorsFunctionalityAddress).calculateMetrics(nodeIndex);
        uint bounty = manageBounty(
            msg.sender,
            nodeIndex,
            averageDowntime,
            averageLatency,
            nodesDataAddress);
        INodesData(nodesDataAddress).changeNodeLastRewardDate(nodeIndex);
        IValidatorsFunctionality(validatorsFunctionalityAddress).upgradeValidator(nodeIndex);
        emit BountyGot(
            nodeIndex,
            msg.sender,
            averageDowntime,
            averageLatency,
            bounty,
            uint32(block.timestamp),
            gasleft());
    }

    function manageBounty(
        address from,
        uint nodeIndex,
        uint32 downtime,
        uint32 latency,
        address nodesDataAddress) internal returns (uint)
    {
        uint commonBounty;
        IConstants constants = IConstants(contractManager.getContract("Constants"));
        IManagerData managerData = IManagerData(contractManager.getContract("ManagerData"));
        // ISkaleBalances skaleBalances = ISkaleBalances(contractManager.getContract("SkaleBalances"));
        INodesData nodesData = INodesData(contractManager.getContract("NodesData"));
        // ValidatorService validatorService = ValidatorService(contractManager.getContract("validatorService"));
        // address delegationServiceAddress = contractManager.getContract("DelegationService");

        uint diffTime = nodesData.getNodeLastRewardDate(nodeIndex) +
            constants.rewardPeriod() +
            constants.deltaPeriod();
        if (managerData.minersCap() == 0) {
            managerData.setMinersCap(ISkaleToken(contractManager.getContract("SkaleToken")).CAP() / 3);
        }
        if (managerData.stageTime() + constants.rewardPeriod() < now) {
            managerData.setStageTimeAndStageNodes(nodesData.numberOfActiveNodes() + nodesData.numberOfLeavingNodes());
        }
        commonBounty = managerData.minersCap() /
            ((2 ** (((now - managerData.startTime()) /
            constants.SIX_YEARS()) + 1)) *
            (constants.SIX_YEARS() /
            constants.rewardPeriod()) *
            managerData.stageNodes());
        if (now > diffTime) {
            diffTime = now - diffTime;
        } else {
            diffTime = 0;
        }
        diffTime /= constants.checkTime();
        int bountyForMiner = int(commonBounty);
        uint normalDowntime = ((constants.rewardPeriod() - constants.deltaPeriod()) /
            constants.checkTime()) / 30;
        if (downtime + diffTime > normalDowntime) {
            bountyForMiner -= int(((downtime + diffTime) * commonBounty) / (constants.SECONDS_TO_DAY() / 4));
        }

        if (bountyForMiner > 0) {
            if (latency > constants.allowableLatency()) {
                bountyForMiner = (constants.allowableLatency() * bountyForMiner) / latency;
            }
            payBounty(uint(bountyForMiner), from);
            // uint validatorId = validatorService.getValidatorId(from);
            // skaleBalances.withdrawBalanceWithData(address(this), delegationServiceAddress, uint(bountyForMiner), abi.encodePacked(validatorId));
        } else {
            //Need to add penalty
            bountyForMiner = 0;
        }
        return uint(bountyForMiner);
    }

    function payBounty(uint bountyForMiner, address miner) internal returns (bool) {
        ISkaleBalances skaleBalances = ISkaleBalances(contractManager.getContract("SkaleBalances"));
        ValidatorService validatorService = ValidatorService(contractManager.getContract("ValidatorService"));
        address delegationServiceAddress = contractManager.getContract("DelegationService");
        uint validatorId = validatorService.getValidatorId(miner);
        skaleBalances.withdrawBalanceWithData(
            address(this),
            delegationServiceAddress,
            uint(bountyForMiner),
            abi.encodePacked(validatorId)
        );
    }

    function fallbackOperationTypeConvert(bytes memory data) internal pure returns (TransactionOperation) {
        bytes1 operationType;
        assembly {
            operationType := mload(add(data, 0x20))
        }
        bool isIdentified = operationType == bytes1(uint8(1)) ||
            operationType == bytes1(uint8(16)) ||
            operationType == bytes1(uint8(2));
        require(isIdentified, "Operation type is not identified");
        if (operationType == bytes1(uint8(1))) {
            return TransactionOperation.CreateNode;
        } else if (operationType == bytes1(uint8(16))) {
            return TransactionOperation.CreateSchain;
        }
    }

}<|MERGE_RESOLUTION|>--- conflicted
+++ resolved
@@ -69,32 +69,14 @@
         if (operationType == TransactionOperation.CreateNode) {
             address nodesFunctionalityAddress = contractManager.getContract("NodesFunctionality");
             address validatorsFunctionalityAddress = contractManager.getContract("ValidatorsFunctionality");
-<<<<<<< HEAD
-            ValidatorService validatorService = ValidatorService(contractManager.getContract("ValidatorService"));
-            uint validatorId = validatorService.getValidatorId(from);
-            uint nodeIndex = INodesFunctionality(nodesFunctionalityAddress).createNode(validatorId, userData);
-            IValidatorsFunctionality(validatorsFunctionalityAddress).addValidator(nodeIndex);
-=======
             // uint nodeIndex = INodesFunctionality(nodesFunctionalityAddress).createNode(from, value, userData);
             // IValidatorsFunctionality(validatorsFunctionalityAddress).addValidator(nodeIndex);
->>>>>>> be3f0578
         } else if (operationType == TransactionOperation.CreateSchain) {
             address schainsFunctionalityAddress = contractManager.getContract("SchainsFunctionality");
             ISchainsFunctionality(schainsFunctionalityAddress).addSchain(from, value, userData);
         }
     }
 
-<<<<<<< HEAD
-    // function createNode(bytes calldata userData) external {
-    //     // check validator and MSR
-    //     uint from; // = get Validator Index
-    //     address nodesFunctionalityAddress = contractManager.getContract("NodesFunctionality");
-    //     address validatorsFunctionalityAddress = contractManager.getContract("ValidatorsFunctionality");
-    //     uint nodeIndex = INodesFunctionality(nodesFunctionalityAddress).createNode(from, userData);
-    //     // set nodeIndex in Validator service
-    //     IValidatorsFunctionality(validatorsFunctionalityAddress).addValidator(nodeIndex);
-    // }
-=======
     function createNode(bytes calldata data) external {
         INodesFunctionality nodesFunctionality = INodesFunctionality(contractManager.getContract("NodesFunctionality"));
         ValidatorService validatorService = ValidatorService(contractManager.getContract("ValidatorService"));
@@ -103,7 +85,6 @@
         validatorService.pushNode(msg.sender, nodeIndex);
 
     }
->>>>>>> be3f0578
 
     function initWithdrawDeposit(uint nodeIndex) external {
         address nodesFunctionalityAddress = contractManager.getContract("NodesFunctionality");
