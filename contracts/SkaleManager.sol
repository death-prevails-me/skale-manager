// SPDX-License-Identifier: AGPL-3.0-only

/*
    SkaleManager.sol - SKALE Manager
    Copyright (C) 2018-Present SKALE Labs
    @author Artem Payvin

    SKALE Manager is free software: you can redistribute it and/or modify
    it under the terms of the GNU Affero General Public License as published
    by the Free Software Foundation, either version 3 of the License, or
    (at your option) any later version.

    SKALE Manager is distributed in the hope that it will be useful,
    but WITHOUT ANY WARRANTY; without even the implied warranty of
    MERCHANTABILITY or FITNESS FOR A PARTICULAR PURPOSE.  See the
    GNU Affero General Public License for more details.

    You should have received a copy of the GNU Affero General Public License
    along with SKALE Manager.  If not, see <https://www.gnu.org/licenses/>.
*/

pragma solidity 0.6.10;
pragma experimental ABIEncoderV2;

import "./Permissions.sol";
import "./ConstantsHolder.sol";
import "./SkaleToken.sol";
import "./delegation/Distributor.sol";
import "./delegation/ValidatorService.sol";
import "./Monitors.sol";
import "./Schains.sol";
import "@openzeppelin/contracts/token/ERC777/IERC777Recipient.sol";
import "@openzeppelin/contracts/introspection/IERC1820Registry.sol";
import "@openzeppelin/contracts/math/SafeMath.sol";
import "./NodeRotation.sol";


contract SkaleManager is IERC777Recipient, Permissions {
    // miners capitalization
    uint public minersCap;
    
    // time of current stage
    uint public stageTime;
    // amount of Nodes at current stage
    uint public stageNodes;

    bool public bountyReduction;

    IERC1820Registry private _erc1820;

    bytes32 constant private _TOKENS_RECIPIENT_INTERFACE_HASH =
        0xb281fc8c12954d22544db45de3159a39272895b169a852b314f9cc762e44c53b;

    bytes32 constant public ADMIN_ROLE = keccak256("ADMIN_ROLE");

    event BountyGot(
        uint indexed nodeIndex,
        address owner,
        uint averageDowntime,
        uint averageLatency,
        uint bounty,
        uint previousBlockEvent,
        uint time,
        uint gasSpend
    );

    function tokensReceived(
        address, // operator
        address from,
        address to,
        uint256 value,
        bytes calldata userData,
        bytes calldata // operator data
    )
        external override
        allow("SkaleToken")
    {
        require(to == address(this), "Receiver is incorrect");
        if (userData.length > 0) {
            Schains schains = Schains(
                contractManager.getContract("Schains"));
            schains.addSchain(from, value, userData);
        }
    }

    function createNode(
        uint16 port,
        uint16 nonce,
        bytes4 ip,
        bytes4 publicIp,
        bytes32[2] calldata publicKey,
        string calldata name)
        external
    {
        Nodes nodes = Nodes(contractManager.getContract("Nodes"));
        // validators checks inside checkPossibilityCreatingNode
        nodes.checkPossibilityCreatingNode(msg.sender);

        Nodes.NodeCreationParams memory params = Nodes.NodeCreationParams({
            name: name,
            ip: ip,
            publicIp: publicIp,
            port: port,
            publicKey: publicKey,
            nonce: nonce});
        uint nodeIndex = nodes.createNode(msg.sender, params);

        Monitors monitors = Monitors(contractManager.getContract("Monitors"));
        monitors.addMonitor(nodeIndex);
    }

    function nodeExit(uint nodeIndex) external {
        NodeRotation nodeRotation = NodeRotation(contractManager.getContract("NodeRotation"));
        ValidatorService validatorService = ValidatorService(contractManager.getContract("ValidatorService"));
        Nodes nodes = Nodes(contractManager.getContract("Nodes"));
        uint validatorId = nodes.getValidatorId(nodeIndex);
        bool permitted = (_isOwner() || nodes.isNodeExist(msg.sender, nodeIndex));
        if (!permitted) {
            permitted = validatorService.getValidatorId(msg.sender) == validatorId;
        }
        require(permitted, "Sender is not permitted to call this function");
<<<<<<< HEAD
=======

        Schains schains = Schains(
            contractManager.getContract("Schains"));
>>>>>>> f2a3fc58
        SchainsInternal schainsInternal = SchainsInternal(contractManager.getContract("SchainsInternal"));
        ConstantsHolder constants = ConstantsHolder(contractManager.getContract("ConstantsHolder"));
        nodeRotation.freezeSchains(nodeIndex);
        if (nodes.isNodeActive(nodeIndex)) {
            require(nodes.initExit(nodeIndex), "Initialization of node exit is failed");
        }
        bool completed;
        bool isSchains = false;
        if (schainsInternal.getActiveSchain(nodeIndex) != bytes32(0)) {
            completed = nodeRotation.exitFromSchain(nodeIndex);
            isSchains = true;
        } else {
            completed = true;
        }
        if (completed) {
            require(nodes.completeExit(nodeIndex), "Finishing of node exit is failed");
            nodes.changeNodeFinishTime(nodeIndex, now.add(isSchains ? constants.rotationDelay() : 0));
            Monitors monitors = Monitors(contractManager.getContract("Monitors"));
            monitors.removeCheckedNodes(nodeIndex);
            monitors.deleteMonitor(nodeIndex);
            nodes.deleteNodeForValidator(validatorId, nodeIndex);
        }
    }

    function deleteSchain(string calldata name) external {
        Schains schains = Schains(contractManager.getContract("Schains"));
        // schain owner checks inside deleteSchain
        schains.deleteSchain(msg.sender, name);
    }

    function deleteSchainByRoot(string calldata name) external onlyAdmin {
        Schains schains = Schains(contractManager.getContract("Schains"));
        schains.deleteSchainByRoot(name);
    }

    function sendVerdict(uint fromMonitorIndex, Monitors.Verdict calldata verdict) external {
        Nodes nodes = Nodes(contractManager.getContract("Nodes"));
        require(nodes.isNodeExist(msg.sender, fromMonitorIndex), "Node does not exist for Message sender");

        Monitors monitors = Monitors(contractManager.getContract("Monitors"));
        // additional checks for monitoring inside sendVerdict
        monitors.sendVerdict(fromMonitorIndex, verdict);
    }

    function sendVerdicts(uint fromMonitorIndex, Monitors.Verdict[] calldata verdicts) external {
        Nodes nodes = Nodes(contractManager.getContract("Nodes"));
        require(nodes.isNodeExist(msg.sender, fromMonitorIndex), "Node does not exist for Message sender");

        Monitors monitors = Monitors(contractManager.getContract("Monitors"));
        for (uint i = 0; i < verdicts.length; i++) {
            // additional checks for monitoring inside sendVerdict
            monitors.sendVerdict(fromMonitorIndex, verdicts[i]);
        }
    }

    function getBounty(uint nodeIndex) external {
        Nodes nodes = Nodes(contractManager.getContract("Nodes"));
        require(nodes.isNodeExist(msg.sender, nodeIndex), "Node does not exist for Message sender");
        require(nodes.isTimeForReward(nodeIndex), "Not time for bounty");
        require(
            nodes.isNodeActive(nodeIndex) || nodes.isNodeLeaving(nodeIndex), "Node is not Active and is not Leaving"
        );

        uint averageDowntime;
        uint averageLatency;
        Monitors monitors = Monitors(contractManager.getContract("Monitors"));
        (averageDowntime, averageLatency) = monitors.calculateMetrics(nodeIndex);
        uint bounty = _manageBounty(
            nodeIndex,
            averageDowntime,
            averageLatency);
        nodes.changeNodeLastRewardDate(nodeIndex);
        monitors.deleteMonitor(nodeIndex);
        monitors.addMonitor(nodeIndex);
        _emitBountyEvent(nodeIndex, msg.sender, averageDowntime, averageLatency, bounty);
    }

    function enableBountyReduction() external onlyOwner {
        bountyReduction = true;
    }

    function disableBountyReduction() external onlyOwner {
        bountyReduction = false;
    }

    function calculateNormalBounty() external view returns (uint) {
        ConstantsHolder constants = ConstantsHolder(contractManager.getContract("ConstantsHolder"));
        Nodes nodes = Nodes(contractManager.getContract("Nodes"));

        uint nodesAmount = stageNodes;
        if (uint(stageTime).add(constants.rewardPeriod()) < now) {
            nodesAmount = nodes.numberOfActiveNodes().add(nodes.numberOfLeavingNodes());
        }
        
        return _calculateMaximumBountyAmount(
            _getValidatorsCapitalization(),
            nodesAmount,
            constants.launchTimestamp()
        );
    }

    function initialize(address newContractsAddress) public override initializer {
        Permissions.initialize(newContractsAddress);
        bountyReduction = false;
        _erc1820 = IERC1820Registry(0x1820a4B7618BdE71Dce8cdc73aAB6C95905faD24);
        _erc1820.setInterfaceImplementer(address(this), _TOKENS_RECIPIENT_INTERFACE_HASH, address(this));
    }

    function _manageBounty(
        uint nodeIndex,
        uint downtime,
        uint latency) private returns (uint)
    {
        ConstantsHolder constants = ConstantsHolder(contractManager.getContract("ConstantsHolder"));
        Nodes nodes = Nodes(contractManager.getContract("Nodes"));

        uint networkLaunchTimestamp = constants.launchTimestamp();
        if (uint(stageTime).add(constants.rewardPeriod()) < now) {
            stageNodes = nodes.numberOfActiveNodes().add(nodes.numberOfLeavingNodes());
            stageTime = block.timestamp;
        }
        
        uint bountyAmount = _calculateMaximumBountyAmount(
            _getAndUpdateValidatorsCapitalization(),
            stageNodes,
            networkLaunchTimestamp
        );

        // reduce bounty if metrics are too bad
        bountyAmount = _reduceBounty(
            bountyAmount,
            nodeIndex,
            downtime,
            latency,
            nodes,
            constants
        );

        if (bountyAmount > 0) {
            _payBounty(bountyAmount, nodes.getValidatorId(nodeIndex));
        }
        return bountyAmount;
    }

    function _payBounty(uint bounty, uint validatorId) private returns (bool) {        
        SkaleToken skaleToken = SkaleToken(contractManager.getContract("SkaleToken"));
        Distributor distributor = Distributor(contractManager.getContract("Distributor"));
        
        // solhint-disable-next-line check-send-result
        skaleToken.send(address(distributor), bounty, abi.encode(validatorId));
    }

    function _emitBountyEvent(
        uint nodeIndex,
        address from,
        uint averageDowntime,
        uint averageLatency,
        uint bounty
    )
        private
    {
        Monitors monitors = Monitors(contractManager.getContract("Monitors"));
        uint previousBlockEvent = monitors.getLastBountyBlock(nodeIndex);
        monitors.setLastBountyBlock(nodeIndex);

        emit BountyGot(
            nodeIndex,
            from,
            averageDowntime,
            averageLatency,
            bounty,
            previousBlockEvent,
            block.timestamp,
            gasleft());
    }

    function _getValidatorsCapitalization() private view returns (uint) {
        if (minersCap == 0) {
            ConstantsHolder constantsHolder = ConstantsHolder(contractManager.getContract("ConstantsHolder"));
            return SkaleToken(contractManager.getContract("SkaleToken")).CAP().div(constantsHolder.BOUNTY_POOL_PART());
        }
        return minersCap;
    }

    function _getAndUpdateValidatorsCapitalization() private returns (uint) {
        if (minersCap == 0) {
            minersCap = _getValidatorsCapitalization();
        }
        return minersCap;
    }

    function _calculateMaximumBountyAmount(
        uint cap,
        uint nodesAmount,
        uint networkLaunchTimestamp
        )
        private
        view
        returns (uint)
    {
        if (now < networkLaunchTimestamp) {
            // network is not launched
            // bounty is turned off
            return 0;
        }

        ConstantsHolder constants = ConstantsHolder(contractManager.getContract("ConstantsHolder"));
        
        uint numberOfSixYearsPeriods = now.sub(networkLaunchTimestamp).div(constants.SIX_YEARS()) + 1;

        return cap
            .mul(constants.rewardPeriod())
            .div(constants.SIX_YEARS())
            .div(2 ** numberOfSixYearsPeriods)
            .div(nodesAmount);
    }

    function _reduceBounty(
        uint bounty,
        uint nodeIndex,
        uint downtime,
        uint latency,
        Nodes nodes,
        ConstantsHolder constants
    )
        private
        returns (uint reducedBounty)
    {
        if (!bountyReduction) {
            return bounty;
        }

        reducedBounty = _reduceBountyByDowntime(bounty, nodeIndex, downtime, nodes, constants);

        if (latency > constants.allowableLatency()) {
            // reduce bounty because latency is too big
            reducedBounty = reducedBounty.mul(constants.allowableLatency()).div(latency);
        }
        
        if (!nodes.checkPossibilityToMaintainNode(nodes.getValidatorId(nodeIndex), nodeIndex)) {
            reducedBounty = reducedBounty.div(constants.MSR_REDUCING_COEFFICIENT());
        }
    }

    function _reduceBountyByDowntime(
        uint bounty,
        uint nodeIndex,
        uint downtime,
        Nodes nodes,
        ConstantsHolder constants
    )
        private
        view
        returns (uint reducedBounty)
    {
        reducedBounty = bounty;
        uint getBountyDeadline = uint(nodes.getNodeLastRewardDate(nodeIndex))
            .add(constants.rewardPeriod())
            .add(constants.deltaPeriod());
        uint numberOfExpiredIntervals;
        if (now > getBountyDeadline) {
            numberOfExpiredIntervals = now.sub(getBountyDeadline).div(constants.checkTime());
        } else {
            numberOfExpiredIntervals = 0;
        }
        uint normalDowntime = uint(constants.rewardPeriod())
            .sub(constants.deltaPeriod())
            .div(constants.checkTime())
            .div(constants.DOWNTIME_THRESHOLD_PART());
        uint totalDowntime = downtime.add(numberOfExpiredIntervals);
        if (totalDowntime > normalDowntime) {
            // reduce bounty because downtime is too big
            uint penalty = bounty
                .mul(totalDowntime)
                .div(
                    uint(constants.rewardPeriod()).sub(constants.deltaPeriod())
                        .div(constants.checkTime())
                );            
            if (bounty > penalty) {
                reducedBounty = bounty.sub(penalty);
            } else {
                reducedBounty = 0;
            }
        }
    }
}<|MERGE_RESOLUTION|>--- conflicted
+++ resolved
@@ -119,12 +119,6 @@
             permitted = validatorService.getValidatorId(msg.sender) == validatorId;
         }
         require(permitted, "Sender is not permitted to call this function");
-<<<<<<< HEAD
-=======
-
-        Schains schains = Schains(
-            contractManager.getContract("Schains"));
->>>>>>> f2a3fc58
         SchainsInternal schainsInternal = SchainsInternal(contractManager.getContract("SchainsInternal"));
         ConstantsHolder constants = ConstantsHolder(contractManager.getContract("ConstantsHolder"));
         nodeRotation.freezeSchains(nodeIndex);
