--- conflicted
+++ resolved
@@ -26,18 +26,12 @@
 import "./interfaces/INodesFunctionality.sol";
 import "./interfaces/ISchainsFunctionality.sol";
 import "./interfaces/IManagerData.sol";
-<<<<<<< HEAD
 import "./delegation/DelegationService.sol";
 import "./delegation/ValidatorService.sol";
 import "./MonitorsFunctionality.sol";
 import "./NodesFunctionality.sol";
 import "./NodesData.sol";
-=======
-import "./ValidatorsFunctionality.sol";
-import "./NodesFunctionality.sol";
-import "./NodesData.sol";
 import "./SchainsFunctionality.sol";
->>>>>>> 6658be5b
 import "@openzeppelin/contracts/token/ERC777/IERC777Recipient.sol";
 import "@openzeppelin/contracts/introspection/IERC1820Registry.sol";
 
@@ -86,7 +80,6 @@
         }
     }
 
-<<<<<<< HEAD
     function createNode(bytes calldata data) external {
         INodesFunctionality nodesFunctionality = INodesFunctionality(contractManager.getContract("NodesFunctionality"));
         ValidatorService validatorService = ValidatorService(contractManager.getContract("ValidatorService"));
@@ -98,17 +91,6 @@
         monitorsFunctionality.addMonitor(nodeIndex);
     }
 
-    function initWithdrawDeposit(uint nodeIndex) external {
-        address nodesFunctionalityAddress = contractManager.getContract("NodesFunctionality");
-        require(
-            INodesFunctionality(nodesFunctionalityAddress).initWithdrawDeposit(msg.sender, nodeIndex),
-            "Initialization of deposit withdrawing is failed");
-    }
-
-    function completeWithdrawdeposit(uint nodeIndex) external {
-        NodesFunctionality nodesFunctionality = NodesFunctionality(contractManager.getContract("NodesFunctionality"));
-        nodesFunctionality.completeWithdrawDeposit(msg.sender, nodeIndex);
-=======
     function nodeExit(uint nodeIndex) external {
         NodesData nodesData = NodesData(contractManager.getContract("NodesData"));
         NodesFunctionality nodesFunctionality = NodesFunctionality(contractManager.getContract("NodesFunctionality"));
@@ -127,9 +109,9 @@
         }
         if (completed) {
             require(nodesFunctionality.completeExit(msg.sender, nodeIndex), "Finishing of node exit is failed");
+            //should changed finish only after rotation
             nodesData.changeNodeFinishTime(nodeIndex, uint32(now + constants.rotationDelay()));
         }
->>>>>>> 6658be5b
     }
 
     function deleteNode(uint nodeIndex) external {
