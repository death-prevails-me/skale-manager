// SPDX-License-Identifier: AGPL-3.0-only

/*
    SchainsInternal.sol - SKALE Manager
    Copyright (C) 2018-Present SKALE Labs
    @author Artem Payvin

    SKALE Manager is free software: you can redistribute it and/or modify
    it under the terms of the GNU Affero General Public License as published
    by the Free Software Foundation, either version 3 of the License, or
    (at your option) any later version.

    SKALE Manager is distributed in the hope that it will be useful,
    but WITHOUT ANY WARRANTY; without even the implied warranty of
    MERCHANTABILITY or FITNESS FOR A PARTICULAR PURPOSE.  See the
    GNU Affero General Public License for more details.

    You should have received a copy of the GNU Affero General Public License
    along with SKALE Manager.  If not, see <https://www.gnu.org/licenses/>.
*/

pragma solidity 0.6.10;
pragma experimental ABIEncoderV2;

import "./ConstantsHolder.sol";
import "./Nodes.sol";
import "./interfaces/ISkaleDKG.sol";

import "@nomiclabs/buidler/console.sol";

/**
 * @title SchainsInternal
 * @dev Contract contains all functionality logic to internally manage Schains.
 */
contract SchainsInternal is Permissions {

    struct Schain {
        string name;
        address owner;
        uint indexInOwnerList;
        uint8 partOfNode;
        uint lifetime;
        uint startDate;
        uint startBlock;
        uint deposit;
        uint64 index;
    }

    struct SchainType {
        uint8 partOfNode;
        uint numberOfNodes;
    }


    // mapping which contain all schains
    mapping (bytes32 => Schain) public schains;

    mapping (bytes32 => bool) public isSchainActive;

    mapping (bytes32 => uint[]) public schainsGroups;

    mapping (bytes32 => mapping (uint => bool)) private _exceptionsForGroups;
    // mapping shows schains by owner's address
    mapping (address => bytes32[]) public schainIndexes;
    // mapping shows schains which Node composed in
    mapping (uint => bytes32[]) public schainsForNodes;

    mapping (uint => uint[]) public holesForNodes;

    mapping (bytes32 => uint[]) public holesForSchains;

    // array which contain all schains
    bytes32[] public schainsAtSystem;

    uint64 public numberOfSchains;
    // total resources that schains occupied
    uint public sumOfSchainsResources;

    mapping (bytes32 => bool) public usedSchainNames;

    mapping (uint => SchainType) public schainTypes;
    uint public numberOfSchainTypes;

    //   schain hash =>   node index  => index of place
    // index of place is a number from 1 to max number of slots on node(128)
    mapping (bytes32 => mapping (uint => uint)) public placeOfSchainOnNode;

    mapping (bytes32 => uint) private _lengthOfExceptionsForGroups;

    mapping (uint => bytes32[]) private _nodeToLockedSchains;

    mapping (bytes32 => uint[]) private _schainToExceptionNodes;

    /**
     * @dev Allows Schain contract to initialize an schain.
     */
    function initializeSchain(
        string calldata name,
        address from,
        uint lifetime,
        uint deposit) external allow("Schains")
    {
        bytes32 schainId = keccak256(abi.encodePacked(name));
        schains[schainId].name = name;
        schains[schainId].owner = from;
        schains[schainId].startDate = block.timestamp;
        schains[schainId].startBlock = block.number;
        schains[schainId].lifetime = lifetime;
        schains[schainId].deposit = deposit;
        schains[schainId].index = numberOfSchains;
        isSchainActive[schainId] = true;
        numberOfSchains++;
        schainsAtSystem.push(schainId);
        usedSchainNames[schainId] = true;
    }

    /**
     * @dev Allows Schain contract to create a node group for an schain.
     */
    function createGroupForSchain(
        bytes32 schainId,
        uint numberOfNodes,
        uint8 partOfNode
    )
        external
        allow("Schains")
        returns (uint[] memory)
    {
        ConstantsHolder constantsHolder = ConstantsHolder(contractManager.getContract("ConstantsHolder"));
        schains[schainId].partOfNode = partOfNode;
        if (partOfNode > 0) {
            sumOfSchainsResources = sumOfSchainsResources.add(
                numberOfNodes.mul(constantsHolder.TOTAL_SPACE_ON_NODE()).div(partOfNode)
            );
        }
        return _generateGroup(schainId, numberOfNodes);
    }

    /**
     * @dev Allows Schains contract to set index in owner list.
     */
    function setSchainIndex(bytes32 schainId, address from) external allow("Schains") {
        schains[schainId].indexInOwnerList = schainIndexes[from].length;
        schainIndexes[from].push(schainId);
    }

    /**
     * @dev Allows Schains contract to change the Schain lifetime through
     * an additional SKL token deposit.
     */
    function changeLifetime(bytes32 schainId, uint lifetime, uint deposit) external allow("Schains") {
        schains[schainId].deposit = schains[schainId].deposit.add(deposit);
        schains[schainId].lifetime = schains[schainId].lifetime.add(lifetime);
    }

    /**
     * @dev Allows Schains contract to remove an schain from the network.
     * Generally schains are not removed from the system; instead they are
     * simply allowed to expire.
     */
    function removeSchain(bytes32 schainId, address from) external allow("Schains") {
        isSchainActive[schainId] = false;
        uint length = schainIndexes[from].length;
        uint index = schains[schainId].indexInOwnerList;
        if (index != length.sub(1)) {
            bytes32 lastSchainId = schainIndexes[from][length.sub(1)];
            schains[lastSchainId].indexInOwnerList = index;
            schainIndexes[from][index] = lastSchainId;
        }
        schainIndexes[from].pop();

        // TODO:
        // optimize
        for (uint i = 0; i + 1 < schainsAtSystem.length; i++) {
            if (schainsAtSystem[i] == schainId) {
                schainsAtSystem[i] = schainsAtSystem[schainsAtSystem.length.sub(1)];
                break;
            }
        }
        schainsAtSystem.pop();

        delete schains[schainId];
        numberOfSchains--;
    }

    /**
     * @dev Allows Schains and SkaleDKG contracts to remove a node from an
     * schain for node rotation or DKG failure.
     */
    function removeNodeFromSchain(
        uint nodeIndex,
        bytes32 schainHash
    )
        external
        allowThree("NodeRotation", "SkaleDKG", "Schains")
    {
        uint indexOfNode = _findNode(schainHash, nodeIndex);
        uint indexOfLastNode = schainsGroups[schainHash].length.sub(1);

        if (indexOfNode == indexOfLastNode) {
            schainsGroups[schainHash].pop();
        } else {
            delete schainsGroups[schainHash][indexOfNode];
            if (holesForSchains[schainHash].length > 0 && holesForSchains[schainHash][0] > indexOfNode) {
                uint hole = holesForSchains[schainHash][0];
                holesForSchains[schainHash][0] = indexOfNode;
                holesForSchains[schainHash].push(hole);
            } else {
                holesForSchains[schainHash].push(indexOfNode);
            }
        }

        uint schainIndexOnNode = findSchainAtSchainsForNode(nodeIndex, schainHash);
        removeSchainForNode(nodeIndex, schainIndexOnNode);
        delete placeOfSchainOnNode[schainHash][nodeIndex];
    }

    /**
     * @dev Allows Schains contract to delete a group of schains
     */
    function deleteGroup(bytes32 schainId) external allow("Schains") {
        // delete channel
        ISkaleDKG skaleDKG = ISkaleDKG(contractManager.getContract("SkaleDKG"));
        delete schainsGroups[schainId];
        skaleDKG.deleteChannel(schainId);
    }

    /**
     * @dev Allows Schain and NodeRotation contracts to set a Node like
     * exception for a given schain and nodeIndex.
     */
    function setException(bytes32 schainId, uint nodeIndex) external allowTwo("Schains", "NodeRotation") {
        _exceptionsForGroups[schainId][nodeIndex] = true;
        _lengthOfExceptionsForGroups[schainId] = _lengthOfExceptionsForGroups[schainId].add(1);
        _nodeToLockedSchains[nodeIndex].push(schainId);
        _schainToExceptionNodes[schainId].push(nodeIndex);
    }

    /**
     * @dev Allows Schains and NodeRotation contracts to add node to an schain
     * group.
     */
    function setNodeInGroup(bytes32 schainId, uint nodeIndex) external allowTwo("Schains", "NodeRotation") {
        if (holesForSchains[schainId].length == 0) {
            schainsGroups[schainId].push(nodeIndex);
        } else {
            schainsGroups[schainId][holesForSchains[schainId][0]] = nodeIndex;
            uint min = uint(-1);
            uint index = 0;
            for (uint i = 1; i < holesForSchains[schainId].length; i++) {
                if (min > holesForSchains[schainId][i]) {
                    min = holesForSchains[schainId][i];
                    index = i;
                }
            }
            if (min == uint(-1)) {
                delete holesForSchains[schainId];
            } else {
                holesForSchains[schainId][0] = min;
                holesForSchains[schainId][index] =
                    holesForSchains[schainId][holesForSchains[schainId].length - 1];
                holesForSchains[schainId].pop();
            }
        }
    }

    /**
     * @dev Allows Schains contract to remove holes for schains
     */
    function removeHolesForSchain(bytes32 schainHash) external allow("Schains") {
        delete holesForSchains[schainHash];
    }

    /**
     * @dev Allows Admin to add schain type
     */
    function addSchainType(uint8 partOfNode, uint numberOfNodes) external onlyAdmin {
        schainTypes[numberOfSchainTypes + 1].partOfNode = partOfNode;
        schainTypes[numberOfSchainTypes + 1].numberOfNodes = numberOfNodes;
        numberOfSchainTypes++;
    }

    /**
     * @dev Allows Admin to remove schain type
     */
    function removeSchainType(uint typeOfSchain) external onlyAdmin {
        delete schainTypes[typeOfSchain].partOfNode;
        delete schainTypes[typeOfSchain].numberOfNodes;
    }

    /**
     * @dev Allows Admin to set number of schain types
     */
    function setNumberOfSchainTypes(uint newNumberOfSchainTypes) external onlyAdmin {
        numberOfSchainTypes = newNumberOfSchainTypes;
    }

    /**
     * @dev Allows Admin to move schain to placeOfSchainOnNode map
     */
    function moveToPlaceOfSchainOnNode(bytes32 schainHash) external onlyAdmin {
        for (uint i = 0; i < schainsGroups[schainHash].length; i++) {
            uint nodeIndex = schainsGroups[schainHash][i];
            for (uint j = 0; j < schainsForNodes[nodeIndex].length; j++) {
                if (schainsForNodes[nodeIndex][j] == schainHash) {
                    placeOfSchainOnNode[schainHash][nodeIndex] = j + 1;
                }
            }
        }
    }

    function removeNodeFromAllExceptionSchains(uint nodeIndex) external allow("SkaleManager") {
        uint len = _nodeToLockedSchains[nodeIndex].length;
        if (len > 0) {
            for (uint i = len; i > 0; i--) {
                removeNodeFromExceptions(_nodeToLockedSchains[nodeIndex][i - 1], nodeIndex);
            }
        }
    }

    function makeSchainNodesInvisible(bytes32 schainId) external allowTwo("NodeRotation", "SkaleDKG") {
        Nodes nodes = Nodes(contractManager.getContract("Nodes"));
        for (uint i = 0; i < _schainToExceptionNodes[schainId].length; i++) {
            nodes.makeNodeInvisible(_schainToExceptionNodes[schainId][i]);
        }
    }

    function makeSchainNodesVisible(bytes32 schainId) external allowTwo("NodeRotation", "SkaleDKG") {
        Nodes nodes = Nodes(contractManager.getContract("Nodes"));
        for (uint i = 0; i < _schainToExceptionNodes[schainId].length; i++) {
            nodes.makeNodeVisible(_schainToExceptionNodes[schainId][i]);
        }
    }

    /**
     * @dev Returns all Schains in the network.
     */
    function getSchains() external view returns (bytes32[] memory) {
        return schainsAtSystem;
    }

    /**
     * @dev Returns all occupied resources on one node for an Schain.
     */
    function getSchainsPartOfNode(bytes32 schainId) external view returns (uint8) {
        return schains[schainId].partOfNode;
    }

    /**
     * @dev Returns number of schains by schain owner.
     */
    function getSchainListSize(address from) external view returns (uint) {
        return schainIndexes[from].length;
    }

    /**
     * @dev Returns hashes of schain names by schain owner.
     */
    function getSchainIdsByAddress(address from) external view returns (bytes32[] memory) {
        return schainIndexes[from];
    }

    /**
     * @dev Returns hashes of schain names running on a node.
     */
    function getSchainIdsForNode(uint nodeIndex) external view returns (bytes32[] memory) {
        return schainsForNodes[nodeIndex];
    }

    /**
     * @dev Returns the owner of an schain.
     */
    function getSchainOwner(bytes32 schainId) external view returns (address) {
        return schains[schainId].owner;
    }

    /**
     * @dev Checks whether schain name is available.
     * TODO Need to delete - copy of web3.utils.soliditySha3
     */
    function isSchainNameAvailable(string calldata name) external view returns (bool) {
        bytes32 schainId = keccak256(abi.encodePacked(name));
        return schains[schainId].owner == address(0) &&
            !usedSchainNames[schainId] &&
            keccak256(abi.encodePacked(name)) != keccak256(abi.encodePacked("Mainnet"));
    }

    /**
     * @dev Checks whether schain lifetime has expired.
     */
    function isTimeExpired(bytes32 schainId) external view returns (bool) {
        return uint(schains[schainId].startDate).add(schains[schainId].lifetime) < block.timestamp;
    }

    /**
     * @dev Checks whether address is owner of schain.
     */
    function isOwnerAddress(address from, bytes32 schainId) external view returns (bool) {
        return schains[schainId].owner == from;
    }

    /**
     * @dev Checks whether schain exists.
     */
    function isSchainExist(bytes32 schainId) external view returns (bool) {
        return keccak256(abi.encodePacked(schains[schainId].name)) != keccak256(abi.encodePacked(""));
    }

    /**
     * @dev Returns schain name.
     */
    function getSchainName(bytes32 schainId) external view returns (string memory) {
        return schains[schainId].name;
    }

    /**
     * @dev Returns last active schain of a node.
     */
    function getActiveSchain(uint nodeIndex) external view returns (bytes32) {
        for (uint i = schainsForNodes[nodeIndex].length; i > 0; i--) {
            if (schainsForNodes[nodeIndex][i - 1] != bytes32(0)) {
                return schainsForNodes[nodeIndex][i - 1];
            }
        }
        return bytes32(0);
    }

    /**
     * @dev Returns active schains of a node.
     */
    function getActiveSchains(uint nodeIndex) external view returns (bytes32[] memory activeSchains) {
        uint activeAmount = 0;
        for (uint i = 0; i < schainsForNodes[nodeIndex].length; i++) {
            if (schainsForNodes[nodeIndex][i] != bytes32(0)) {
                activeAmount++;
            }
        }

        uint cursor = 0;
        activeSchains = new bytes32[](activeAmount);
        for (uint i = schainsForNodes[nodeIndex].length; i > 0; i--) {
            if (schainsForNodes[nodeIndex][i - 1] != bytes32(0)) {
                activeSchains[cursor++] = schainsForNodes[nodeIndex][i - 1];
            }
        }
    }

    /**
     * @dev Returns number of nodes in an schain group.
     */
    function getNumberOfNodesInGroup(bytes32 schainId) external view returns (uint) {
        return schainsGroups[schainId].length;
    }

    /**
     * @dev Returns nodes in an schain group.
     */
    function getNodesInGroup(bytes32 schainId) external view returns (uint[] memory) {
        return schainsGroups[schainId];
    }

    /**
     * @dev Checks whether sender is a node address from a given schain group.
     */
    function isNodeAddressesInGroup(bytes32 schainId, address sender) external view returns (bool) {
        Nodes nodes = Nodes(contractManager.getContract("Nodes"));
        for (uint i = 0; i < schainsGroups[schainId].length; i++) {
            if (nodes.getNodeAddress(schainsGroups[schainId][i]) == sender) {
                return true;
            }
        }
        return false;
    }

    /**
     * @dev Returns node index in schain group.
     */
    function getNodeIndexInGroup(bytes32 schainId, uint nodeId) external view returns (uint) {
        for (uint index = 0; index < schainsGroups[schainId].length; index++) {
            if (schainsGroups[schainId][index] == nodeId) {
                return index;
            }
        }
        return schainsGroups[schainId].length;
    }

    /**
     * @dev Checks whether there are any nodes with free resources for given
     * schain.
     */
    function isAnyFreeNode(bytes32 schainId) external view returns (bool) {
        Nodes nodes = Nodes(contractManager.getContract("Nodes"));
        uint8 space = schains[schainId].partOfNode;
        console.log(nodes.countNodesWithFreeSpace(space));
        return nodes.countNodesWithFreeSpace(space) > 0;
    }

    /**
     * @dev Returns whether any exceptions exist for node in a schain group.
     */
    function checkException(bytes32 schainId, uint nodeIndex) external view returns (bool) {
        return _exceptionsForGroups[schainId][nodeIndex];
    }

    function checkHoleForSchain(bytes32 schainHash, uint indexOfNode) external view returns (bool) {
        for (uint i = 0; i < holesForSchains[schainHash].length; i++) {
            if (holesForSchains[schainHash][i] == indexOfNode) {
                return true;
            }
        }
        return false;
    }

    /**
     * @dev Returns number of Schains on a node.
     */
    function getLengthOfSchainsForNode(uint nodeIndex) external view returns (uint) {
        return schainsForNodes[nodeIndex].length;
    }

    function initialize(address newContractsAddress) public override initializer {
        Permissions.initialize(newContractsAddress);

        numberOfSchains = 0;
        sumOfSchainsResources = 0;
        numberOfSchainTypes = 5;
    }

    /**
     * @dev Allows Schains and NodeRotation contracts to add schain to node.
     */
    function addSchainForNode(uint nodeIndex, bytes32 schainId) public allowTwo("Schains", "NodeRotation") {
        if (holesForNodes[nodeIndex].length == 0) {
            schainsForNodes[nodeIndex].push(schainId);
            placeOfSchainOnNode[schainId][nodeIndex] = schainsForNodes[nodeIndex].length;
        } else {
            uint lastHoleOfNode = holesForNodes[nodeIndex][holesForNodes[nodeIndex].length - 1];
            schainsForNodes[nodeIndex][lastHoleOfNode] = schainId;
            placeOfSchainOnNode[schainId][nodeIndex] = lastHoleOfNode + 1;
            holesForNodes[nodeIndex].pop();
        }
    }

    /**
     * @dev Allows Schains, NodeRotation, and SkaleDKG contracts to remove an 
     * schain from a node.
     */
    function removeSchainForNode(uint nodeIndex, uint schainIndex)
        public
        allowThree("NodeRotation", "SkaleDKG", "Schains")
    {
        uint length = schainsForNodes[nodeIndex].length;
        if (schainIndex == length.sub(1)) {
            schainsForNodes[nodeIndex].pop();
        } else {
            delete schainsForNodes[nodeIndex][schainIndex];
            if (holesForNodes[nodeIndex].length > 0 && holesForNodes[nodeIndex][0] > schainIndex) {
                uint hole = holesForNodes[nodeIndex][0];
                holesForNodes[nodeIndex][0] = schainIndex;
                holesForNodes[nodeIndex].push(hole);
            } else {
                holesForNodes[nodeIndex].push(schainIndex);
            }
        }
    }

    /**
     * @dev Allows Schains contract to remove node from exceptions
     */
    function removeNodeFromExceptions(
        bytes32 schainHash,
        uint nodeIndex
    )
        public
        allowThree(
            "Schains",
            "NodeRotation",
            "SkaleManager"
        )
    {
<<<<<<< HEAD
=======
        // console.log("Remove from exception", nodeIndex);
        // console.logBytes32(schainHash);
>>>>>>> 5a15635c
        _exceptionsForGroups[schainHash][nodeIndex] = false;
        _lengthOfExceptionsForGroups[schainHash] = _lengthOfExceptionsForGroups[schainHash].sub(1);
        uint len = _nodeToLockedSchains[nodeIndex].length;
        bool removed = false;
        if (_nodeToLockedSchains[nodeIndex][len - 1] == schainHash) {
            _nodeToLockedSchains[nodeIndex].pop();
            removed = true;
        } else {
            for (uint i = len; i > 0 && !removed; i--) {
                if (_nodeToLockedSchains[nodeIndex][i - 1] == schainHash) {
                    _nodeToLockedSchains[nodeIndex][i - 1] = _nodeToLockedSchains[nodeIndex][len - 1];
                    _nodeToLockedSchains[nodeIndex].pop();
                    removed = true;
                }
            }
        }
        len = _schainToExceptionNodes[schainHash].length;
        removed = false;
        if (_schainToExceptionNodes[schainHash][len - 1] == nodeIndex) {
            _schainToExceptionNodes[schainHash].pop();
            removed = true;
        } else {
            for (uint i = len; i > 0 && !removed; i--) {
                if (_schainToExceptionNodes[schainHash][i - 1] == nodeIndex) {
                    _schainToExceptionNodes[schainHash][i - 1] = _schainToExceptionNodes[schainHash][len - 1];
                    _schainToExceptionNodes[schainHash].pop();
                    removed = true;
                }
            }
        }
    }

    /**
     * @dev Returns index of Schain in list of schains for a given node.
     */
    function findSchainAtSchainsForNode(uint nodeIndex, bytes32 schainId) public view returns (uint) {
        if (placeOfSchainOnNode[schainId][nodeIndex] == 0)
            return schainsForNodes[nodeIndex].length;
        return placeOfSchainOnNode[schainId][nodeIndex] - 1;
    }

    /**
     * @dev Generates schain group using a pseudo-random generator.
     */
    function _generateGroup(bytes32 schainId, uint numberOfNodes) private returns (uint[] memory nodesInGroup) {
        Nodes nodes = Nodes(contractManager.getContract("Nodes"));
        uint8 space = schains[schainId].partOfNode;
        nodesInGroup = new uint[](numberOfNodes);

        require(nodes.countNodesWithFreeSpace(space) >= nodesInGroup.length, "Not enough nodes to create Schain");
        uint random = uint(keccak256(abi.encodePacked(uint(blockhash(block.number.sub(1))), schainId)));
        uint i = 0;
        do {
            uint node = nodes.getRandomNodeWithFreeSpace(space, random);
            if (!_exceptionsForGroups[schainId][node]) {
                nodesInGroup[i] = node;
                _exceptionsForGroups[schainId][node] = true;
                _lengthOfExceptionsForGroups[schainId] = _lengthOfExceptionsForGroups[schainId].add(1);
                _nodeToLockedSchains[node].push(schainId);
                _schainToExceptionNodes[schainId].push(node);
                addSchainForNode(node, schainId);
                require(nodes.removeSpaceFromNode(node, space), "Could not remove space from Node");
                i++;
            }
            random = uint(keccak256(abi.encodePacked(random, node)));
        } while (i < nodesInGroup.length);

        // set generated group
        schainsGroups[schainId] = nodesInGroup;
    }

    function _isCorrespond(bytes32 schainId, uint nodeIndex) private view returns (bool) {
        Nodes nodes = Nodes(contractManager.getContract("Nodes"));
        return !_exceptionsForGroups[schainId][nodeIndex] && nodes.isNodeActive(nodeIndex);
    }

    /**
     * @dev Swaps one index for another in an array.
     */
    function _swap(uint[] memory array, uint index1, uint index2) private pure {
        uint buffer = array[index1];
        array[index1] = array[index2];
        array[index2] = buffer;
    }

    /**
     * @dev Returns local index of node in schain group.
     */
    function _findNode(bytes32 schainId, uint nodeIndex) private view returns (uint) {
        uint[] memory nodesInGroup = schainsGroups[schainId];
        uint index;
        for (index = 0; index < nodesInGroup.length; index++) {
            if (nodesInGroup[index] == nodeIndex) {
                return index;
            }
        }
        return index;
    }

}<|MERGE_RESOLUTION|>--- conflicted
+++ resolved
@@ -578,11 +578,6 @@
             "SkaleManager"
         )
     {
-<<<<<<< HEAD
-=======
-        // console.log("Remove from exception", nodeIndex);
-        // console.logBytes32(schainHash);
->>>>>>> 5a15635c
         _exceptionsForGroups[schainHash][nodeIndex] = false;
         _lengthOfExceptionsForGroups[schainHash] = _lengthOfExceptionsForGroups[schainHash].sub(1);
         uint len = _nodeToLockedSchains[nodeIndex].length;
