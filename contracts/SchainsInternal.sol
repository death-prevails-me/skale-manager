// SPDX-License-Identifier: AGPL-3.0-only

/*
    SchainsInternal.sol - SKALE Manager
    Copyright (C) 2018-Present SKALE Labs
    @author Artem Payvin

    SKALE Manager is free software: you can redistribute it and/or modify
    it under the terms of the GNU Affero General Public License as published
    by the Free Software Foundation, either version 3 of the License, or
    (at your option) any later version.

    SKALE Manager is distributed in the hope that it will be useful,
    but WITHOUT ANY WARRANTY; without even the implied warranty of
    MERCHANTABILITY or FITNESS FOR A PARTICULAR PURPOSE.  See the
    GNU Affero General Public License for more details.

    You should have received a copy of the GNU Affero General Public License
    along with SKALE Manager.  If not, see <https://www.gnu.org/licenses/>.
*/

pragma solidity 0.6.10;
pragma experimental ABIEncoderV2;

import "./ConstantsHolder.sol";
import "./Nodes.sol";
import "./utils/FieldOperations.sol";

interface ISkaleDKG {
    function openChannel(bytes32 schainId) external;
    function reopenChannel(bytes32 schainId) external;
    function deleteChannel(bytes32 schainId) external;
    function isChannelOpened(bytes32 schainId) external view returns (bool);
}

/**
 * @title SchainsInternal 
 * @dev Contract contains all functionality logic to manage Schains
 */
contract SchainsInternal is Permissions {

    struct Schain {
        string name;
        address owner;
        uint indexInOwnerList;
        uint8 partOfNode;
        uint lifetime;
        uint32 startDate;
        uint startBlock;
        uint deposit;
        uint64 index;
    }

    /**
     * nodeIndex - index of Node which is in process of rotation(left from schain)
     * newNodeIndex - index of Node which is rotated(added to schain)
     * freezeUntil - time till which Node should be turned on
     * rotationCounter - how many rotations were on this schain
     */
    struct Rotation {
        uint nodeIndex;
        uint newNodeIndex;
        uint freezeUntil;
        uint rotationCounter;
    }

    struct LeavingHistory {
        bytes32 schainIndex;
        uint finishedRotation;
    }

    struct GroupForSchain {
        uint[] nodesInGroup;
        G2Operations.G2Point groupsPublicKey;
        bool lastSuccessfulDKG;
    }

    // mapping which contain all schains
    mapping (bytes32 => Schain) public schains;

    mapping (bytes32 => bool) public isSchainActive;

    mapping (bytes32 => GroupForSchain) public schainsGroups;

    mapping (bytes32 => mapping (uint => bool)) private _exceptionsForGroups;
    // mapping shows schains by owner's address
    mapping (address => bytes32[]) public schainIndexes;
    // mapping shows schains which Node composed in
    mapping (uint => bytes32[]) public schainsForNodes;

    mapping (uint => uint[]) public holesForNodes;

    mapping (bytes32 => uint[]) public holesForSchains;

    mapping (bytes32 => Rotation) public rotations;

    mapping (uint => LeavingHistory[]) public leavingHistory;

    mapping (bytes32 => G2Operations.G2Point[]) public previousPublicKeys;

    // array which contain all schains
    bytes32[] public schainsAtSystem;

    uint64 public numberOfSchains;
    // total resources that schains occupied
    uint public sumOfSchainsResources;

    /**
     * @dev Allows Schain contract to initialize an schain.
     */
    function initializeSchain(
        string calldata name,
        address from,
        uint lifetime,
        uint deposit) external allow("Schains")
    {
        bytes32 schainId = keccak256(abi.encodePacked(name));
        schains[schainId].name = name;
        schains[schainId].owner = from;
        schains[schainId].startDate = uint32(block.timestamp);
        schains[schainId].startBlock = block.number;
        schains[schainId].lifetime = lifetime;
        schains[schainId].deposit = deposit;
        schains[schainId].index = numberOfSchains;
        isSchainActive[schainId] = true;
        numberOfSchains++;
        schainsAtSystem.push(schainId);
    }

    /**
     * @dev Allows Schain contract to create a node group for an schain.
     */
    function createGroupForSchain(
        bytes32 schainId,
        uint numberOfNodes,
        uint8 partOfNode
    )
        external
        allow("Schains")
        returns (uint[] memory)
    {
        schains[schainId].partOfNode = partOfNode;
        if (partOfNode > 0) {
            sumOfSchainsResources = sumOfSchainsResources.add(
                numberOfNodes.mul(128).div(partOfNode)
            );
        }
        return _generateGroup(schainId, numberOfNodes);
    }

    /**
     * @dev Allows SkaleDKG contract to set the BLS master public key from 
     * the schain node group.
     */
    function setPublicKey(
        bytes32 schainId,
        uint publicKeyx1,
        uint publicKeyy1,
        uint publicKeyx2,
        uint publicKeyy2) external allow("SkaleDKG")
    {
        if (!_isPublicKeyZero(schainId)) {
            G2Operations.G2Point memory previousKey = schainsGroups[schainId].groupsPublicKey;
            previousPublicKeys[schainId].push(previousKey);
        }
        schainsGroups[schainId].lastSuccessfulDKG = true;
        schainsGroups[schainId].groupsPublicKey = G2Operations.G2Point({
            x: Fp2Operations.Fp2Point({
                a: publicKeyx1,
                b: publicKeyy1
            }),
            y: Fp2Operations.Fp2Point({
                a: publicKeyx2,
                b: publicKeyy2
            })
        });
    }

    /**
     * @dev Allows Schains contract to add Schain's hash to owner
     * TODO: complete!
     */
    function setSchainIndex(bytes32 schainId, address from) external allow("Schains") {
        schains[schainId].indexInOwnerList = schainIndexes[from].length;
        schainIndexes[from].push(schainId);
    }

    /**
     * @dev Allows Schains contract to change the Schain lifetime through 
     * an addtional SKL token deposit.
     */
    function changeLifetime(bytes32 schainId, uint lifetime, uint deposit) external allow("Schains") {
        schains[schainId].deposit = schains[schainId].deposit.add(deposit);
        schains[schainId].lifetime = schains[schainId].lifetime.add(lifetime);
    }

    /**
     * @dev Allows Schains contract to remove an schain from the network.
     * Generally schains are not removed from the system; instead they are
     * simply allowed to expire.
     */
    function removeSchain(bytes32 schainId, address from) external allow("Schains") {
        isSchainActive[schainId] = false;
        uint length = schainIndexes[from].length;
        uint index = schains[schainId].indexInOwnerList;
        if (index != length.sub(1)) {
            bytes32 lastSchainId = schainIndexes[from][length.sub(1)];
            schains[lastSchainId].indexInOwnerList = index;
            schainIndexes[from][index] = lastSchainId;
        }
        schainIndexes[from].pop();

        // TODO:
        // optimize
        for (uint i = 0; i + 1 < schainsAtSystem.length; i++) {
            if (schainsAtSystem[i] == schainId) {
                schainsAtSystem[i] = schainsAtSystem[schainsAtSystem.length.sub(1)];
                break;
            }
        }
        schainsAtSystem.pop();

        delete schains[schainId];
        numberOfSchains--;
    }

    /**
     * @dev Allows Schains and SkaleDKG contracts to remove a node from an
     * schain. Node rotation and schain deletion. DKG removes a node from an schain in the event that the node
     * punished by a DKG failure.
     * TODO: Finish!
     */
    function removeNodeFromSchain(
        uint nodeIndex,
        bytes32 schainHash
    )
        external 
        allowTwo("Schains", "SkaleDKG")
    {
        uint schainId = findSchainAtSchainsForNode(nodeIndex, schainHash);
        uint indexOfNode = _findNode(schainHash, nodeIndex);
        delete schainsGroups[schainHash].nodesInGroup[indexOfNode];

        uint length = schainsGroups[schainHash].nodesInGroup.length;
        if (indexOfNode == length.sub(1)) {
            schainsGroups[schainHash].nodesInGroup.pop();
        } else {
            delete schainsGroups[schainHash].nodesInGroup[indexOfNode];
            if (holesForSchains[schainHash].length > 0 && holesForSchains[schainHash][0] > indexOfNode) {
                uint hole = holesForSchains[schainHash][0];
                holesForSchains[schainHash][0] = indexOfNode;
                holesForSchains[schainHash].push(hole);
            } else {
                holesForSchains[schainHash].push(indexOfNode);
            }
        }

        removeSchainForNode(nodeIndex, schainId);
    }

    function removeNodeFromExceptions(bytes32 schainHash, uint nodeIndex) external allow("Schains") {
        _exceptionsForGroups[schainHash][nodeIndex] = false;
    }

    function redirectOpenChannel(bytes32 schainId) external allow("Schains") {
        ISkaleDKG(contractManager.getContract("SkaleDKG")).openChannel(schainId);
    }

    function startRotation(bytes32 schainIndex, uint nodeIndex) external allow("Schains") {
        ConstantsHolder constants = ConstantsHolder(contractManager.getContract("ConstantsHolder"));
        rotations[schainIndex].nodeIndex = nodeIndex;
        rotations[schainIndex].freezeUntil = now.add(constants.rotationDelay());
    }

    function finishRotation(
        bytes32 schainIndex,
        uint nodeIndex,
        uint newNodeIndex)
        external allow("Schains")
    {
        ConstantsHolder constants = ConstantsHolder(contractManager.getContract("ConstantsHolder"));
        leavingHistory[nodeIndex].push(LeavingHistory(schainIndex, now.add(constants.rotationDelay())));
        rotations[schainIndex].newNodeIndex = newNodeIndex;
        rotations[schainIndex].rotationCounter++;
        ISkaleDKG skaleDKG = ISkaleDKG(contractManager.getContract("SkaleDKG"));
        skaleDKG.reopenChannel(schainIndex);
    }

    function removeRotation(bytes32 schainIndex) external allow("Schains") {
        delete rotations[schainIndex];
    }

    function skipRotationDelay(bytes32 schainIndex) external onlyOwner {
        rotations[schainIndex].freezeUntil = now;
    }

    /**
     * @dev Allows Schains contract to delete a group of schains
     */
    function deleteGroup(bytes32 schainId) external allow("Schains") {
        G2Operations.G2Point memory previousKey = schainsGroups[schainId].groupsPublicKey;
        previousPublicKeys[schainId].push(previousKey);
        delete schainsGroups[schainId].groupsPublicKey;
        // delete channel
        ISkaleDKG skaleDKG = ISkaleDKG(contractManager.getContract("SkaleDKG"));

        if (skaleDKG.isChannelOpened(schainId)) {
            skaleDKG.deleteChannel(schainId);
        }
        delete schainsGroups[schainId].nodesInGroup;
        delete schainsGroups[schainId];
    }

    /**
     * @dev Allows Schain contract to set a Node like exception for a given
     * schain and nodeIndex.
     */
    function setException(bytes32 schainId, uint nodeIndex) external allow("Schains") {
        _exceptionsForGroups[schainId][nodeIndex] = true;
    }

    /**
     * @dev Allows Schains contract to add node to an schain group.
     */
    function setNodeInGroup(bytes32 schainId, uint nodeIndex) external allow("Schains") {
        if (holesForSchains[schainId].length == 0) {
            schainsGroups[schainId].nodesInGroup.push(nodeIndex);
        } else {
            schainsGroups[schainId].nodesInGroup[holesForSchains[schainId][0]] = nodeIndex;
            uint min = uint(-1);
            uint index = 0;
            for (uint i = 1; i < holesForSchains[schainId].length; i++) {
                if (min > holesForSchains[schainId][i]) {
                    min = holesForSchains[schainId][i];
                    index = i;
                }
            }
            if (min == uint(-1)) {
                delete holesForSchains[schainId];
            } else {
                holesForSchains[schainId][0] = min;
                holesForSchains[schainId][index] =
                    holesForSchains[schainId][holesForSchains[schainId].length - 1];
                holesForSchains[schainId].pop();
            }
        }
    }

    /**
     * @dev Allows SkaleDKG contract to mark an schain group as failed.
     */
    function setGroupFailedDKG(bytes32 schainId) external allow("SkaleDKG") {
        schainsGroups[schainId].lastSuccessfulDKG = false;
    }

    function getRotation(bytes32 schainIndex) external view returns (Rotation memory) {
        return rotations[schainIndex];
    }

    function getLeavingHistory(uint nodeIndex) external view returns (LeavingHistory[] memory) {
        return leavingHistory[nodeIndex];
    }

    /**
     * @dev Returns all Schains in the network.
     */
    function getSchains() external view returns (bytes32[] memory) {
        return schainsAtSystem;
    }

    /**
     * @dev Returns all occupied resources for an Schain
     */
    function getSchainsPartOfNode(bytes32 schainId) external view returns (uint8) {
        return schains[schainId].partOfNode;
    }

    /**
     * @dev Returns number of schains by schain owner.
     */
    function getSchainListSize(address from) external view returns (uint) {
        return schainIndexes[from].length;
    }

    /**
     * @dev Returns hashes of schain names by schain owner.
     */
    function getSchainIdsByAddress(address from) external view returns (bytes32[] memory) {
        return schainIndexes[from];
    }

    /**
     * @dev Returns hashes of schain names running on a node.
     */
    function getSchainIdsForNode(uint nodeIndex) external view returns (bytes32[] memory) {
        return schainsForNodes[nodeIndex];
    }

    /**
     * @dev Returns the owner of an schain.
     */
    function getSchainOwner(bytes32 schainId) external view returns (address) {
        return schains[schainId].owner;
    }

    /**
     * @dev Checks whether schain name is available.
     * TODO Need to delete - copy of web3.utils.soliditySha3
     */
    function isSchainNameAvailable(string calldata name) external view returns (bool) {
        bytes32 schainId = keccak256(abi.encodePacked(name));
        return schains[schainId].owner == address(0);
    }

    /**
     * @dev Checks whether schain lifetime has expired.
     */
    function isTimeExpired(bytes32 schainId) external view returns (bool) {
        return uint(schains[schainId].startDate).add(schains[schainId].lifetime) < block.timestamp;
    }

    /**
     * @dev Checks whether address is owner of schain.
     */
    function isOwnerAddress(address from, bytes32 schainId) external view returns (bool) {
        return schains[schainId].owner == from;
    }

    /**
     * @dev Checks whether schain exists.
     */
    function isSchainExist(bytes32 schainId) external view returns (bool) {
        return keccak256(abi.encodePacked(schains[schainId].name)) != keccak256(abi.encodePacked(""));
    }

    /**
     * @dev Returns schain name.
     */
    function getSchainName(bytes32 schainId) external view returns (string memory) {
        return schains[schainId].name;
    }

    /**
     * @dev Returns active schains of a node. TODO?
     */
    function getActiveSchain(uint nodeIndex) external view returns (bytes32) {
        for (uint i = schainsForNodes[nodeIndex].length; i > 0; i--) {
            if (schainsForNodes[nodeIndex][i - 1] != bytes32(0)) {
                return schainsForNodes[nodeIndex][i - 1];
            }
        }
        return bytes32(0);
    }

    /**
     * @dev Returns active schains of a node. TODO?
     */
    function getActiveSchains(uint nodeIndex) external view returns (bytes32[] memory activeSchains) {
        uint activeAmount = 0;
        for (uint i = 0; i < schainsForNodes[nodeIndex].length; i++) {
            if (schainsForNodes[nodeIndex][i] != bytes32(0)) {
                activeAmount++;
            }
        }

        uint cursor = 0;
        activeSchains = new bytes32[](activeAmount);
        for (uint i = schainsForNodes[nodeIndex].length; i > 0; i--) {
            if (schainsForNodes[nodeIndex][i - 1] != bytes32(0)) {
                activeSchains[cursor++] = schainsForNodes[nodeIndex][i - 1];
            }
        }
    }

    /**
     * @dev Checks whether schain group has failed DKG.
     */
    function isGroupFailedDKG(bytes32 schainId) external view returns (bool) {
        return !schainsGroups[schainId].lastSuccessfulDKG;
    }

    /**
     * @dev Returns number of nodes in an schain group.
     */
    function getNumberOfNodesInGroup(bytes32 schainId) external view returns (uint) {
        return schainsGroups[schainId].nodesInGroup.length;
    }

    /**
     * @dev Returns nodes in an schain group.
     */
    function getNodesInGroup(bytes32 schainId) external view returns (uint[] memory) {
        return schainsGroups[schainId].nodesInGroup;
    }

    /**
     * @dev getNodeIndexInGroup - looks for Node in Group
     * @param schainId - Groups identifier
     * @param nodeId - Nodes identifier
     * @return index of Node in Group
     */
    function getNodeIndexInGroup(bytes32 schainId, uint nodeId) external view returns (uint) {
        for (uint index = 0; index < schainsGroups[schainId].nodesInGroup.length; index++) {
            if (schainsGroups[schainId].nodesInGroup[index] == nodeId) {
                return index;
            }
        }
        return schainsGroups[schainId].nodesInGroup.length;
    }

    /*
     * @dev Returns an schain group's BLS public key.
     */
    function getGroupsPublicKey(bytes32 schainId) external view returns (G2Operations.G2Point memory) {
        return schainsGroups[schainId].groupsPublicKey;
    }

<<<<<<< HEAD
    /*
     * @dev Returns an schain group's previous BLS public key. For supporting
     * node rotation.
     */
    function getPreviousGroupsPublicKey(bytes32 schainId) external view returns (uint, uint, uint, uint) {
=======
    function getPreviousGroupsPublicKey(bytes32 schainId) external view returns (G2Operations.G2Point memory) {
>>>>>>> 1da7bbd7
        uint length = previousPublicKeys[schainId].length;
        if (length == 0) {
            return G2Operations.G2Point({
                x: Fp2Operations.Fp2Point({
                    a: 0,
                    b: 0
                }),
                y: Fp2Operations.Fp2Point({
                    a: 0,
                    b: 0
                })
            });
        }
        return previousPublicKeys[schainId][length.sub(1)];
    }

    /*
     * @dev Returns  TODO?
     */
    function isAnyFreeNode(bytes32 schainId) external view returns (bool) {
        Nodes nodes = Nodes(contractManager.getContract("Nodes"));
        uint8 space = schains[schainId].partOfNode;
        uint[] memory nodesWithFreeSpace = nodes.getNodesWithFreeSpace(space);
        for (uint i = 0; i < nodesWithFreeSpace.length; i++) {
            if (_isCorrespond(schainId, nodesWithFreeSpace[i])) {
                return true;
            }
        }
        return false;
    }

    /*
     * @dev Returns whether any exceptions exist for node in a schain group TODO?
     */
    function checkException(bytes32 schainId, uint nodeIndex) external view returns (bool) {
        return _exceptionsForGroups[schainId][nodeIndex];
    }

    function initialize(address newContractsAddress) public override initializer {
        Permissions.initialize(newContractsAddress);

        numberOfSchains = 0;
        sumOfSchainsResources = 0;
    }

    /**
     * @dev Allows Schain contract to add schain to node.
     */
    function addSchainForNode(uint nodeIndex, bytes32 schainId) public allow("Schains") {
        if (holesForNodes[nodeIndex].length == 0) {
            schainsForNodes[nodeIndex].push(schainId);
        } else {
            schainsForNodes[nodeIndex][holesForNodes[nodeIndex][0]] = schainId;
            uint min = uint(-1);
            uint index = 0;
            for (uint i = 1; i < holesForNodes[nodeIndex].length; i++) {
                if (min > holesForNodes[nodeIndex][i]) {
                    min = holesForNodes[nodeIndex][i];
                    index = i;
                }
            }
            if (min == uint(-1)) {
                delete holesForNodes[nodeIndex];
            } else {
                holesForNodes[nodeIndex][0] = min;
                holesForNodes[nodeIndex][index] = holesForNodes[nodeIndex][holesForNodes[nodeIndex].length - 1];
                holesForNodes[nodeIndex].pop();
            }
        }
    }

    /**
     * @dev Allows Schains and SkaleDKG contracts to remove an schain from a 
     * node.
     */
    function removeSchainForNode(uint nodeIndex, uint schainIndex) public allowTwo("Schains", "SkaleDKG") {
        uint length = schainsForNodes[nodeIndex].length;
        if (schainIndex == length.sub(1)) {
            schainsForNodes[nodeIndex].pop();
        } else {
            schainsForNodes[nodeIndex][schainIndex] = bytes32(0);
            if (holesForNodes[nodeIndex].length > 0 && holesForNodes[nodeIndex][0] > schainIndex) {
                uint hole = holesForNodes[nodeIndex][0];
                holesForNodes[nodeIndex][0] = schainIndex;
                holesForNodes[nodeIndex].push(hole);
            } else {
                holesForNodes[nodeIndex].push(schainIndex);
            }
        }
    }

    /**
     * @dev Returns number of Schains on a node.
     */
    function getLengthOfSchainsForNode(uint nodeIndex) public view returns (uint) {
        return schainsForNodes[nodeIndex].length;
    }

    /**
     * @dev Returns index of Schain in schainsForNode array. TODO?
     */
    function findSchainAtSchainsForNode(uint nodeIndex, bytes32 schainId) public view returns (uint) {
        uint length = getLengthOfSchainsForNode(nodeIndex);
        for (uint i = 0; i < length; i++) {
            if (schainsForNodes[nodeIndex][i] == schainId) {
                return i;
            }
        }
        return length;
    }

    /**
     * @dev TODO?
     */
    function isEnoughNodes(bytes32 schainId) public view returns (uint[] memory result) {
        Nodes nodes = Nodes(contractManager.getContract("Nodes"));
        uint8 space = schains[schainId].partOfNode;
        uint[] memory nodesWithFreeSpace = nodes.getNodesWithFreeSpace(space);
        uint counter = 0;
        for (uint i = 0; i < nodesWithFreeSpace.length; i++) {
            if (!_isCorrespond(schainId, nodesWithFreeSpace[i])) {
                counter++;
            }
        }
        if (counter < nodesWithFreeSpace.length) {
            result = new uint[](nodesWithFreeSpace.length.sub(counter));
            counter = 0;
            for (uint i = 0; i < nodesWithFreeSpace.length; i++) {
                if (_isCorrespond(schainId, nodesWithFreeSpace[i])) {
                    result[counter] = nodesWithFreeSpace[i];
                    counter++;
                }
            }
        }
    }

    /**
     * @dev Generates schain group using a pseudo-random generator.
     */
    function _generateGroup(bytes32 schainId, uint numberOfNodes) private returns (uint[] memory nodesInGroup) {
        Nodes nodes = Nodes(contractManager.getContract("Nodes"));
        uint8 space = schains[schainId].partOfNode;
        nodesInGroup = new uint[](numberOfNodes);

        uint[] memory possibleNodes = isEnoughNodes(schainId);
        require(possibleNodes.length >= nodesInGroup.length, "Not enough nodes to create Schain");
        uint ignoringTail = 0;
        uint random = uint(keccak256(abi.encodePacked(uint(blockhash(block.number.sub(1))), schainId)));
        for (uint i = 0; i < nodesInGroup.length; ++i) {
            uint index = random % (possibleNodes.length.sub(ignoringTail));
            uint node = possibleNodes[index];
            nodesInGroup[i] = node;
            _swap(possibleNodes, index, possibleNodes.length.sub(ignoringTail).sub(1));
            ++ignoringTail;

            _exceptionsForGroups[schainId][node] = true;
            addSchainForNode(node, schainId);
            require(nodes.removeSpaceFromNode(node, space), "Could not remove space from Node");
        }

        // set generated group
        schainsGroups[schainId].nodesInGroup = nodesInGroup;
    }

    /**
     * @dev Checks whether BLS public key is zero.
     */
    function _isPublicKeyZero(bytes32 schainId) private view returns (bool) {
        return schainsGroups[schainId].groupsPublicKey.x.a == 0 &&
            schainsGroups[schainId].groupsPublicKey.x.b == 0 &&
            schainsGroups[schainId].groupsPublicKey.y.a == 0 &&
            schainsGroups[schainId].groupsPublicKey.y.b == 0;
    }

    /**
     * @dev TODO
     */
    function _isCorrespond(bytes32 schainId, uint nodeIndex) private view returns (bool) {
        Nodes nodes = Nodes(contractManager.getContract("Nodes"));
        return !_exceptionsForGroups[schainId][nodeIndex] && nodes.isNodeActive(nodeIndex);
    }

    /**
     * @dev TODO
     */
    function _swap(uint[] memory array, uint index1, uint index2) private pure {
        uint buffer = array[index1];
        array[index1] = array[index2];
        array[index2] = buffer;
    }

    /**
     * @dev Returns local index of node in schain group.
     */
    function _findNode(bytes32 schainId, uint nodeIndex) private view returns (uint) {
        uint[] memory nodesInGroup = schainsGroups[schainId].nodesInGroup;
        uint index;
        for (index = 0; index < nodesInGroup.length; index++) {
            if (nodesInGroup[index] == nodeIndex) {
                return index;
            }
        }
        return index;
    }

}<|MERGE_RESOLUTION|>--- conflicted
+++ resolved
@@ -515,15 +515,11 @@
         return schainsGroups[schainId].groupsPublicKey;
     }
 
-<<<<<<< HEAD
     /*
      * @dev Returns an schain group's previous BLS public key. For supporting
      * node rotation.
      */
-    function getPreviousGroupsPublicKey(bytes32 schainId) external view returns (uint, uint, uint, uint) {
-=======
     function getPreviousGroupsPublicKey(bytes32 schainId) external view returns (G2Operations.G2Point memory) {
->>>>>>> 1da7bbd7
         uint length = previousPublicKeys[schainId].length;
         if (length == 0) {
             return G2Operations.G2Point({
