/*
    ConstantsHolder.sol - SKALE Manager
    Copyright (C) 2018-Present SKALE Labs
    @author Artem Payvin

    SKALE Manager is free software: you can redistribute it and/or modify
    it under the terms of the GNU Affero General Public License as published
    by the Free Software Foundation, either version 3 of the License, or
    (at your option) any later version.

    SKALE Manager is distributed in the hope that it will be useful,
    but WITHOUT ANY WARRANTY; without even the implied warranty of
    MERCHANTABILITY or FITNESS FOR A PARTICULAR PURPOSE.  See the
    GNU Affero General Public License for more details.

    You should have received a copy of the GNU Affero General Public License
    along with SKALE Manager.  If not, see <https://www.gnu.org/licenses/>.
*/

pragma solidity ^0.5.0;

import "./Permissions.sol";
import "./interfaces/IConstants.sol";


/**
 * @title Contains constants and common variables for Skale Manager system
 * @author Artem Payvin
 */
contract ConstantsHolder is IConstants, Permissions {

    // initial price for creating Node (100 SKL)
    uint public constant NODE_DEPOSIT = 100000000000000000000;

    // part of Node for Tiny Skale-chain (1/128 of Node)
    uint public constant TINY_DIVISOR = 128;

    // part of Node for Small Skale-chain (1/8 of Node)
    uint public constant SMALL_DIVISOR = 8;

    // part of Node for Medium Skale-chain (full Node)
    uint public constant MEDIUM_DIVISOR = 1;

    // part of Node for Medium Test Skale-chain (1/4 of Node)
    uint public constant MEDIUM_TEST_DIVISOR = 4;

    // typically number of Nodes for Skale-chain (16 Nodes)
    uint public constant NUMBER_OF_NODES_FOR_SCHAIN = 16;

    // number of Nodes for Test Skale-chain (2 Nodes)
    uint public constant NUMBER_OF_NODES_FOR_TEST_SCHAIN = 2;

    // number of Nodes for Test Skale-chain (4 Nodes)
    uint public constant NUMBER_OF_NODES_FOR_MEDIUM_TEST_SCHAIN = 4;

    // 'Fractional' Part of ratio for create Fractional or Full Node
    uint public constant FRACTIONAL_FACTOR = 128;

    // 'Full' part of ratio for create Fractional or Full Node
    uint public constant FULL_FACTOR = 17;

    // number of second in one day
    uint32 public constant SECONDS_TO_DAY = 86400;

    // number of seconds in one month
    uint32 public constant SECONDS_TO_MONTH = 2592000;

    // number of seconds in one year
    uint32 public constant SECONDS_TO_YEAR = 31622400;

    // number of seconds in six years
    uint32 public constant SIX_YEARS = 186624000;

    // initial number of validators
<<<<<<< HEAD
    // uint public constant NUMBER_OF_VALIDATORS = 24;
=======
    uint public constant NUMBER_OF_VALIDATORS = 21;
>>>>>>> 3b8eee9f

    // Reward period - 30 days (each 30 days Node would be granted for bounty)
    uint32 public rewardPeriod = 3600; // Test parameters

    /**
     * Delta period - 1 hour (1 hour before Reward period became Validators need
     * to send Verdicts and 1 hour after Reward period became Node need to come
     * and get Bounty)
     */
    uint32 public deltaPeriod = 300;  // Test parameters

    /**
     * Last time when system was underloaded
     * (allocations on Skale-chain / allocations on Nodes < 75%)
     */
    uint public lastTimeUnderloaded = 0;

    /**
     * Last time when system was overloaded
     * (allocations on Skale-chain / allocations on Nodes > 85%)
     */
    uint public lastTimeOverloaded = 0;

    //Need to add minimal allowed parameters for verdicts

    /**
     * @dev constructor in Permissions approach
     * @param contractsAddress needed in Permissions constructor
     */
    constructor(address contractsAddress) Permissions(contractsAddress) public {

    }

    /**
     * Set reward and delta periods to new one, run only by owner. This function
     * only for tests.
     * @param newRewardPeriod - new Reward period
     * @param newDeltaPeriod - new Delta period
     */
    function setPeriods(uint32 newRewardPeriod, uint32 newDeltaPeriod) public onlyOwner {
        rewardPeriod = newRewardPeriod;
        deltaPeriod = newDeltaPeriod;
    }

    /**
     * Set time if system underloaded, run only by NodesFunctionality contract
     */
    function setLastTimeUnderloaded() public allow("NodesFunctionality") {
        lastTimeUnderloaded = now;
    }

    /**
     * Set time if system iverloaded, run only by SchainsFunctionality contract
     */
    function setLastTimeOverloaded() public allow("SchainsFunctionality") {
        lastTimeOverloaded = now;
    }
}<|MERGE_RESOLUTION|>--- conflicted
+++ resolved
@@ -72,11 +72,7 @@
     uint32 public constant SIX_YEARS = 186624000;
 
     // initial number of validators
-<<<<<<< HEAD
-    // uint public constant NUMBER_OF_VALIDATORS = 24;
-=======
-    uint public constant NUMBER_OF_VALIDATORS = 21;
->>>>>>> 3b8eee9f
+    uint public constant NUMBER_OF_VALIDATORS = 24;
 
     // Reward period - 30 days (each 30 days Node would be granted for bounty)
     uint32 public rewardPeriod = 3600; // Test parameters
