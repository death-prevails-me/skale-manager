/*
    ConstantsHolder.sol - SKALE Manager
    Copyright (C) 2018-Present SKALE Labs
    @author Artem Payvin

    SKALE Manager is free software: you can redistribute it and/or modify
    it under the terms of the GNU Affero General Public License as published
    by the Free Software Foundation, either version 3 of the License, or
    (at your option) any later version.

    SKALE Manager is distributed in the hope that it will be useful,
    but WITHOUT ANY WARRANTY; without even the implied warranty of
    MERCHANTABILITY or FITNESS FOR A PARTICULAR PURPOSE.  See the
    GNU Affero General Public License for more details.

    You should have received a copy of the GNU Affero General Public License
    along with SKALE Manager.  If not, see <https://www.gnu.org/licenses/>.
*/

pragma solidity ^0.5.3;

import "./Permissions.sol";
import "./interfaces/IConstants.sol";


/**
 * @title Contains constants and common variables for Skale Manager system
 * @author Artem Payvin
 */
contract ConstantsHolder is IConstants, Permissions {

    // initial price for creating Node (100 SKL)
    uint public constant NODE_DEPOSIT = 100 * 1e18;

    // part of Node for Tiny Skale-chain (1/128 of Node)
    uint8 public constant TINY_DIVISOR = 128;

    // part of Node for Small Skale-chain (1/8 of Node)
    uint8 public constant SMALL_DIVISOR = 8;

    // part of Node for Medium Skale-chain (full Node)
    uint8 public constant MEDIUM_DIVISOR = 1;

    // part of Node for Medium Test Skale-chain (1/4 of Node)
    uint8 public constant MEDIUM_TEST_DIVISOR = 4;

    // typically number of Nodes for Skale-chain (16 Nodes)
    uint public constant NUMBER_OF_NODES_FOR_SCHAIN = 16;

    // number of Nodes for Test Skale-chain (2 Nodes)
    uint public constant NUMBER_OF_NODES_FOR_TEST_SCHAIN = 2;

    // number of Nodes for Test Skale-chain (4 Nodes)
    uint public constant NUMBER_OF_NODES_FOR_MEDIUM_TEST_SCHAIN = 4;

    // 'Fractional' Part of ratio for create Fractional or Full Node
    uint public constant FRACTIONAL_FACTOR = 128;

    // 'Full' part of ratio for create Fractional or Full Node
    uint public constant FULL_FACTOR = 17;

    // number of second in one day
    uint32 public constant SECONDS_TO_DAY = 86400;

    // number of seconds in one month
    uint32 public constant SECONDS_TO_MONTH = 2592000;

    // number of seconds in one year
    uint32 public constant SECONDS_TO_YEAR = 31622400;

    // number of seconds in six years
    uint32 public constant SIX_YEARS = 186624000;

    // initial number of monitors
    uint public constant NUMBER_OF_MONITORS = 24;

    // MSR - Minimum staking requirement
    uint public msr;

    // Reward period - 30 days (each 30 days Node would be granted for bounty)
    uint32 public rewardPeriod;

    // Allowable latency - 150000 ms by default
    uint32 public allowableLatency;

    /**
     * Delta period - 1 hour (1 hour before Reward period became Monitors need
     * to send Verdicts and 1 hour after Reward period became Node need to come
     * and get Bounty)
     */
    uint32 public deltaPeriod;

    /**
     * Check time - 2 minutes (every 2 minutes monitors should check metrics
     * from checked nodes)
     */
    uint8 public checkTime;

    /**
     * Last time when system was underloaded
     * (allocations on Skale-chain / allocations on Nodes < 75%)
     */
    uint public lastTimeUnderloaded;

    /**
     * Last time when system was overloaded
     * (allocations on Skale-chain / allocations on Nodes > 85%)
     */
    uint public lastTimeOverloaded;

    //Need to add minimal allowed parameters for verdicts

    uint public rotationDelay = 12 hours;

    /**
     * Set reward and delta periods to new one, run only by owner. This function
     * only for tests.
     * @param newRewardPeriod - new Reward period
     * @param newDeltaPeriod - new Delta period
     */
    function setPeriods(uint32 newRewardPeriod, uint32 newDeltaPeriod) external onlyOwner {
        rewardPeriod = newRewardPeriod;
        deltaPeriod = newDeltaPeriod;
    }

    /**
     * Set new check time. This function only for tests.
     * @param newCheckTime - new check time
     */
    function setCheckTime(uint8 newCheckTime) external onlyOwner {
        checkTime = newCheckTime;
    }

    /**
     * Set time if system underloaded, run only by NodesFunctionality contract
     */
    function setLastTimeUnderloaded() external allow("NodesFunctionality") {
        lastTimeUnderloaded = now;
    }

    /**
     * Set time if system iverloaded, run only by SchainsFunctionality contract
     */
    function setLastTimeOverloaded() external allow("SchainsFunctionality") {
        lastTimeOverloaded = now;
    }

    /**
     * Set latency new one in ms, run only by owner. This function
     * only for tests.
     * @param newAllowableLatency - new Allowable Latency
     */
    function setLatency(uint32 newAllowableLatency) external onlyOwner {
        allowableLatency = newAllowableLatency;
    }

    function setMSR(uint newMSR) external onlyOwner {
        msr = newMSR;
    }

<<<<<<< HEAD
    function setRotationDelay(uint newDelay) external onlyOwner {
        rotationDelay = newDelay;
=======
    /**
     * @dev constructor in Permissions approach
     * @param contractsAddress needed in Permissions constructor
     */
    function initialize(address contractsAddress) public initializer {
        Permissions.initialize(contractsAddress);

        msr = 5e6 * 1e18;
        rewardPeriod = 3600; // Test parameters
        allowableLatency = 150000; // Test parameters
        deltaPeriod = 300;  // Test parameters
        checkTime = 120; // Test parameters
        lastTimeUnderloaded = 0;
        lastTimeOverloaded = 0;
>>>>>>> 5f656688
    }
}<|MERGE_RESOLUTION|>--- conflicted
+++ resolved
@@ -158,10 +158,10 @@
         msr = newMSR;
     }
 
-<<<<<<< HEAD
     function setRotationDelay(uint newDelay) external onlyOwner {
         rotationDelay = newDelay;
-=======
+    }
+
     /**
      * @dev constructor in Permissions approach
      * @param contractsAddress needed in Permissions constructor
@@ -176,6 +176,5 @@
         checkTime = 120; // Test parameters
         lastTimeUnderloaded = 0;
         lastTimeOverloaded = 0;
->>>>>>> 5f656688
     }
 }