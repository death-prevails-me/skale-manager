--- conflicted
+++ resolved
@@ -163,12 +163,8 @@
     }
 
     /**
-<<<<<<< HEAD
      * @dev Allows Schain contract to set the time when the SKALE network is
      * excess demand.
-=======
-     * Set time if system overloaded, run only by Schains contract
->>>>>>> 400eb4ba
      */
     function setLastTimeOverloaded() external allow("Schains") {
         lastTimeOverloaded = now;
