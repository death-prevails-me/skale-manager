// SPDX-License-Identifier: AGPL-3.0-only

/*
    KeyStorage.sol - SKALE Manager
    Copyright (C) 2018-Present SKALE Labs
    @author Artem Payvin

    SKALE Manager is free software: you can redistribute it and/or modify
    it under the terms of the GNU Affero General Public License as published
    by the Free Software Foundation, either version 3 of the License, or
    (at your option) any later version.

    SKALE Manager is distributed in the hope that it will be useful,
    but WITHOUT ANY WARRANTY; without even the implied warranty of
    MERCHANTABILITY or FITNESS FOR A PARTICULAR PURPOSE.  See the
    GNU Affero General Public License for more details.

    You should have received a copy of the GNU Affero General Public License
    along with SKALE Manager.  If not, see <https://www.gnu.org/licenses/>.
*/

pragma solidity 0.6.10;
pragma experimental ABIEncoderV2;
import "./Decryption.sol";
import "./Permissions.sol";
import "./SchainsInternal.sol";
import "./ECDH.sol";
import "./utils/Precompiled.sol";
import "./utils/FieldOperations.sol";

contract KeyStorage is Permissions {
    using Fp2Operations for Fp2Operations.Fp2Point;
    using G2Operations for G2Operations.G2Point;

    struct BroadcastedData {
        KeyShare[] secretKeyContribution;
        G2Operations.G2Point[] verificationVector;
    }

    struct KeyShare {
        bytes32[2] publicKey;
        bytes32 share;
    }

    mapping(bytes32 => mapping(uint => BroadcastedData)) private _data;
    mapping(bytes32 => G2Operations.G2Point) private _publicKeysInProgress;
    mapping(bytes32 => G2Operations.G2Point) private _schainsPublicKeys;
    mapping(bytes32 => G2Operations.G2Point[]) private _schainsNodesPublicKeys;
    mapping(bytes32 => G2Operations.G2Point[]) private _previousSchainsPublicKeys;

    function addBroadcastedData(
        bytes32 groupIndex,
        uint indexInSchain,
        KeyShare[] memory secretKeyContribution,
        G2Operations.G2Point[] memory verificationVector
    )
        external
        allow("SkaleDKG")
    {
        for (uint i = 0; i < secretKeyContribution.length; ++i) {
            if (i < _data[groupIndex][indexInSchain].secretKeyContribution.length) {
                _data[groupIndex][indexInSchain].secretKeyContribution[i] = secretKeyContribution[i];
            } else {
                _data[groupIndex][indexInSchain].secretKeyContribution.push(secretKeyContribution[i]);
            }
        }
        while (_data[groupIndex][indexInSchain].secretKeyContribution.length > secretKeyContribution.length) {
            _data[groupIndex][indexInSchain].secretKeyContribution.pop();
        }

        for (uint i = 0; i < verificationVector.length; ++i) {
            if (i < _data[groupIndex][indexInSchain].verificationVector.length) {
                _data[groupIndex][indexInSchain].verificationVector[i] = verificationVector[i];
            } else {
                _data[groupIndex][indexInSchain].verificationVector.push(verificationVector[i]);
            }
        }
        while (_data[groupIndex][indexInSchain].verificationVector.length > verificationVector.length) {
            _data[groupIndex][indexInSchain].verificationVector.pop();
        }
    }

    function deleteKey(bytes32 groupIndex) external allow("SkaleDKG") {
        _previousSchainsPublicKeys[groupIndex].push(_schainsPublicKeys[groupIndex]);
        delete _schainsPublicKeys[groupIndex];
    }

<<<<<<< HEAD
    function initPublicKeyInProgress(bytes32 groupIndex, uint) external allow("SkaleDKG") {
        _publicKeysInProgress[groupIndex] = G2Operations.getG2Zero();
        // _removeAllBroadcastedData(groupIndex, n);
=======
    function initPublicKeyInProgress(bytes32 groupIndex) external allow("SkaleDKG") {
        _publicKeysInProgress[groupIndex] = G2Operations.getG2Zero();
>>>>>>> 14fe9e71
        delete _schainsNodesPublicKeys[groupIndex];
    }

    function adding(bytes32 groupIndex, G2Operations.G2Point memory value) external allow("SkaleDKG") {
        require(value.isG2(), "Incorrect g2 point");
        _publicKeysInProgress[groupIndex] = value.addG2(_publicKeysInProgress[groupIndex]);
    }

    function finalizePublicKey(bytes32 groupIndex) external allow("SkaleDKG") {
        if (!_isSchainsPublicKeyZero(groupIndex)) {
            _previousSchainsPublicKeys[groupIndex].push(_schainsPublicKeys[groupIndex]);
        }
        _schainsPublicKeys[groupIndex] = _publicKeysInProgress[groupIndex];
        delete _publicKeysInProgress[groupIndex];
    }

    function computePublicValues(bytes32 groupIndex, G2Operations.G2Point[] calldata verificationVector)
        external
        allow("SkaleDKG")
    {
        if (_schainsNodesPublicKeys[groupIndex].length == 0) {

            for (uint i = 0; i < verificationVector.length; ++i) {
                require(verificationVector[i].isG2(), "Incorrect g2 point verVec 1");

                G2Operations.G2Point memory tmp = verificationVector[i];
                _schainsNodesPublicKeys[groupIndex].push(tmp);

                require(_schainsNodesPublicKeys[groupIndex][i].isG2(), "Incorrect g2 point schainNodesPubKey 1");
            }

            while (_schainsNodesPublicKeys[groupIndex].length > verificationVector.length) {
                _schainsNodesPublicKeys[groupIndex].pop();
            }
        } else {
            require(_schainsNodesPublicKeys[groupIndex].length == verificationVector.length, "Incorrect length");

            for (uint i = 0; i < _schainsNodesPublicKeys[groupIndex].length; ++i) {
                require(verificationVector[i].isG2(), "Incorrect g2 point verVec 2");
                require(_schainsNodesPublicKeys[groupIndex][i].isG2(), "Incorrect g2 point schainNodesPubKey 2");

                _schainsNodesPublicKeys[groupIndex][i] = verificationVector[i].addG2(
                    _schainsNodesPublicKeys[groupIndex][i]
                );

                require(_schainsNodesPublicKeys[groupIndex][i].isG2(), "Incorrect g2 point addition");
            }

        }
    }

    function verify(
        bytes32 groupIndex,
        uint nodeToComplaint,
        uint fromNodeToComplaint,
        uint secretNumber,
        G2Operations.G2Point memory multipliedShare
    )
        external
        view
        returns (bool)
    {
        SchainsInternal schainsInternal = SchainsInternal(contractManager.getContract("SchainsInternal"));
        uint index = schainsInternal.getNodeIndexInGroup(groupIndex, nodeToComplaint);
        uint secret = _decryptMessage(groupIndex, secretNumber, nodeToComplaint, fromNodeToComplaint);

        G2Operations.G2Point[] memory verificationVector = _data[groupIndex][index].verificationVector;
        G2Operations.G2Point memory value = G2Operations.getG2Zero();
        G2Operations.G2Point memory tmp = G2Operations.getG2Zero();

        if (multipliedShare.isG2()) {
            for (uint i = 0; i < verificationVector.length; i++) {
                tmp = verificationVector[i].mulG2(index.add(1) ** i);
                value = tmp.addG2(value);
            }
            return value.isEqual(multipliedShare) &&
                _checkCorrectMultipliedShare(multipliedShare, secret);
        }
        return false;
    }

    function getBroadcastedData(bytes32 groupIndex, uint nodeIndex)
        external
        view
        returns (KeyShare[] memory, G2Operations.G2Point[] memory)
    {
        uint indexInSchain = SchainsInternal(contractManager.getContract("SchainsInternal")).getNodeIndexInGroup(
            groupIndex,
            nodeIndex
        );
        if (
            _data[groupIndex][indexInSchain].secretKeyContribution.length == 0 &&
            _data[groupIndex][indexInSchain].verificationVector.length == 0
        ) {
            KeyShare[] memory keyShare = new KeyShare[](0);
            G2Operations.G2Point[] memory g2Point = new G2Operations.G2Point[](0);
            return (keyShare, g2Point);
        }
        return (
            _data[groupIndex][indexInSchain].secretKeyContribution,
            _data[groupIndex][indexInSchain].verificationVector
        );
    }

    function getSecretKeyShare(bytes32 groupIndex, uint nodeIndex, uint index)
        external
        view
        returns (bytes32)
    {
        uint indexInSchain = SchainsInternal(contractManager.getContract("SchainsInternal")).getNodeIndexInGroup(
            groupIndex,
            nodeIndex
        );
        return (_data[groupIndex][indexInSchain].secretKeyContribution[index].share);
    }

    function getVerificationVector(bytes32 groupIndex, uint nodeIndex)
        external
        view
        returns (G2Operations.G2Point[] memory)
    {
        uint indexInSchain = SchainsInternal(contractManager.getContract("SchainsInternal")).getNodeIndexInGroup(
            groupIndex,
            nodeIndex
        );
        return (_data[groupIndex][indexInSchain].verificationVector);
    }

    function getCommonPublicKey(bytes32 groupIndex) external view returns (G2Operations.G2Point memory) {
        return _schainsPublicKeys[groupIndex];
    }

    function getPreviousPublicKey(bytes32 groupIndex) external view returns (G2Operations.G2Point memory) {
        uint length = _previousSchainsPublicKeys[groupIndex].length;
        if (length == 0) {
            return G2Operations.getG2Zero();
        }
        return _previousSchainsPublicKeys[groupIndex][length - 1];
    }

    function getAllPreviousPublicKeys(bytes32 groupIndex) external view returns (G2Operations.G2Point[] memory) {
        return _previousSchainsPublicKeys[groupIndex];
    }

    function getBLSPublicKey(bytes32 groupIndex, uint nodeIndex) external view returns (G2Operations.G2Point memory) {
        uint index = SchainsInternal(contractManager.getContract("SchainsInternal")).getNodeIndexInGroup(
            groupIndex,
            nodeIndex
        );
        return _calculateBlsPublicKey(groupIndex, index);
    }

    function initialize(address contractsAddress) public override initializer {
        Permissions.initialize(contractsAddress);
    }

    function _calculateBlsPublicKey(bytes32 groupIndex, uint index)
        private
        view
        returns (G2Operations.G2Point memory)
    {
        G2Operations.G2Point memory publicKey = G2Operations.getG2Zero();
        G2Operations.G2Point memory tmp = G2Operations.getG2Zero();
        G2Operations.G2Point[] memory publicValues = _schainsNodesPublicKeys[groupIndex];
        for (uint i = 0; i < publicValues.length; ++i) {
            require(publicValues[i].isG2(), "Incorrect g2 point publicValuesComponent");
            tmp = publicValues[i].mulG2(Precompiled.bigModExp(index.add(1), i, Fp2Operations.P));
            require(tmp.isG2(), "Incorrect g2 point tmp");
            publicKey = tmp.addG2(publicKey);
            require(publicKey.isG2(), "Incorrect g2 point publicKey");
        }
        return publicKey;
    }

    function _isSchainsPublicKeyZero(bytes32 schainId) private view returns (bool) {
        return _schainsPublicKeys[schainId].x.a == 0 &&
            _schainsPublicKeys[schainId].x.b == 0 &&
            _schainsPublicKeys[schainId].y.a == 0 &&
            _schainsPublicKeys[schainId].y.b == 0;
    }

    function _getCommonPublicKey(
        uint256 secretNumber,
        uint fromNodeToComplaint
    )
        private
        view
        returns (bytes32)
    {
        bytes32[2] memory publicKey = Nodes(contractManager.getContract("Nodes")).getNodePublicKey(fromNodeToComplaint);
        uint256 pkX = uint(publicKey[0]);

        (pkX, ) = ECDH(contractManager.getContract("ECDH")).deriveKey(secretNumber, pkX, uint(publicKey[1]));

        return bytes32(pkX);
    }

    function _decryptMessage(
        bytes32 groupIndex,
        uint secretNumber,
        uint nodeToComplaint,
        uint fromNodeToComplaint
    )
        private
        view
        returns (uint)
    {

        bytes32 key = _getCommonPublicKey(secretNumber, fromNodeToComplaint);

        // Decrypt secret key contribution
        SchainsInternal schainsInternal = SchainsInternal(contractManager.getContract("SchainsInternal"));
        uint index = schainsInternal.getNodeIndexInGroup(groupIndex, fromNodeToComplaint);
        uint indexOfNode = schainsInternal.getNodeIndexInGroup(groupIndex, nodeToComplaint);
        uint secret = Decryption(contractManager.getContract("Decryption")).decrypt(
            _data[groupIndex][indexOfNode].secretKeyContribution[index].share,
            key
        );
        return secret;
    }

    function _checkCorrectMultipliedShare(G2Operations.G2Point memory multipliedShare, uint secret)
        private view returns (bool)
    {
        G2Operations.G2Point memory tmp = multipliedShare;
        Fp2Operations.Fp2Point memory g1 = G2Operations.getG1();
        Fp2Operations.Fp2Point memory share = Fp2Operations.Fp2Point({
            a: 0,
            b: 0
        });
        (share.a, share.b) = Precompiled.bn256ScalarMul(g1.a, g1.b, secret);
        if (!(share.a == 0 && share.b == 0)) {
            share.b = Fp2Operations.P.sub((share.b % Fp2Operations.P));
        }

        require(G2Operations.isG1(share), "mulShare not in G1");

        G2Operations.G2Point memory g2 = G2Operations.getG2();
        require(G2Operations.isG2(tmp), "tmp not in g2");

        return Precompiled.bn256Pairing(
            share.a, share.b,
            g2.x.b, g2.x.a, g2.y.b, g2.y.a,
            g1.a, g1.b,
            tmp.x.b, tmp.x.a, tmp.y.b, tmp.y.a);
    }

}<|MERGE_RESOLUTION|>--- conflicted
+++ resolved
@@ -85,14 +85,8 @@
         delete _schainsPublicKeys[groupIndex];
     }
 
-<<<<<<< HEAD
-    function initPublicKeyInProgress(bytes32 groupIndex, uint) external allow("SkaleDKG") {
-        _publicKeysInProgress[groupIndex] = G2Operations.getG2Zero();
-        // _removeAllBroadcastedData(groupIndex, n);
-=======
     function initPublicKeyInProgress(bytes32 groupIndex) external allow("SkaleDKG") {
         _publicKeysInProgress[groupIndex] = G2Operations.getG2Zero();
->>>>>>> 14fe9e71
         delete _schainsNodesPublicKeys[groupIndex];
     }
 
