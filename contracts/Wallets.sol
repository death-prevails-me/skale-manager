--- conflicted
+++ resolved
@@ -105,19 +105,10 @@
     }
 
     /**
-<<<<<<< HEAD
      * @dev Reimburse gas for node by validator wallet if node has less than
      * `minNodeBalance` amount after current tx. If validator wallet has insufficient
      * funds the node will receive the entire remaining amount in the validator's wallet.
      * 
-=======
-     * @dev Reimburse gas for node by validator wallet. If validator wallet has not enough funds
-     * the node will receive the entire remaining amount in the validator's wallet.
-     * `validatorId` - validator that will reimburse desired transaction
-     * `spender` - address to send reimbursed funds
-     * `spentGas` - amount of spent gas that should be reimbursed to desired node
-     *
->>>>>>> 7cfecfab
      * Emits a {NodeRefundedByValidator} event.
      *
      * Requirements:
@@ -146,18 +137,12 @@
     }
 
     /**
-<<<<<<< HEAD
      * @dev Returns the amount owed to the owner of the schain by the validator, 
      * if the validator does not have enough funds, then everything 
      * that the validator has will be returned to the owner of the schain.
      *
      * Emits a {ReturnDebtFromValidator} event.
      *
-=======
-     * @dev Returns the amount owed to the owner of the chain by the validator,
-     * if the validator does not have enough funds, then everything
-     * that the validator has will be returned to the owner of the chain.
->>>>>>> 7cfecfab
      */
     function refundGasByValidatorToSchain(uint validatorId, bytes32 schainHash) external override allow("SkaleDKG") {
         uint debtAmount = _schainDebts[schainHash];
@@ -176,15 +161,7 @@
     /**
      * @dev Reimburse gas for node by schain wallet. If schain wallet has not enough funds
      * than transaction will be reverted.
-<<<<<<< HEAD
-     * 
-=======
-     * `schainHash` - schain that will reimburse desired transaction
-     * `spender` - address to send reimbursed funds
-     * `spentGas` - amount of spent gas that should be reimbursed to desired node
-     * `isDebt` - parameter that indicates whether this amount should be recorded as debt for the validator
-     *
->>>>>>> 7cfecfab
+     *
      * Emits a {NodeRefundedBySchain} event.
      *
      * Requirements:
@@ -216,17 +193,9 @@
     }
 
     /**
-<<<<<<< HEAD
      * @dev Withdraws ether from schain wallet. Possible to execute only after deleting schain.
-     * 
-     * Requirements: 
-=======
-     * @dev Withdraws money from schain wallet. Possible to execute only after deleting schain.
-     * `schainOwner` - address of schain owner that will receive rest of the schain balance
-     * `schainHash` - schain wallet from which money is withdrawn
-     *
-     * Requirements:
->>>>>>> 7cfecfab
+     *
+     * Requirements:
      * - Executable only after initializing delete schain
      */
     function withdrawFundsFromSchainWallet(address payable schainOwner, bytes32 schainHash)
@@ -242,16 +211,9 @@
     }
 
     /**
-<<<<<<< HEAD
      * @dev Withdraws ether from validator wallet.
-     * 
-     * Requirements: 
-=======
-     * @dev Withdraws money from validator wallet.
-     * `amount` - the amount of money in wei
-     *
-     * Requirements:
->>>>>>> 7cfecfab
+     *
+     * Requirements:
      * - Validator must have sufficient withdrawal amount
      * - `msg.sender` should be a validator address
      */
@@ -280,12 +242,7 @@
 
     /**
      * @dev Recharge the validator wallet by id.
-<<<<<<< HEAD
-     * 
-=======
-     * `validatorId` - id of existing validator.
-     *
->>>>>>> 7cfecfab
+     *
      * Emits a {ValidatorWalletRecharged} event.
      *
      * Requirements:
@@ -300,12 +257,7 @@
 
     /**
      * @dev Recharge the schain wallet by schainHash (hash of schain name).
-<<<<<<< HEAD
-     * 
-=======
-     * `schainHash` - id of existing schain.
-     *
->>>>>>> 7cfecfab
+     *
      * Emits a {SchainWalletRecharged} event.
      *
      * Requirements:
