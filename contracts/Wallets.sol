--- conflicted
+++ resolved
@@ -208,12 +208,8 @@
         uint validatorId = validatorService.getValidatorId(msg.sender);
         require(amount <= _validatorWallets[validatorId], "Balance is too low");
         _validatorWallets[validatorId] = _validatorWallets[validatorId].sub(amount);
-<<<<<<< HEAD
+        emit WithdrawFromValidatorWallet(validatorId, amount);
         payable(msg.sender).transfer(amount);
-=======
-        emit WithdrawFromValidatorWallet(validatorId, amount);
-        msg.sender.transfer(amount);
->>>>>>> 377ebb04
     }
 
     function getSchainBalance(bytes32 schainHash) external view override returns (uint) {
