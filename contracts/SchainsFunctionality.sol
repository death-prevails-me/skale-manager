--- conflicted
+++ resolved
@@ -26,31 +26,6 @@
 import "./interfaces/ISchainsFunctionality.sol";
 import "./interfaces/INodesData.sol";
 
-<<<<<<< HEAD
-interface ISchainsData {
-    function initializeSchain(
-        string calldata name,
-        address from,
-        uint lifetime,
-        uint deposit) external;
-    function setSchainIndex(bytes32 schainId, address from) external;
-    function removeSchain(bytes32 schainId, address from) external;
-    function removeSchainForNode(uint nodeIndex, uint schainIndex) external;
-    function isTimeExpired(bytes32 schainId) external view returns (bool);
-    function isOwnerAddress(address from, bytes32 schainId) external view returns (bool);
-    function isSchainNameAvailable(string calldata name) external view returns (bool);
-    function getSchainsPartOfNode(bytes32 schainId) external view returns (uint);
-    function getLengthOfSchainsForNode(uint nodeIndex) external view returns (uint);
-    function getSchainOwner(bytes32 schainId) external view returns (address);
-}
-
-interface IConstants {
-    function NODE_DEPOSIT() external view returns (uint);
-    function SECONDS_TO_YEAR() external view returns (uint32);
-    //function NUMBER_OF_NODES_FOR_MEDIUM_TEST_SCHAIN() external view returns (uint);
-}
-=======
->>>>>>> 3b8eee9f
 
 interface ISchainsFunctionality1 {
     function getNodesDataFromTypeOfSchain(uint typeOfSchain) external view returns (uint, uint);
@@ -212,7 +187,7 @@
                 schainIndex < ISchainsData(dataAddress).getLengthOfSchainsForNode(nodesInGroup[i]),
                 "Some Node does not contain given Schain");
             ISchainsData(dataAddress).removeSchainForNode(nodesInGroup[i], schainIndex);
-            ISchainsFunctionality1(schainsFunctionality1Address).addSpace(nodesInGroup[i], partOfNode);
+            addSpace(nodesInGroup[i], partOfNode);
         }
 
         ISchainsFunctionality1(schainsFunctionality1Address).deleteGroup(schainId);
