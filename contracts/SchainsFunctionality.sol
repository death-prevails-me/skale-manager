--- conflicted
+++ resolved
@@ -174,16 +174,13 @@
         ISchainsData(dataAddress).removeSchain(schainId, from);
     }
 
-<<<<<<< HEAD
-    function regenerateGroup(string memory schainName) public {
-        address dataAddress = ContractManager(contractsAddress).contracts(keccak256(abi.encodePacked(dataName)));
-        bytes32 schainId = keccak256(abi.encodePacked(schainName));
-        require(ISchainsData(dataAddress).isOwnerAddress(msg.sender, schainId));
+    // function regenerateGroup(string memory schainName) public {
+    //     address dataAddress = ContractManager(contractsAddress).contracts(keccak256(abi.encodePacked(dataName)));
+    //     bytes32 schainId = keccak256(abi.encodePacked(schainName));
+    //     require(ISchainsData(dataAddress).isOwnerAddress(msg.sender, schainId));
         
-    }
-
-    function initializeSchainInSchainsData(string memory name, address from, uint deposit, uint lifetime) internal {
-=======
+    // }
+
     function deleteSchainByRoot(bytes32 schainId) public allow(executorName) {
         address dataAddress = ContractManager(contractsAddress).contracts(keccak256(abi.encodePacked(dataName)));
         address schainsFunctionality1Address = ContractManager(contractsAddress).contracts(keccak256(abi.encodePacked("SchainsFunctionality1")));
@@ -211,7 +208,6 @@
         uint deposit,
         uint lifetime) internal
     {
->>>>>>> c2707c65
         address dataAddress = ContractManager(contractsAddress).contracts(keccak256(abi.encodePacked(dataName)));
         require(ISchainsData(dataAddress).isSchainNameAvailable(name), "Schain name is not available");
 
