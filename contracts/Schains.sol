--- conflicted
+++ resolved
@@ -187,36 +187,7 @@
             "Message sender is not the owner of the Schain"
         );
 
-<<<<<<< HEAD
-        // removes Schain from Nodes
-        uint[] memory nodesInGroup = schainsInternal.getNodesInGroup(schainId);
-        uint8 partOfNode = schainsInternal.getSchainsPartOfNode(schainId);
-        for (uint i = 0; i < nodesInGroup.length; i++) {
-            uint schainIndex = schainsInternal.findSchainAtSchainsForNode(
-                nodesInGroup[i],
-                schainId
-            );
-            if (schainsInternal.checkHoleForSchain(schainId, i)) {
-                continue;
-            }
-            require(
-                schainIndex < schainsInternal.getLengthOfSchainsForNode(nodesInGroup[i]),
-                "Some Node does not contain given Schain");
-            schainsInternal.removeNodeFromSchain(nodesInGroup[i], schainId);
-            schainsInternal.removeNodeFromExceptions(schainId, nodesInGroup[i]);
-            if (!Nodes(nodesAddress).isNodeLeft(nodesInGroup[i])) {
-                this.addSpace(nodesInGroup[i], partOfNode);
-            }
-        }
-        schainsInternal.deleteGroup(schainId);
-        schainsInternal.removeSchain(schainId, from);
-        schainsInternal.removeHolesForSchain(schainId);
-        NodeRotation(contractManager.getContract("NodeRotation")).removeRotation(schainId);
-        Wallets(contractManager.getContract("Wallets")).withdrawFundsFromSchainWallet(payable(from), schainId);
-        emit SchainDeleted(from, name, schainId);
-=======
         _deleteSchain(name, schainsInternal);
->>>>>>> d19ee411
     }
 
     /**
@@ -498,6 +469,7 @@
         schainsInternal.removeSchain(schainId, from);
         schainsInternal.removeHolesForSchain(schainId);
         nodeRotation.removeRotation(schainId);
+        Wallets(contractManager.getContract("Wallets")).withdrawFundsFromSchainWallet(payable(from), schainId);
         emit SchainDeleted(from, name, schainId);
     }
 }