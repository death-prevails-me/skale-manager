--- conflicted
+++ resolved
@@ -161,13 +161,8 @@
         SchainsInternal schainsInternal = SchainsInternal(contractManager.getContract("SchainsInternal"));
         bytes32 schainId = keccak256(abi.encodePacked(name));
         require(
-<<<<<<< HEAD
-            SchainsInternal(dataAddress).isOwnerAddress(from, schainId), 
+            schainsInternal.isOwnerAddress(from, schainId),
             "Message sender is not the owner of the Schain"
-=======
-            schainsInternal.isOwnerAddress(from, schainId),
-            "Message sender is not an owner of Schain"
->>>>>>> 9dd6fa46
         );
         address nodesAddress = contractManager.getContract("Nodes");
 
@@ -245,50 +240,6 @@
         emit SchainDeleted(from, name, schainId);
     }
 
-<<<<<<< HEAD
-    /**
-     * @dev Allows SkaleManager to rotate a node in an schain.
-     *
-     * Returns a boolean whether rotation is successful.
-     *
-     * Requirements:
-     *
-     * - A free node for rotating in.
-     */
-    function exitFromSchain(uint nodeIndex) external allow("SkaleManager") returns (bool) {
-        SchainsInternal schainsInternal = SchainsInternal(contractManager.getContract("SchainsInternal"));
-        bytes32 schainId = schainsInternal.getActiveSchain(nodeIndex);
-        require(_checkRotation(schainId), "No free Nodes for rotating");
-        uint newNodeIndex = rotateNode(nodeIndex, schainId);
-        schainsInternal.finishRotation(schainId, nodeIndex, newNodeIndex);
-        return schainsInternal.getActiveSchain(nodeIndex) == bytes32(0) ? true : false;
-    }
-
-    /**
-     * @dev Allows SkaleManager contract to freeze node rotation.
-     */
-    function freezeSchains(uint nodeIndex) external allow("SkaleManager") {
-        SchainsInternal schainsInternal = SchainsInternal(contractManager.getContract("SchainsInternal"));
-        bytes32[] memory schains = schainsInternal.getActiveSchains(nodeIndex);
-        for (uint i = 0; i < schains.length; i++) {
-            SchainsInternal.Rotation memory rotation = schainsInternal.getRotation(schains[i]);
-            if (rotation.nodeIndex == nodeIndex && now < rotation.freezeUntil) {
-                continue;
-            }
-            string memory schainName = schainsInternal.getSchainName(schains[i]);
-            string memory revertMessage = "Node cannot rotate on Schain ";
-            revertMessage = revertMessage.strConcat(schainName);
-            revertMessage = revertMessage.strConcat(", occupied by Node ");
-            revertMessage = revertMessage.strConcat(rotation.nodeIndex.uint2str());
-            string memory dkgRevert = "DKG process did not complete on schain ";
-            require(
-                !schainsInternal.isGroupFailedDKG(keccak256(abi.encodePacked(schainName))),
-                dkgRevert.strConcat(schainName));
-            require(rotation.freezeUntil < now, revertMessage);
-            schainsInternal.startRotation(schains[i], nodeIndex);
-        }
-    }
-
     /**
      * @dev Allows SkaleManager contract to restart schain creation by forming a
      * new schain group.
@@ -300,8 +251,6 @@
      * - Schain group must pass DKG.
      * - Free nodes must be available in the network.
      */
-=======
->>>>>>> 9dd6fa46
     function restartSchainCreation(string calldata name) external allow("SkaleManager") {
         NodeRotation nodeRotation = NodeRotation(contractManager.getContract("NodeRotation"));
         bytes32 schainId = keccak256(abi.encodePacked(name));
@@ -309,14 +258,9 @@
         require(!skaleDKG.isLastDKGSuccesful(schainId), "DKG success");
         SchainsInternal schainsInternal = SchainsInternal(
             contractManager.getContract("SchainsInternal"));
-<<<<<<< HEAD
         require(schainsInternal.isAnyFreeNode(schainId), "No free Nodes for new group formation");
-        uint newNodeIndex = _selectNodeToGroup(schainId);
-=======
-        require(schainsInternal.isAnyFreeNode(schainId), "No any free Nodes for rotation");
         uint newNodeIndex = nodeRotation.selectNodeToGroup(schainId);
         skaleDKG.openChannel(schainId);
->>>>>>> 9dd6fa46
         emit NodeAdded(schainId, newNodeIndex);
     }
 
@@ -358,25 +302,6 @@
         Permissions.initialize(newContractsAddress);
     }
 
-<<<<<<< HEAD
-    /**
-     * @dev Allows SkaleDKG and SkaleManager contracts to rotate a node from an
-     * schain. Returns a boolean whether the rotation is successful.
-     */
-    function rotateNode(
-        uint nodeIndex,
-        bytes32 schainId
-    )
-        public
-        allowTwo("SkaleDKG", "SkaleManager")
-        returns (uint)
-    {
-        SchainsInternal schainsInternal = SchainsInternal(contractManager.getContract("SchainsInternal"));
-        schainsInternal.removeNodeFromSchain(nodeIndex, schainId);
-        return _selectNodeToGroup(schainId);
-    }
-=======
->>>>>>> 9dd6fa46
 
     /**
      * @dev Returns the current price in SKL tokens for given Schain type and lifetime.
@@ -502,64 +427,13 @@
     }
 
     /**
-<<<<<<< HEAD
-     * @dev Selects a node pseudo-randomly for a Schain.
-     *
-     * Requirements:
-     *
-     * - Schain must be in active state.
-     * - Must be sufficiently available nodes for rotation.
-     * - Must be able to allocate required resource from the node.
-     */
-    function _selectNodeToGroup(bytes32 schainId) private returns (uint) {
-        SchainsInternal schainsInternal = SchainsInternal(contractManager.getContract("SchainsInternal"));
-        Nodes nodes = Nodes(contractManager.getContract("Nodes"));
-        require(schainsInternal.isSchainActive(schainId), "Group is not active");
-        uint8 space = schainsInternal.getSchainsPartOfNode(schainId);
-        uint[] memory possibleNodes = schainsInternal.isEnoughNodes(schainId);
-        require(possibleNodes.length > 0, "No free Nodes for rotation");
-        uint nodeIndex;
-        uint random = uint(keccak256(abi.encodePacked(uint(blockhash(block.number - 1)), schainId)));
-        do {
-            uint index = random % possibleNodes.length;
-            nodeIndex = possibleNodes[index];
-            random = uint(keccak256(abi.encodePacked(random, nodeIndex)));
-        } while (schainsInternal.checkException(schainId, nodeIndex));
-        require(nodes.removeSpaceFromNode(nodeIndex, space), "Could not remove space from nodeIndex");
-        schainsInternal.addSchainForNode(nodeIndex, schainId);
-        schainsInternal.setException(schainId, nodeIndex);
-        schainsInternal.setNodeInGroup(schainId, nodeIndex);
-        return nodeIndex;
-    }
-
-    /**
-     * @dev Checks whether node rotation is possible.
-     *
-     * Requirements:
-     *
-     * - schain must exist.
-     */
-    function _checkRotation(bytes32 schainId ) private view returns (bool) {
-        SchainsInternal schainsInternal = SchainsInternal(contractManager.getContract("SchainsInternal"));
-        require(schainsInternal.isSchainExist(schainId), "Schain does not exist");
-        return schainsInternal.isAnyFreeNode(schainId);
-    }
-
-    /**
      * @dev Creates an schain.
      *
      * Emits SchainCreated event.
      *
      * Requirements:
      *
-     * - schain type must be valid.
-=======
-     * @dev _addSchain - create Schain in the system
-     * function could be run only by executor
-     * @param from - owner of Schain
-     * @param deposit - received amoung of SKL
-     * @param schainParameters - Schain's data
->>>>>>> 9dd6fa46
+     * - Schain type must be valid.
      */
     function _addSchain(address from, uint deposit, SchainParameters memory schainParameters) private {
         uint numberOfNodes;
