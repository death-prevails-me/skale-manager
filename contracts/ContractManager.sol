--- conflicted
+++ resolved
@@ -66,11 +66,7 @@
         bytes32 contractId = keccak256(abi.encodePacked(contractsName));
         // check newContractsAddress is not equal the previous contract's address
         require(contracts[contractId] != newContractsAddress, "Contract is already added");
-<<<<<<< HEAD
-        require(_containsCode(newContractsAddress), "Given contract address does not contain code");
-=======
-        require(newContractsAddress.isContract(), "Given contracts address does not contain code");
->>>>>>> 9dd6fa46
+        require(newContractsAddress.isContract(), "Given contract address does not contain code");
         // add newContractsAddress to mapping of actual contract addresses
         contracts[contractId] = newContractsAddress;
         emit ContractUpgraded(contractsName, newContractsAddress);
@@ -87,19 +83,4 @@
         contractAddress = contracts[keccak256(abi.encodePacked(name))];
         require(contractAddress != address(0), name.strConcat(" contract has not been found"));
     }
-<<<<<<< HEAD
-
-    /**
-     * @dev Performs check on whether contract address contains code.
-     */
-    function _containsCode(address account) private view returns (bool) {
-        uint length;
-        // solhint-disable-next-line no-inline-assembly
-        assembly {
-            length := extcodesize(account)
-        }
-        return length > 0;
-    }
-=======
->>>>>>> 9dd6fa46
 }