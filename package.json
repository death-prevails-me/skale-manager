--- conflicted
+++ resolved
@@ -43,17 +43,10 @@
     "@nomicfoundation/hardhat-ethers": "^3.0.0",
     "@openzeppelin/contracts": "^4.9.3",
     "@openzeppelin/contracts-upgradeable": "^4.9.6",
-<<<<<<< HEAD
     "@openzeppelin/hardhat-upgrades": "^3.2.0",
-    "@skalenetwork/skale-manager-interfaces": "^3.0.0-develop.2",
+    "@skalenetwork/skale-manager-interfaces": "3.1.0",
     "@skalenetwork/upgrade-tools": "^3.0.0-linter.42",
     "@typechain/hardhat": "^9.1.0",
-=======
-    "@openzeppelin/hardhat-upgrades": "^1.14.0",
-    "@skalenetwork/skale-manager-interfaces": "3.1.0",
-    "@skalenetwork/upgrade-tools": "^2.0.1",
-    "@typechain/hardhat": "^7.0.0",
->>>>>>> 8b2c9403
     "dotenv": "^16.3.1",
     "ethereumjs-util": "^7.1.5",
     "ethers": "^6.13.1",
