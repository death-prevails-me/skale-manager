--- conflicted
+++ resolved
@@ -40,19 +40,11 @@
     "cspell": "npx cspell \"**/*\""
   },
   "dependencies": {
-<<<<<<< HEAD
-    "@nomiclabs/hardhat-ethers": "^2.0.4",
-    "@openzeppelin/contracts": "^4.4.2",
+    "@nomiclabs/hardhat-ethers": "^2.1.0",
+    "@openzeppelin/contracts": "^4.7.1",
     "@openzeppelin/contracts-upgradeable": "^4.6.0",
     "@openzeppelin/hardhat-upgrades": "^1.13.0",
-    "@skalenetwork/skale-manager-interfaces": "1.0.0-srw-interfaces.3",
-=======
-    "@nomiclabs/hardhat-ethers": "^2.1.0",
-    "@openzeppelin/contracts": "^4.7.1",
-    "@openzeppelin/contracts-upgradeable": "^4.4.2",
-    "@openzeppelin/hardhat-upgrades": "^1.13.0",
-    "@skalenetwork/skale-manager-interfaces": "^1.0.0-develop.3",
->>>>>>> 126d385d
+    "@skalenetwork/skale-manager-interfaces": "1.0.0-srw-interfaces.4",
     "@skalenetwork/upgrade-tools": "1.0.0-develop.11",
     "@typechain/hardhat": "^4.0.0",
     "dotenv": "^16.0.0",
