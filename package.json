--- conflicted
+++ resolved
@@ -44,13 +44,8 @@
     "@openzeppelin/contracts": "^4.7.3",
     "@openzeppelin/contracts-upgradeable": "^4.6.0",
     "@openzeppelin/hardhat-upgrades": "^1.13.0",
-<<<<<<< HEAD
-    "@skalenetwork/skale-manager-interfaces": "1.0.0-develop.7",
+    "@skalenetwork/skale-manager-interfaces": "2.0.0",
     "@skalenetwork/upgrade-tools": "^2.0.0-develop.0",
-=======
-    "@skalenetwork/skale-manager-interfaces": "2.0.0",
-    "@skalenetwork/upgrade-tools": "^1.0.0-develop.22",
->>>>>>> 59ba603c
     "@typechain/hardhat": "^4.0.0",
     "dotenv": "^16.0.0",
     "ethereumjs-util": "^7.1.5",
