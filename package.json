--- conflicted
+++ resolved
@@ -19,13 +19,10 @@
     "bignumber.js": "^9.0.0",
     "chai": "^4.2.0",
     "chai-as-promised": "^7.1.1",
-<<<<<<< HEAD
     "ethereumjs-tx": "1.3.7",
-=======
     "codecov": "^3.5.0",
     "moment": "^2.24.0",
     "openzeppelin-solidity": "^2.3.0",
->>>>>>> 3b8eee9f
     "scrypt": "^6.0.3",
     "solc": "^0.5.7",
     "solidity-coverage": "leapdao/solidity-coverage",
