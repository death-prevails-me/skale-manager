--- conflicted
+++ resolved
@@ -6,38 +6,20 @@
          SchainsDataInstance,
          SchainsFunctionalityInstance,
          SchainsFunctionalityInternalInstance,
-<<<<<<< HEAD
-         SkaleDKGContract,
-         SkaleDKGInstance,
-         SkaleManagerContract,
          SkaleManagerInstance,
-         ValidatorServiceInstance} from "../types/truffle-contracts";
+         ValidatorServiceInstance } from "../types/truffle-contracts";
 
 import BigNumber from "bignumber.js";
 import { skipTime } from "./utils/time";
 
-=======
-         ValidatorServiceInstance} from "../types/truffle-contracts";
-
-import BigNumber from "bignumber.js";
->>>>>>> 5f656688
 import { deployContractManager } from "./utils/deploy/contractManager";
 import { deployValidatorService } from "./utils/deploy/delegation/validatorService";
 import { deployNodesData } from "./utils/deploy/nodesData";
 import { deployNodesFunctionality } from "./utils/deploy/nodesFunctionality";
-<<<<<<< HEAD
-
-const SchainsFunctionality: SchainsFunctionalityContract = artifacts.require("./SchainsFunctionality");
-const SchainsFunctionalityInternal: SchainsFunctionalityInternalContract =
-    artifacts.require("./SchainsFunctionalityInternal");
-const SchainsData: SchainsDataContract = artifacts.require("./SchainsData");
-const SkaleDKG: SkaleDKGContract = artifacts.require("./SkaleDKG");
-const SkaleManager: SkaleManagerContract = artifacts.require("./SkaleManager");
-=======
 import { deploySchainsData } from "./utils/deploy/schainsData";
 import { deploySchainsFunctionality } from "./utils/deploy/schainsFunctionality";
 import { deploySchainsFunctionalityInternal } from "./utils/deploy/schainsFunctionalityInternal";
->>>>>>> 5f656688
+import { deploySkaleManager } from "./utils/deploy/skaleManager";
 
 chai.should();
 chai.use(chaiAsPromised);
@@ -57,43 +39,13 @@
 
         nodesData = await deployNodesData(contractManager);
         nodesFunctionality = await deployNodesFunctionality(contractManager);
-<<<<<<< HEAD
-
-        schainsData = await SchainsData.new(
-            "SchainsFunctionalityInternal",
-            contractManager.address,
-            {from: owner});
-        await contractManager.setContractsAddress("SchainsData", schainsData.address);
-
-        schainsFunctionality = await SchainsFunctionality.new(
-            "SkaleManager",
-            "SchainsData",
-            contractManager.address,
-            {from: owner});
-        await contractManager.setContractsAddress("SchainsFunctionality", schainsFunctionality.address);
-
-        schainsFunctionalityInternal = await SchainsFunctionalityInternal.new(
-            "SchainsFunctionality",
-            "SchainsData",
-            contractManager.address,
-            {from: owner});
-        await contractManager.setContractsAddress("SchainsFunctionalityInternal", schainsFunctionalityInternal.address);
-
-        skaleDKG = await SkaleDKG.new(contractManager.address, {from: owner});
-        await contractManager.setContractsAddress("SkaleDKG", skaleDKG.address);
-
-=======
         schainsData = await deploySchainsData(contractManager);
         schainsFunctionality = await deploySchainsFunctionality(contractManager);
         schainsFunctionalityInternal = await deploySchainsFunctionalityInternal(contractManager);
->>>>>>> 5f656688
         validatorService = await deployValidatorService(contractManager);
+        skaleManager = await deploySkaleManager(contractManager);
 
         validatorService.registerValidator("D2", validator, "D2 is even", 0, 0);
-
-        skaleManager = await SkaleManager.new(contractManager.address, {from: owner});
-        await contractManager.setContractsAddress("SkaleManager", skaleManager.address);
-
     });
 
     describe("should add schain", async () => {
