--- conflicted
+++ resolved
@@ -7,17 +7,6 @@
          SkaleVerifierInstance,
          ValidatorServiceInstance} from "../types/truffle-contracts";
 
-<<<<<<< HEAD
-const SchainsData: SchainsDataContract = artifacts.require("./SchainsData");
-const SchainsFunctionality: SchainsFunctionalityContract = artifacts.require("./SchainsFunctionality");
-const SchainsFunctionalityInternal: SchainsFunctionalityInternalContract = artifacts.require("./SchainsFunctionalityInternal");
-const Decryption: DecryptionContract = artifacts.require("./Decryption");
-const ECDH: ECDHContract = artifacts.require("./ECDH");
-const SkaleVerifier: SkaleVerifierContract = artifacts.require("./SkaleVerifier");
-const SkaleDKG: SkaleDKGContract = artifacts.require("./SkaleDKG");
-
-=======
->>>>>>> 5f656688
 import { deployContractManager } from "./utils/deploy/contractManager";
 import { deployValidatorService } from "./utils/deploy/delegation/validatorService";
 import { deployNodesFunctionality } from "./utils/deploy/nodesFunctionality";
@@ -40,50 +29,11 @@
 
         nodesFunctionality = await deployNodesFunctionality(contractManager);
         validatorService = await deployValidatorService(contractManager);
-<<<<<<< HEAD
-        validatorService.registerValidator("D2", validator1, "D2 is even", 0, 0);
-
-        schainsData = await SchainsData.new(
-            "SchainsFunctionalityInternal",
-            contractManager.address,
-            {from: validator1});
-        await contractManager.setContractsAddress("SchainsData", schainsData.address);
-
-        schainsFunctionality = await SchainsFunctionality.new(
-            "SkaleManager",
-            "SchainsData",
-            contractManager.address,
-            {from: validator1});
-        await contractManager.setContractsAddress("SchainsFunctionality", schainsFunctionality.address);
-
-        schainsFunctionalityInternal = await SchainsFunctionalityInternal.new(
-            "SchainsFunctionality",
-            "SchainsData",
-            contractManager.address,
-            {from: validator1});
-        await contractManager.setContractsAddress("SchainsFunctionalityInternal", schainsFunctionalityInternal.address);
-
-        skaleDKG = await SkaleDKG.new(contractManager.address, {from: validator1});
-        await contractManager.setContractsAddress("SkaleDKG", skaleDKG.address);
-
-        decryption = await Decryption.new({from: validator1});
-        await contractManager.setContractsAddress("Decryption", decryption.address);
-
-        ecdh = await ECDH.new({from: validator1});
-        await contractManager.setContractsAddress("ECDH", ecdh.address);
-
-        skaleVerifier = await SkaleVerifier.new(
-            contractManager.address,
-            {from: validator1},
-        );
-        await contractManager.setContractsAddress("SkaleVerifier", skaleVerifier.address, {from: validator1});
-=======
         schainsData = await deploySchainsData(contractManager);
         schainsFunctionality = await deploySchainsFunctionality(contractManager);
         skaleVerifier = await deploySkaleVerifier(contractManager);
 
         validatorService.registerValidator("D2", validator1, "D2 is even", 0, 0);
->>>>>>> 5f656688
     });
 
     describe("when skaleVerifier contract is activated", async () => {
