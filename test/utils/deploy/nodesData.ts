--- conflicted
+++ resolved
@@ -4,13 +4,6 @@
 
 const NodesData: NodesDataContract = artifacts.require("./NodesData");
 
-<<<<<<< HEAD
-async function deploy(contractManager: ContractManagerInstance) {
-    const instance = await NodesData.new(contractManager.address);
-    await contractManager.setContractsAddress(name, instance.address);
-    return instance;
-}
-=======
 const deployNodesData: (contractManager: ContractManagerInstance) => Promise<NodesDataInstance>
     = deployFunctionFactory("NodesData",
                             async (contractManager: ContractManagerInstance) => {
@@ -18,9 +11,8 @@
                             },
                             async (contractManager: ContractManagerInstance) => {
                                 const instance = await NodesData.new();
-                                await instance.initialize(5, contractManager.address);
+                                await instance.initialize(contractManager.address);
                                 return instance;
                             });
->>>>>>> 5f656688
 
 export { deployNodesData };