--- conflicted
+++ resolved
@@ -3,12 +3,7 @@
 import { deployDistributor } from "./delegation/distributor";
 import { deployValidatorService } from "./delegation/validatorService";
 import { deployFunctionFactory } from "./factory";
-<<<<<<< HEAD
-import { deployManagerData } from "./managerData";
 import { deployMonitors } from "./monitors";
-=======
-import { deployMonitorsFunctionality } from "./monitorsFunctionality";
->>>>>>> 4e9c48a1
 import { deployNodes } from "./nodes";
 import { deploySchainsFunctionality } from "./schainsFunctionality";
 import { deploySkaleToken } from "./skaleToken";
