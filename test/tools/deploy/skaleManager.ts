import { deployConstantsHolder } from "./constantsHolder";
import { deployDistributor } from "./delegation/distributor";
import { deployValidatorService } from "./delegation/validatorService";
import { deployFunctionFactory } from "./factory";
import { deployMonitors } from "./monitors";
import { deployNodes } from "./nodes";
import { deploySchains } from "./schains";
import { deploySkaleToken } from "./skaleToken";
import { deployNodeRotation } from "./nodeRotation";
import { deployBounty } from "./bounty";
<<<<<<< HEAD
import { deployWallets } from "./wallets";
=======
import { ContractManager, SkaleManager } from "../../../typechain";
>>>>>>> e12c1c05

const deploySkaleManager: (contractManager: ContractManager) => Promise<SkaleManager>
    = deployFunctionFactory("SkaleManager",
                            async (contractManager: ContractManager) => {
                                await deploySchains(contractManager);
                                await deployValidatorService(contractManager);
                                await deployMonitors(contractManager);
                                await deployNodes(contractManager);
                                await deployConstantsHolder(contractManager);
                                await deploySkaleToken(contractManager);
                                await deployDistributor(contractManager);
                                await deployNodeRotation(contractManager);
                                await deployBounty(contractManager);
                                await deployWallets(contractManager);
                            });

export { deploySkaleManager };<|MERGE_RESOLUTION|>--- conflicted
+++ resolved
@@ -8,11 +8,8 @@
 import { deploySkaleToken } from "./skaleToken";
 import { deployNodeRotation } from "./nodeRotation";
 import { deployBounty } from "./bounty";
-<<<<<<< HEAD
 import { deployWallets } from "./wallets";
-=======
 import { ContractManager, SkaleManager } from "../../../typechain";
->>>>>>> e12c1c05
 
 const deploySkaleManager: (contractManager: ContractManager) => Promise<SkaleManager>
     = deployFunctionFactory("SkaleManager",
