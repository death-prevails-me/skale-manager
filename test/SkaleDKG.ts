import * as chai from "chai";
import chaiAsPromised from "chai-as-promised";
<<<<<<< HEAD
import { ContractManagerInstance,
         DelegationControllerInstance,
         KeyStorageInstance,
         NodesInstance,
         NodeRotationInstance,
         SchainsInternalInstance,
         SchainsInstance,
         SkaleDKGInstance,
         SkaleTokenInstance,
         SlashingTableInstance,
         ValidatorServiceInstance,
         SkaleManagerInstance,
         ConstantsHolderInstance,
         WalletsInstance} from "../types/truffle-contracts";
=======
import { ContractManager,
         DelegationController,
         KeyStorage,
         Nodes,
         NodeRotation,
         SchainsInternal,
         Schains,
         SkaleDKG,
         SkaleToken,
         SlashingTable,
         ValidatorService,
         SkaleManager,
         ConstantsHolder} from "../typechain";
>>>>>>> e12c1c05

import { skipTime, currentTime } from "./tools/time";

import * as elliptic from "elliptic";
const EC = elliptic.ec;
const ec = new EC("secp256k1");
import { privateKeys } from "./tools/private-keys";

import BigNumber from "bignumber.js";
import { deployContractManager } from "./tools/deploy/contractManager";
import { deployDelegationController } from "./tools/deploy/delegation/delegationController";
import { deployKeyStorage } from "./tools/deploy/keyStorage";
import { deployValidatorService } from "./tools/deploy/delegation/validatorService";
import { deployNodes } from "./tools/deploy/nodes";
import { deploySchainsInternal } from "./tools/deploy/schainsInternal";
import { deploySchains } from "./tools/deploy/schains";
import { deploySkaleDKG } from "./tools/deploy/skaleDKG";
import { deploySkaleToken } from "./tools/deploy/skaleToken";
import { deploySlashingTable } from "./tools/deploy/slashingTable";
import { deployNodeRotation } from "./tools/deploy/nodeRotation";
import { deploySkaleManager } from "./tools/deploy/skaleManager";
import { deployConstantsHolder } from "./tools/deploy/constantsHolder";
import { deployWallets } from "./tools/deploy/wallets";

chai.should();
chai.use(chaiAsPromised);

contract("SkaleDKG", ([owner, validator1, validator2]) => {
<<<<<<< HEAD
    let contractManager: ContractManagerInstance;
    let keyStorage: KeyStorageInstance
    let schainsInternal: SchainsInternalInstance;
    let schains: SchainsInstance;
    let skaleDKG: SkaleDKGInstance;
    let skaleToken: SkaleTokenInstance;
    let validatorService: ValidatorServiceInstance;
    let slashingTable: SlashingTableInstance;
    let delegationController: DelegationControllerInstance;
    let nodes: NodesInstance;
    let nodeRotation: NodeRotationInstance;
    let skaleManager: SkaleManagerInstance;
    let constantsHolder: ConstantsHolderInstance;
    let wallets: WalletsInstance;
=======
    let contractManager: ContractManager;
    let keyStorage: KeyStorage
    let schainsInternal: SchainsInternal;
    let schains: Schains;
    let skaleDKG: SkaleDKG;
    let skaleToken: SkaleToken;
    let validatorService: ValidatorService;
    let slashingTable: SlashingTable;
    let delegationController: DelegationController;
    let nodes: Nodes;
    let nodeRotation: NodeRotation;
    let skaleManager: SkaleManager;
    let constantsHolder: ConstantsHolder;
>>>>>>> e12c1c05

    const failedDkgPenalty = 5;

    beforeEach(async () => {
        contractManager = await deployContractManager();

        nodes = await deployNodes(contractManager);
        schainsInternal = await deploySchainsInternal(contractManager);
        schains = await deploySchains(contractManager);
        skaleDKG = await deploySkaleDKG(contractManager);
        keyStorage = await deployKeyStorage(contractManager);
        skaleToken = await deploySkaleToken(contractManager);
        validatorService = await deployValidatorService(contractManager);
        slashingTable = await deploySlashingTable(contractManager);
        delegationController = await deployDelegationController(contractManager);
        nodeRotation = await deployNodeRotation(contractManager);
        skaleManager = await deploySkaleManager(contractManager);
        constantsHolder = await deployConstantsHolder(contractManager);
        wallets = await deployWallets(contractManager);

        await slashingTable.setPenalty("FailedDKG", failedDkgPenalty);
    });

    describe("when 2 nodes are created", async () => {
        const validatorsAccount = [
            validator1,
            validator2,
        ];
        const validatorsPrivateKey = [
            privateKeys[1],
            privateKeys[2],
        ];
        const pubKey1 = ec.keyFromPrivate(String(privateKeys[1]).slice(2)).getPublic();
        const pubKey2 = ec.keyFromPrivate(String(privateKeys[2]).slice(2)).getPublic();
        const validatorsPublicKey = [
            ["0x" + pubKey1.x.toString('hex'), "0x" + pubKey1.y.toString('hex')],
            ["0x" + pubKey2.x.toString('hex'), "0x" + pubKey2.y.toString('hex')]
        ];

        const secretNumbers = [
            "94073351970851123256998281197810571804991376897451597421391551220528953509967",
            "23383085566804766363053828952501543288710399799919707285577168673945626165222",
        ];

        const encryptedSecretKeyContributions = [
            [
                {
                    share: "0xc54860dc759e1c6095dfaa33e0b045fc102551e654cec47c7e1e9e2b33354ca6",
                    publicKey: [
                        "0xf676847eeff8f52b6f22c8b590aed7f80c493dfa2b7ec1cff3ae3049ed15c767",
                        "0xe5c51a3f401c127bde74fefce07ed225b45e7975fccf4a10c12557ae8036653b"
                    ]
                },
                {
                    share: "0xdb68ca3cb297158e493e137ce0ab5fddd2cec34b3a15a4ee1aec9dfcc61dfd15",
                    publicKey: [
                        "0xdc1282664acf84218bf29112357c78f46766c783e7b7ead43db07d5d9fd74ca9",
                        "0x85569644dc1a5bc374d3833a5c5ff3aaa26fa4050ff738d442b34087d4d8f3aa"
                    ]
                }
            ],
            [
                {
                    share: "0x7bb14ad459adba781466c3441e10eeb3148c152b4919b126a0166fd1dac824ba",
                    publicKey: [
                        "0x89051df58e7d7cec9c6816d65a17f068409aa37200cd544d263104c1b9dbd037",
                        "0x435e1a25c9b9f95627ec141e14826f0d0e798c793d470388865dccb461c19773"
                    ]
                },
                {
                    share: "0xa6b44d487799470fc5da3e359d21b976a146d7345ed90782c1d034d1ceef53bf",
                    publicKey: [
                        "0x78b59fd523f23097483958ec5cd4308e5805a261961fe629bf7dc9674ed2ec94",
                        "0xaa4244b53891263f79f6df64a82592dab46a6be903c29c15170d785e493ff9c2"
                    ]
                }
            ]
        ];

        const badEncryptedSecretKeyContributions = [
            [
                {
                    share: "0x937c9c846a6fa7fd1984fe82e739ae37f444444444444444444441b6a12f232f",
                    publicKey: [
                        "0xfdf8101e91bd658fa1cea6fdd75adb8542951ce3d251cdaa78f43493dad730b5",
                        "0x9d32d24444444444444444444450ebe96994de860b6f6ebb7d0b4d4e6724b4c0"
                    ]
                },
                {
                    share: "0x7232f27fdfe521f3c7997dbb1c15452b7f196bd119d914444444444444444444",
                    publicKey: [
                        "0x086ff076abe442563ae9b8938d483ae581f4de2ee54298b3078289bbd85250c8",
                        "0xdf956450d32f671e4a4444444444444444444480a61465246bfd291e8dac3d78"
                    ]
                }
            ],
            [
                {
                    share: "0xe371b8589b56d29e43ad703fa42666c0244444444444444444444560af3cc72e",
                    publicKey: [
                        "0x6b0a8bce07bd18f50e4c5b7ebe2f9e17a317b91c64926bf2d46a8f1ff58acbeb",
                        "0xa17652444444444444444444440a83760a181eb129e0c6059091ab11aa3fc5b9"
                    ]
                },
                {
                    share: "0x99b97875303f76ad5dcf51d300d152958e063d4099e564444444444444444444",
                    publicKey: [
                        "0xe081fec066435a30e875ced147985c35ecba48407c550bad42fc652366d9731c",
                        "0x707f24d4865584868144444444444444444444086c5f41b85d7eb697bb8fec5f"
                    ]
                }
            ]
        ];

        const verificationVectors = [
            [
                {
                    x: {
                        a: "0x2603b519d8eacb84244da4f264a888b292214ed2d2fad9368bc12c2a9a5a5f25",
                        b: "0x2d8b197411929589919db23a989c1fd619a53a47db14dab3fd952490c7bf0615"
                    },
                    y: {
                        a: "0x2e99d40faf53cc640065fa674948a0a9b169c303afc5d061bac6ef4c7c1fc400",
                        b: "0x1b9afd2c7c3aeb9ef31f357491d4f1c2b889796297460facaa81ce8c15c3680"
                    }
                }
            ],
            [
                {
                    x: {
                        a: "0x2a21918482ff2503b08a38dd5bf119b1a0a6bca910dfd9052fa6792f01624f20",
                        b: "0xa55dec4eb79493ec63aed84aebbc016c2ab11e335d3d465519ffbfa15416ced",
                    },
                    y: {
                        a: "0x13b919159469023fad82fedae095a2359f600f0a8a09f32bab6250e1688f0852",
                        b: "0x269279ef4c2fcd6ca475c522406444ee79ffa796a645f9953b3d4d003f8f7294"
                    }
                }
            ]
        ];

        const verificationVectorMult = [
            [
                {
                    x: {
                        a: "17194438700289937736888799343771909433659280658838586817455546535714250972965",
                        b: "20599845601114276224190290094010139071928880374844902020405844010104675829269"
                    },
                    y: {
                        a: "21078182228830189979024581609964511130944484501828138899170020075656894727168",
                        b: "780393043804401103204250478988289933707327885740151238575348025052446340736"
                    }
                }
            ],
            [
                {
                    x: {
                        a: "19056449919363678002498844918597898897333951353086926304319833715542992244512",
                        b: "4674847982975643573922066052993530659739521275327220373195818068694758681837",
                    },
                    y: {
                        a: "8920983955513029529488328311353033907080303508488681579760788761713386129490",
                        b: "17446689480380380927144149357400533537993350530713480927137321363016554345108"
                    }
                }
            ]
        ];

        const multipliedShares = [
            {
                x: {
                    a: "0x2603b519d8eacb84244da4f264a888b292214ed2d2fad9368bc12c2a9a5a5f25",
                    b: "0x2d8b197411929589919db23a989c1fd619a53a47db14dab3fd952490c7bf0615"
                },
                y: {
                    a: "0x2e99d40faf53cc640065fa674948a0a9b169c303afc5d061bac6ef4c7c1fc400",
                    b: "0x1b9afd2c7c3aeb9ef31f357491d4f1c2b889796297460facaa81ce8c15c3680"
                }
            },
            {
                x: {
                    a: "0x2a21918482ff2503b08a38dd5bf119b1a0a6bca910dfd9052fa6792f01624f20",
                    b: "0xa55dec4eb79493ec63aed84aebbc016c2ab11e335d3d465519ffbfa15416ced"
                },
                y: {
                    a: "0x13b919159469023fad82fedae095a2359f600f0a8a09f32bab6250e1688f0852",
                    b: "0x269279ef4c2fcd6ca475c522406444ee79ffa796a645f9953b3d4d003f8f7294"
                }
            }
        ];

        const badMultipliedShares = [
            {
                x: {
                    a: "0x02c2b888a23187f22195eadadbc05847a00dc59c913d465dbc4dfac9cfab437d",
                    b: "0x2695832627b9081e77da7a3fc4d574363bf051700055822f3d394dc3d9ff7418"
                },
                y: {
                    a: "0x24727c45f9322be756fbec6514525cbbfa27ef1951d3fed10f483c23f921879d",
                    b: "0x03a7a3e6f3b539dad43c0eca46e3f889b2b2300815ffc4633e26e64406625a9b"
                }
            },
            {
                x: {
                    a: "0x2b61d71274e46235006128f6383539fa58ccf40c832fb1e81f3554c20efecbe4",
                    b: "0x019708db3cb154aed20b0dba21505fac4e06593f353a8339fddaa21d2a43a5da"
                },
                y: {
                    a: "0x1fed922c1955704caa85cdbcc7f33d24046362c635163e0e08bda8446c466994",
                    b: "0x24d9e95c8cfa056db786176b84f9f8657a9cc8044855d43f1f088a515ed02af9"
                }
            }
        ];

        const indexes = [0, 1];
        let schainName = "";
        const delegatedAmount = 1e7;

        beforeEach(async () => {
            await validatorService.registerValidator("Validator1", "D2 is even", 0, 0, {from: validator1});
            const validator1Id = await validatorService.getValidatorId(validator1);
            await validatorService.registerValidator("Validator2", "D2 is even more even", 0, 0, {from: validator2});
            const validator2Id = await validatorService.getValidatorId(validator2);
            await skaleToken.mint(validator1, delegatedAmount, "0x", "0x");
            await skaleToken.mint(validator2, delegatedAmount, "0x", "0x");
            await validatorService.enableValidator(validator1Id, {from: owner});
            await validatorService.enableValidator(validator2Id, {from: owner});
            await delegationController.delegate(validator1Id, delegatedAmount, 2, "D2 is even", {from: validator1});
            await delegationController.delegate(validator2Id, delegatedAmount, 2, "D2 is even more even",
                {from: validator2});
            await delegationController.acceptPendingDelegation(0, {from: validator1});
            await delegationController.acceptPendingDelegation(1, {from: validator2});

            skipTime(web3, 60 * 60 * 24 * 31);

            const nodesCount = 2;
            for (const index of Array.from(Array(nodesCount).keys())) {
                const hexIndex = ("0" + index.toString(16)).slice(-2);
                const pubKey = ec.keyFromPrivate(String(privateKeys[index + 1]).slice(2)).getPublic();
                await nodes.createNode(validatorsAccount[index],
                    {
                        port: 8545,
                        nonce: 0,
                        ip: "0x7f0000" + hexIndex,
                        publicIp: "0x7f0000" + hexIndex,
                        publicKey: validatorsPublicKey[index],
                        name: "d2" + hexIndex,
                        domainName: "somedomain.name"
                    });
            }
        });

        it("should create schain and open a DKG channel", async () => {
            const deposit = await schains.getSchainPrice(4, 5);

            const res = await schains.addSchain(
                validator1,
                deposit,
                web3.eth.abi.encodeParameters(["uint", "uint8", "uint16", "string"], [5, 4, 0, "d2"]));

            assert((await skaleDKG.isChannelOpened(web3.utils.soliditySha3("d2"))).should.be.true);
            assert(
                await skaleDKG.getChannelStartedBlock(web3.utils.soliditySha3("d2")),
                res.receipt.blockNumber
            );
        });

        it("should create schain and reopen a DKG channel", async () => {
            const deposit = await schains.getSchainPrice(4, 5);

            await schains.addSchain(
                validator1,
                deposit,
                web3.eth.abi.encodeParameters(["uint", "uint8", "uint16", "string"], [5, 4, 0, "d2"]));

            assert((await skaleDKG.isChannelOpened(web3.utils.soliditySha3("d2"))).should.be.true);
        });

        it("should create & delete schain and open & close a DKG channel", async () => {
            const deposit = await schains.getSchainPrice(4, 5);

            await schains.addSchain(
                validator1,
                deposit,
                web3.eth.abi.encodeParameters(["uint", "uint8", "uint16", "string"], [5, 4, 0, "d2"]));

            assert((await skaleDKG.isChannelOpened(web3.utils.soliditySha3("d2"))).should.be.true);


            await schains.deleteSchainByRoot("d2");
            assert((await skaleDKG.isChannelOpened(web3.utils.soliditySha3("d2"))).should.be.false);
        });

        describe("when 2-node schain is created", async () => {
            beforeEach(async () => {
                const deposit = await schains.getSchainPrice(4, 5);

                await schains.addSchain(
                    validator1,
                    deposit,
                    web3.eth.abi.encodeParameters(["uint", "uint8", "uint16", "string"], [5, 4, 0, "d2"]));

                let nodesInGroup = await schainsInternal.getNodesInGroup(web3.utils.soliditySha3("d2"));
                schainName = "d2";
                await wallets.rechargeSchainWallet(web3.utils.soliditySha3(schainName), {from: owner, value: 1e20.toString()});
                let index = 3;
                while ((new BigNumber(nodesInGroup[0])).toFixed() === "1") {
                    await schains.deleteSchainByRoot(schainName);
                    schainName = "d" + index;
                    index++;
                    await schains.addSchain(
                        validator1,
                        deposit,
                        web3.eth.abi.encodeParameters(["uint", "uint8", "uint16", "string"], [5, 4, 0, schainName]));
                    nodesInGroup = await schainsInternal.getNodesInGroup(web3.utils.soliditySha3(schainName));
                    await wallets.rechargeSchainWallet(web3.utils.soliditySha3(schainName), {from: owner, value: 1e20.toString()});
            }
            });

            it("should broadcast data from 1 node", async () => {
                let isBroadcasted = await skaleDKG.isNodeBroadcasted(
                    web3.utils.soliditySha3(schainName),
                    0
                );
                assert(isBroadcasted.should.be.false);
                const result = await skaleDKG.broadcast(
                    web3.utils.soliditySha3(schainName),
                    0,
                    verificationVectors[indexes[0]],
                    encryptedSecretKeyContributions[indexes[0]],
                    {from: validatorsAccount[0]},
                );
                isBroadcasted = await skaleDKG.isNodeBroadcasted(
                    web3.utils.soliditySha3(schainName),
                    0
                );
                assert(isBroadcasted.should.be.true);
                assert.equal(result.logs[0].event, "BroadcastAndKeyShare");
                assert.equal(result.logs[0].args.schainId, web3.utils.soliditySha3(schainName));
                assert.equal(result.logs[0].args.fromNode.toString(), "0");
            });

            it("should broadcast data from 1 node & check", async () => {
                const result = await skaleDKG.broadcast(
                    web3.utils.soliditySha3(schainName),
                    0,
                    verificationVectors[indexes[0]],
                    encryptedSecretKeyContributions[indexes[0]],
                    {from: validatorsAccount[0]},
                );
                assert.equal(result.logs[0].event, "BroadcastAndKeyShare");
                assert.equal(result.logs[0].args.schainId, web3.utils.soliditySha3(schainName));
                assert.equal(result.logs[0].args.fromNode.toString(), "0");

                const res = await skaleDKG.isBroadcastPossible(
                    web3.utils.soliditySha3(schainName),
                    0,
                    {from: validatorsAccount[0]},
                );
                assert(res.should.be.false);
            });

            it("should broadcast data from 2 node", async () => {
                let isBroadcasted = await skaleDKG.isNodeBroadcasted(
                    web3.utils.soliditySha3(schainName),
                    1
                );
                assert(isBroadcasted.should.be.false);
                const result = await skaleDKG.broadcast(
                    web3.utils.soliditySha3(schainName),
                    1,
                    verificationVectors[indexes[1]],
                    encryptedSecretKeyContributions[indexes[1]],
                    {from: validatorsAccount[1]},
                );
                isBroadcasted = await skaleDKG.isNodeBroadcasted(
                    web3.utils.soliditySha3(schainName),
                    1
                );
                assert(isBroadcasted.should.be.true);
                assert.equal(result.logs[0].event, "BroadcastAndKeyShare");
                assert.equal(result.logs[0].args.schainId, web3.utils.soliditySha3(schainName));
                assert.equal(result.logs[0].args.fromNode.toString(), "1");
            });

            it("should rejected broadcast data from 2 node with incorrect sender", async () => {
                await skaleDKG.broadcast(
                    web3.utils.soliditySha3(schainName),
                    1,
                    verificationVectors[indexes[1]],
                    encryptedSecretKeyContributions[indexes[1]],
                    {from: validatorsAccount[0]},
                ).should.be.eventually.rejectedWith("Node does not exist for message sender");
            });

            it("should rejected early complaint after missing broadcast", async () => {
                let res = await skaleDKG.isBroadcastPossible(
                    web3.utils.soliditySha3(schainName),
                    0,
                    {from: validatorsAccount[0]},
                );
                assert(res.should.be.true);
                const result = await skaleDKG.broadcast(
                    web3.utils.soliditySha3(schainName),
                    0,
                    verificationVectors[indexes[0]],
                    encryptedSecretKeyContributions[indexes[0]],
                    {from: validatorsAccount[0]},
                );
                res = await skaleDKG.isBroadcastPossible(
                    web3.utils.soliditySha3(schainName),
                    0,
                    {from: validatorsAccount[0]},
                );
                assert(res.should.be.false);
                res = await skaleDKG.isBroadcastPossible(
                    web3.utils.soliditySha3(schainName),
                    1,
                    {from: validatorsAccount[1]},
                );
                assert(res.should.be.true);
                skipTime(web3, 1700);
                const resCompl = await skaleDKG.isComplaintPossible(
                    web3.utils.soliditySha3(schainName),
                    0,
                    1,
                    {from: validatorsAccount[0]},
                );
                assert(resCompl.should.be.false);
                const resComplTx = await skaleDKG.complaint(
                    web3.utils.soliditySha3(schainName),
                    0,
                    1,
                    {from: validatorsAccount[0]},
                );
                assert.equal(resComplTx.logs[0].event, "ComplaintError");
                assert.equal(resComplTx.logs[0].args.error, "Complaint sent too early");
            });

            it("should send complaint after missing broadcast", async () => {
                let res = await skaleDKG.isBroadcastPossible(
                    web3.utils.soliditySha3(schainName),
                    0,
                    {from: validatorsAccount[0]},
                );
                assert(res.should.be.true);
                const result = await skaleDKG.broadcast(
                    web3.utils.soliditySha3(schainName),
                    0,
                    verificationVectors[indexes[0]],
                    encryptedSecretKeyContributions[indexes[0]],
                    {from: validatorsAccount[0]},
                );
                res = await skaleDKG.isBroadcastPossible(
                    web3.utils.soliditySha3(schainName),
                    0,
                    {from: validatorsAccount[0]},
                );
                assert(res.should.be.false);
                res = await skaleDKG.isBroadcastPossible(
                    web3.utils.soliditySha3(schainName),
                    1,
                    {from: validatorsAccount[1]},
                );
                assert(res.should.be.true);
                skipTime(web3, 1800);
                let resCompl = await skaleDKG.isComplaintPossible(
                    web3.utils.soliditySha3(schainName),
                    0,
                    1,
                    {from: validatorsAccount[0]},
                );
                assert(resCompl.should.be.true);
                await skaleDKG.complaint(
                    web3.utils.soliditySha3(schainName),
                    0,
                    1,
                    {from: validatorsAccount[0]},
                );
                res = await skaleDKG.isBroadcastPossible(
                    web3.utils.soliditySha3(schainName),
                    1,
                    {from: validatorsAccount[1]},
                );
                assert(res.should.be.false);
                resCompl = await skaleDKG.isComplaintPossible(
                    web3.utils.soliditySha3(schainName),
                    0,
                    1,
                    {from: validatorsAccount[0]},
                );
                assert(resCompl.should.be.false);
                res = await skaleDKG.isChannelOpened(
                    web3.utils.soliditySha3(schainName),
                    {from: validatorsAccount[1]},
                );
                assert(res.should.be.false);
            });

            it("should send complaint after missing alright", async () => {
                let res = await skaleDKG.isBroadcastPossible(
                    web3.utils.soliditySha3(schainName),
                    0,
                    {from: validatorsAccount[0]},
                );
                assert(res.should.be.true);
                await skaleDKG.broadcast(
                    web3.utils.soliditySha3(schainName),
                    0,
                    verificationVectors[indexes[0]],
                    encryptedSecretKeyContributions[indexes[0]],
                    {from: validatorsAccount[0]},
                );
                res = await skaleDKG.isBroadcastPossible(
                    web3.utils.soliditySha3(schainName),
                    0,
                    {from: validatorsAccount[0]},
                );
                assert(res.should.be.false);
                res = await skaleDKG.isBroadcastPossible(
                    web3.utils.soliditySha3(schainName),
                    1,
                    {from: validatorsAccount[1]},
                );
                assert(res.should.be.true);
                await skaleDKG.broadcast(
                    web3.utils.soliditySha3(schainName),
                    1,
                    verificationVectors[indexes[1]],
                    encryptedSecretKeyContributions[indexes[1]],
                    {from: validatorsAccount[1]},
                );
                res = await skaleDKG.isBroadcastPossible(
                    web3.utils.soliditySha3(schainName),
                    1,
                    {from: validatorsAccount[1]},
                );
                assert(res.should.be.false);

                let resAlr = await skaleDKG.isAlrightPossible(
                    web3.utils.soliditySha3(schainName),
                    0,
                    {from: validatorsAccount[0]},
                );
                assert(resAlr.should.be.true);
                const result = await skaleDKG.alright(
                    web3.utils.soliditySha3(schainName),
                    0,
                    {from: validatorsAccount[0]},
                );
                resAlr = await skaleDKG.isAlrightPossible(
                    web3.utils.soliditySha3(schainName),
                    0,
                    {from: validatorsAccount[0]},
                );
                assert(resAlr.should.be.false);
                resAlr = await skaleDKG.isAlrightPossible(
                    web3.utils.soliditySha3(schainName),
                    1,
                    {from: validatorsAccount[1]},
                );
                assert(resAlr.should.be.true);
                let resCompl = await skaleDKG.isComplaintPossible(
                    web3.utils.soliditySha3(schainName),
                    0,
                    1,
                    {from: validatorsAccount[0]},
                );
                assert(resCompl.should.be.false);
                const resComplErr = await skaleDKG.complaint(
                    web3.utils.soliditySha3(schainName),
                    0,
                    1,
                    {from: validatorsAccount[0]},
                );
                assert.equal(resComplErr.logs[0].event, "ComplaintError");
                assert.equal(resComplErr.logs[0].args.error, "Has already sent alright");
                skipTime(web3, 1800);
                resCompl = await skaleDKG.isComplaintPossible(
                    web3.utils.soliditySha3(schainName),
                    0,
                    1,
                    {from: validatorsAccount[0]},
                );
                assert(resCompl.should.be.true);
                await skaleDKG.complaint(
                    web3.utils.soliditySha3(schainName),
                    0,
                    1,
                    {from: validatorsAccount[0]},
                );
                res = await skaleDKG.isAlrightPossible(
                    web3.utils.soliditySha3(schainName),
                    1,
                    {from: validatorsAccount[1]},
                );
                assert(res.should.be.false);
                resCompl = await skaleDKG.isComplaintPossible(
                    web3.utils.soliditySha3(schainName),
                    0,
                    1,
                    {from: validatorsAccount[0]},
                );
                assert(resCompl.should.be.false);
                res = await skaleDKG.isChannelOpened(
                    web3.utils.soliditySha3(schainName),
                    {from: validatorsAccount[1]},
                );
                assert(res.should.be.false);
            });

            describe("after sending complaint after missing broadcast", async () => {
                beforeEach(async () => {
                    await skaleDKG.broadcast(
                        web3.utils.soliditySha3(schainName),
                        0,
                        verificationVectors[indexes[0]],
                        encryptedSecretKeyContributions[indexes[0]],
                        {from: validatorsAccount[0]},
                    );
                    skipTime(web3, 1800);
                    await skaleDKG.complaint(
                        web3.utils.soliditySha3(schainName),
                        0,
                        1,
                        {from: validatorsAccount[0]},
                    );
                });

                it("channel should be closed", async () => {
                    const res = await skaleDKG.isChannelOpened(
                        web3.utils.soliditySha3(schainName),
                        {from: validatorsAccount[1]},
                    );
                    assert(res.should.be.false);
                });

                it("should be unpossible send broadcast", async () => {
                    const res = await skaleDKG.isBroadcastPossible(
                        web3.utils.soliditySha3(schainName),
                        1,
                        {from: validatorsAccount[1]},
                    );
                    assert(res.should.be.false);
                });

                it("should be unpossible send complaint", async () => {
                    const res = await skaleDKG.isComplaintPossible(
                        web3.utils.soliditySha3(schainName),
                        0,
                        1,
                        {from: validatorsAccount[0]},
                    );
                    assert(res.should.be.false);
                });

                it("should be unpossible send another complaint", async () => {
                    const res = await skaleDKG.isComplaintPossible(
                        web3.utils.soliditySha3(schainName),
                        1,
                        0,
                        {from: validatorsAccount[1]},
                    );
                    assert(res.should.be.false);
                });

                it("should be unpossible send preResponse", async () => {
                    const res = await skaleDKG.isPreResponsePossible(
                        web3.utils.soliditySha3(schainName),
                        0,
                        {from: validatorsAccount[0]},
                    );
                    assert(res.should.be.false);
                });

                it("should be unpossible send another preResponse", async () => {
                    const res = await skaleDKG.isPreResponsePossible(
                        web3.utils.soliditySha3(schainName),
                        1,
                        {from: validatorsAccount[1]},
                    );
                    assert(res.should.be.false);
                });

                it("should be unpossible send response", async () => {
                    const res = await skaleDKG.isResponsePossible(
                        web3.utils.soliditySha3(schainName),
                        0,
                        {from: validatorsAccount[0]},
                    );
                    assert(res.should.be.false);
                });

                it("should be unpossible send another response", async () => {
                    const res = await skaleDKG.isResponsePossible(
                        web3.utils.soliditySha3(schainName),
                        1,
                        {from: validatorsAccount[1]},
                    );
                    assert(res.should.be.false);
                });
            });

            describe("when correct broadcasts sent", async () => {
                beforeEach(async () => {
                    await skaleDKG.broadcast(
                        web3.utils.soliditySha3(schainName),
                        0,
                        verificationVectors[indexes[0]],
                        encryptedSecretKeyContributions[indexes[0]],
                        {from: validatorsAccount[0]},
                    );

                    await skaleDKG.broadcast(
                        web3.utils.soliditySha3(schainName),
                        1,
                        verificationVectors[indexes[1]],
                        encryptedSecretKeyContributions[indexes[1]],
                        {from: validatorsAccount[1]},
                    );
                });

                it("should send alright from 1 node", async () => {
                    const result = await skaleDKG.alright(
                        web3.utils.soliditySha3(schainName),
                        0,
                        {from: validatorsAccount[0]},
                    );
                    assert.equal(await skaleDKG.isAllDataReceived(web3.utils.soliditySha3(schainName), 0), true);
                    assert.equal(result.logs[0].event, "AllDataReceived");
                    assert.equal(result.logs[0].args.schainId, web3.utils.soliditySha3(schainName));
                    assert.equal(result.logs[0].args.nodeIndex.toString(), "0");
                });

                it("should send alright from 1 node", async () => {
                    const result = await skaleDKG.alright(
                        web3.utils.soliditySha3(schainName),
                        0,
                        {from: validatorsAccount[0]},
                    );
                    assert.equal(result.logs[0].event, "AllDataReceived");
                    assert.equal(result.logs[0].args.schainId, web3.utils.soliditySha3(schainName));
                    assert.equal(result.logs[0].args.nodeIndex.toString(), "0");

                    const res = await skaleDKG.isAlrightPossible(
                        web3.utils.soliditySha3(schainName),
                        0,
                        {from: validatorsAccount[0]},
                    );
                    assert(res.should.be.false);
                });

                it("should send alright from 2 node", async () => {
                    const result = await skaleDKG.alright(
                        web3.utils.soliditySha3(schainName),
                        1,
                        {from: validatorsAccount[1]},
                    );
                    assert.equal(result.logs[0].event, "AllDataReceived");
                    assert.equal(result.logs[0].args.schainId, web3.utils.soliditySha3(schainName));
                    assert.equal(result.logs[0].args.nodeIndex.toString(), "1");
                });

                it("should not send alright from 2 node with incorrect sender", async () => {
                    await skaleDKG.alright(
                        web3.utils.soliditySha3(schainName),
                        1,
                        {from: validatorsAccount[0]},
                    ).should.be.eventually.rejectedWith("Node does not exist for message sender");
                });

                it("should catch successful DKG event", async () => {
                    await skaleDKG.alright(web3.utils.soliditySha3(schainName), 0, {from: validatorsAccount[0]});
                    const result = await skaleDKG.alright(
                        web3.utils.soliditySha3(schainName),
                        1,
                        {from: validatorsAccount[1]},
                    );
                    assert.equal(result.logs[1].event, "SuccessfulDKG");
                    assert.equal(result.logs[1].args.schainId, web3.utils.soliditySha3(schainName));
                });

                it("should complaint and be slashed", async () => {
                    const resCompl = await skaleDKG.complaint(
                        web3.utils.soliditySha3(schainName),
                        1,
                        0,
                        {from: validatorsAccount[1]},
                    );
                    assert.equal(resCompl.logs[0].event, "BadGuy");
                    assert.equal(resCompl.logs[0].args.nodeIndex, "1");
                });

                describe("when 2 node sent incorrect complaint", async () => {
                    beforeEach(async () => {
                        await skaleDKG.complaintBadData(
                            web3.utils.soliditySha3(schainName),
                            1,
                            0,
                            {from: validatorsAccount[1]},
                        );
                    });

                    it("should check is possible to send complaint", async () => {
                        const res = await skaleDKG.isComplaintPossible(
                            web3.utils.soliditySha3(schainName),
                            1,
                            0,
                            {from: validatorsAccount[1]},
                        );
                        assert(res.should.be.false);
                        const resCompl = await skaleDKG.complaint(
                            web3.utils.soliditySha3(schainName),
                            1,
                            0,
                            {from: validatorsAccount[1]},
                        );
                        assert.equal(resCompl.logs[0].event, "ComplaintError");
                        assert.equal(resCompl.logs[0].args.error, "The same complaint rejected");
                    });

                    it("should send complaint after missing preResponse", async () => {
                        skipTime(web3, 1800);
                        const res = await skaleDKG.isComplaintPossible(
                            web3.utils.soliditySha3(schainName),
                            1,
                            0,
                            {from: validatorsAccount[1]},
                        );
                        assert(res.should.be.true);
                        const resCompl = await skaleDKG.complaint(
                            web3.utils.soliditySha3(schainName),
                            1,
                            0,
                            {from: validatorsAccount[1]},
                        );
                        assert.equal(resCompl.logs[0].event, "BadGuy");
                        assert.equal(resCompl.logs[0].args.nodeIndex, "0");
                    });

                    it("should send complaint after missing response", async () => {
                        let res = await skaleDKG.isComplaintPossible(
                            web3.utils.soliditySha3(schainName),
                            1,
                            0,
                            {from: validatorsAccount[1]},
                        );
                        assert(res.should.be.false);
                        await skaleDKG.preResponse(
                            web3.utils.soliditySha3(schainName),
                            0,
                            verificationVectors[indexes[0]],
                            verificationVectorMult[indexes[0]],
                            encryptedSecretKeyContributions[indexes[0]],
                            {from: validatorsAccount[0]},
                        );
                        res = await skaleDKG.isComplaintPossible(
                            web3.utils.soliditySha3(schainName),
                            1,
                            0,
                            {from: validatorsAccount[1]},
                        );
                        assert(res.should.be.false);
                        skipTime(web3, 1800);
                        res = await skaleDKG.isComplaintPossible(
                            web3.utils.soliditySha3(schainName),
                            1,
                            0,
                            {from: validatorsAccount[1]},
                        );
                        assert(res.should.be.true);
                        const resCompl = await skaleDKG.complaint(
                            web3.utils.soliditySha3(schainName),
                            1,
                            0,
                            {from: validatorsAccount[1]},
                        );
                        assert.equal(resCompl.logs[0].event, "BadGuy");
                        assert.equal(resCompl.logs[0].args.nodeIndex, "0");
                    });

                    it("should send correct response", async () => {
                        let res = await skaleDKG.isResponsePossible(
                            web3.utils.soliditySha3(schainName),
                            0,
                            {from: validatorsAccount[0]},
                        );
                        assert(res.should.be.false);

                        res = await skaleDKG.isPreResponsePossible(
                            web3.utils.soliditySha3(schainName),
                            0,
                            {from: validatorsAccount[0]},
                        );
                        assert(res.should.be.true);

                        await skaleDKG.response(
                            web3.utils.soliditySha3(schainName),
                            0,
                            secretNumbers[indexes[0]],
                            multipliedShares[indexes[0]],
                            {from: validatorsAccount[0]},
                        ).should.be.eventually.rejectedWith("Have not submitted pre-response data");

                        await skaleDKG.preResponse(
                            web3.utils.soliditySha3(schainName),
                            0,
                            verificationVectors[indexes[0]],
                            verificationVectorMult[indexes[0]],
                            badEncryptedSecretKeyContributions[indexes[0]],
                            {from: validatorsAccount[0]},
                        ).should.be.eventually.rejectedWith("Broadcasted Data is not correct");

                        await skaleDKG.preResponse(
                            web3.utils.soliditySha3(schainName),
                            0,
                            verificationVectors[indexes[0]],
                            verificationVectorMult[indexes[0]],
                            encryptedSecretKeyContributions[indexes[0]],
                            {from: validatorsAccount[0]},
                        );

                        res = await skaleDKG.isResponsePossible(
                            web3.utils.soliditySha3(schainName),
                            0,
                            {from: validatorsAccount[0]},
                        );
                        assert(res.should.be.true);

                        res = await skaleDKG.isPreResponsePossible(
                            web3.utils.soliditySha3(schainName),
                            0,
                            {from: validatorsAccount[0]},
                        );
                        assert(res.should.be.false);

                        const result = await skaleDKG.response(
                            web3.utils.soliditySha3(schainName),
                            0,
                            secretNumbers[indexes[0]],
                            multipliedShares[indexes[0]],
                            {from: validatorsAccount[0]},
                        );
                        assert.equal(result.logs[0].event, "BadGuy");
                        assert.equal(result.logs[0].args.nodeIndex.toString(), "1");

                        (await skaleToken.getAndUpdateLockedAmount.call(validator2)).toNumber()
                            .should.be.equal(delegatedAmount);
                        (await skaleToken.getAndUpdateDelegatedAmount.call(validator2)).toNumber()
                            .should.be.equal(delegatedAmount - failedDkgPenalty);
                        (await skaleToken.getAndUpdateSlashedAmount.call(validator2)).toNumber()
                            .should.be.equal(failedDkgPenalty);
                    });

                    it("should send incorrect response with bad multiplied share", async() => {
                        await skaleDKG.preResponse(
                            web3.utils.soliditySha3(schainName),
                            0,
                            verificationVectors[indexes[0]],
                            verificationVectorMult[indexes[0]],
                            encryptedSecretKeyContributions[indexes[0]],
                            {from: validatorsAccount[0]},
                        );
                        const result = await skaleDKG.response(
                            web3.utils.soliditySha3(schainName),
                            0,
                            secretNumbers[indexes[0]],
                            badMultipliedShares[indexes[0]],
                            {from: validatorsAccount[0]},
                        );
                        assert.equal(result.logs[0].event, "BadGuy");
                        assert.equal(result.logs[0].args.nodeIndex.toString(), "0");
                    });
                });
            });

            describe("when 1 node sent bad data", async () => {
                beforeEach(async () => {
                    await skaleDKG.broadcast(
                        web3.utils.soliditySha3(schainName),
                        0,
                        verificationVectors[indexes[0]],
                        // the last symbol is spoiled in parameter below
                        badEncryptedSecretKeyContributions[indexes[0]],
                        {from: validatorsAccount[0]},
                    );

                    await skaleDKG.broadcast(
                        web3.utils.soliditySha3(schainName),
                        1,
                        verificationVectors[indexes[1]],
                        encryptedSecretKeyContributions[indexes[1]],
                        {from: validatorsAccount[1]},
                    );
                });

                it("should send complaint from 2 node", async () => {
                    const result = await skaleDKG.complaintBadData(
                        web3.utils.soliditySha3(schainName),
                        1,
                        0,
                        {from: validatorsAccount[1]},
                    );
                    const res = await skaleDKG.getComplaintData(web3.utils.soliditySha3(schainName));
                    assert.equal(res[0].toString(), "1");
                    assert.equal(res[1].toString(), "0");
                    assert.equal(result.logs[0].event, "ComplaintSent");
                    assert.equal(result.logs[0].args.schainId, web3.utils.soliditySha3(schainName));
                    assert.equal(result.logs[0].args.fromNodeIndex.toString(), "1");
                    assert.equal(result.logs[0].args.toNodeIndex.toString(), "0");
                });

                it("should not send alright after complaint from 2 node", async () => {
                    const result = await skaleDKG.complaintBadData(
                        web3.utils.soliditySha3(schainName),
                        1,
                        0,
                        {from: validatorsAccount[1]},
                    );
                    const res = await skaleDKG.isAlrightPossible(
                        web3.utils.soliditySha3(schainName),
                        1,
                        {from: validatorsAccount[1]},
                    );
                    assert(res.should.be.false);
                    await skaleDKG.alright(
                        web3.utils.soliditySha3(schainName),
                        1,
                        {from: validatorsAccount[1]},
                    ).should.be.eventually.rejectedWith("Node has already sent complaint");
                });

                it("should not send 2 complaints from 1 node", async () => {
                    await skaleDKG.complaintBadData(
                        web3.utils.soliditySha3(schainName),
                        1,
                        0,
                        {from: validatorsAccount[1]},
                    );
                    const resCompl = await skaleDKG.isComplaintPossible(
                        web3.utils.soliditySha3(schainName),
                        0,
                        1,
                        {from: validatorsAccount[0]},
                    );
                    assert(resCompl.should.be.false);
                    const res = await skaleDKG.complaintBadData(
                        web3.utils.soliditySha3(schainName),
                        0,
                        1,
                        {from: validatorsAccount[0]},
                    );
                    assert.equal(res.logs[0].event, "ComplaintError");
                    assert.equal(res.logs[0].args.error, "First complaint has already been processed");
                });

                it("should not send 2 complaints from 2 node", async () => {
                    await skaleDKG.complaintBadData(
                        web3.utils.soliditySha3(schainName),
                        1,
                        0,
                        {from: validatorsAccount[1]},
                    );
                    const res = await skaleDKG.complaintBadData(
                        web3.utils.soliditySha3(schainName),
                        1,
                        0,
                        {from: validatorsAccount[1]},
                    );
                    assert.equal(res.logs[0].event, "ComplaintError");
                    assert.equal(res.logs[0].args.error, "First complaint has already been processed");
                });

                describe("when complaint successfully sent", async () => {

                    beforeEach(async () => {
                        const result = await skaleDKG.complaintBadData(
                            web3.utils.soliditySha3(schainName),
                            1,
                            0,
                            {from: validatorsAccount[1]},
                        );
                    });

                    it("accused node should send correct response", async () => {
                        await nodes.createNode(validatorsAccount[0],
                            {
                                port: 8545,
                                nonce: 0,
                                ip: "0x7f000002",
                                publicIp: "0x7f000002",
                                publicKey: validatorsPublicKey[0],
                                name: "d202",
                                domainName: "somedomain.name"
                        });

                        await skaleDKG.preResponse(
                            web3.utils.soliditySha3(schainName),
                            0,
                            verificationVectors[indexes[0]],
                            verificationVectorMult[indexes[0]],
                            badEncryptedSecretKeyContributions[indexes[0]],
                            {from: validatorsAccount[0]},
                        );
                        const result = await skaleDKG.response(
                            web3.utils.soliditySha3(schainName),
                            0,
                            secretNumbers[indexes[0]],
                            multipliedShares[indexes[0]],
                            {from: validatorsAccount[0]},
                        );
                        const leavingTimeOfNode = new BigNumber(
                            (await nodeRotation.getLeavingHistory(0))[0].finishedRotation
                        ).toNumber();
                        assert.equal(await currentTime(web3), leavingTimeOfNode);
                        assert.equal(result.logs[0].event, "BadGuy");
                        assert.equal(result.logs[0].args.nodeIndex.toString(), "0");

                        (await skaleToken.getAndUpdateLockedAmount.call(validator1)).toNumber()
                            .should.be.equal(delegatedAmount);
                        (await skaleToken.getAndUpdateDelegatedAmount.call(validator1)).toNumber()
                            .should.be.equal(delegatedAmount - failedDkgPenalty);
                        (await skaleToken.getAndUpdateSlashedAmount.call(validator1)).toNumber()
                            .should.be.equal(failedDkgPenalty);
                    });

                    it("accused node should send incorrect response", async () => {
                        await skaleDKG.preResponse(
                            web3.utils.soliditySha3(schainName),
                            0,
                            verificationVectors[indexes[0]],
                            verificationVectorMult[indexes[0]],
                            badEncryptedSecretKeyContributions[indexes[0]],
                            {from: validatorsAccount[0]},
                        );
                        const result = await skaleDKG.response(
                            web3.utils.soliditySha3(schainName),
                            0,
                            secretNumbers[indexes[0]],
                            multipliedShares[indexes[1]],
                            {from: validatorsAccount[0]},
                        );
                        assert.equal(result.logs[0].event, "BadGuy");
                        assert.equal(result.logs[0].args.nodeIndex.toString(), "0");
                        assert.equal(result.logs.length, 3);

                        (await skaleToken.getAndUpdateLockedAmount.call(validator1)).toNumber()
                            .should.be.equal(delegatedAmount);
                        (await skaleToken.getAndUpdateDelegatedAmount.call(validator1)).toNumber()
                            .should.be.equal(delegatedAmount - failedDkgPenalty);
                        (await skaleToken.getAndUpdateSlashedAmount.call(validator1)).toNumber()
                            .should.be.equal(failedDkgPenalty);
                    });
                });
            });
        });

        it("should reopen channel correctly", async () => {
            const deposit = await schains.getSchainPrice(4, 5);

            await schains.addSchain(
                validator1,
                deposit,
                web3.eth.abi.encodeParameters(["uint", "uint8", "uint16", "string"], [5, 4, 0, "d2"]));

            let nodesInGroup = await schainsInternal.getNodesInGroup(web3.utils.soliditySha3("d2"));
            schainName = "d2";
            let index = 3;
            while ((new BigNumber(nodesInGroup[0])).toFixed() === "1") {
                await schains.deleteSchainByRoot(schainName);
                schainName = "d" + index;
                index++;
                await schains.addSchain(
                    validator1,
                    deposit,
                    web3.eth.abi.encodeParameters(["uint", "uint8", "uint16", "string"], [5, 4, 0, schainName]));
                nodesInGroup = await schainsInternal.getNodesInGroup(web3.utils.soliditySha3(schainName));
            }

            let rotCounter = await nodeRotation.getRotation(web3.utils.soliditySha3(schainName));
            assert.equal(rotCounter.rotationCounter.toString(), "0");

            await nodes.createNode(validatorsAccount[0],
                {
                    port: 8545,
                    nonce: 0,
                    ip: "0x7f000003",
                    publicIp: "0x7f000003",
                    publicKey: validatorsPublicKey[0],
                    name: "d203",
                    domainName: "somedomain.name"
                });

            await wallets.rechargeSchainWallet(web3.utils.soliditySha3(schainName), {from: owner, value: 1e20.toString()});
            await skaleDKG.broadcast(
                web3.utils.soliditySha3(schainName),
                0,
                verificationVectors[indexes[0]],
                // the last symbol is spoiled in parameter below
                badEncryptedSecretKeyContributions[indexes[0]],
                {from: validatorsAccount[0]},
            );

            await skaleDKG.broadcast(
                web3.utils.soliditySha3(schainName),
                1,
                verificationVectors[indexes[1]],
                encryptedSecretKeyContributions[indexes[1]],
                {from: validatorsAccount[1]},
            );

            const resCompl = await skaleDKG.complaintBadData(
                web3.utils.soliditySha3(schainName),
                1,
                0,
                {from: validatorsAccount[1]},
            );

            assert(
                await skaleDKG.getComplaintStartedTime(web3.utils.soliditySha3(schainName)),
                resCompl.receipt.timestamp
            );

            await skaleDKG.preResponse(
                web3.utils.soliditySha3(schainName),
                0,
                verificationVectors[indexes[0]],
                verificationVectorMult[indexes[0]],
                badEncryptedSecretKeyContributions[indexes[0]],
                {from: validatorsAccount[0]},
            );

            const result = await skaleDKG.response(
                web3.utils.soliditySha3(schainName),
                0,
                secretNumbers[indexes[0]],
                multipliedShares[indexes[1]],
                {from: validatorsAccount[0]},
            );
            assert.equal(result.logs[0].event, "BadGuy");
            assert.equal(result.logs[0].args.nodeIndex.toString(), "0");

            assert.equal(result.logs[2].event, "ChannelOpened");
            assert.equal(result.logs[2].args.schainId, web3.utils.soliditySha3(schainName));
            const blockNumber = result.receipt.blockNumber;
            const timestamp = (await web3.eth.getBlock(blockNumber)).timestamp;

            assert.equal((await skaleDKG.getNumberOfBroadcasted(web3.utils.soliditySha3(schainName))).toString(), "0");
            assert.equal((await skaleDKG.getChannelStartedTime(web3.utils.soliditySha3(schainName))).toString(), timestamp.toString());

            rotCounter = await nodeRotation.getRotation(web3.utils.soliditySha3(schainName));
            assert.equal(rotCounter.rotationCounter.toString(), "1");

            const failCompl = await skaleDKG.complaint(
                web3.utils.soliditySha3(schainName),
                2,
                0,
                {from: validatorsAccount[0]}
            );
            assert.equal(failCompl.logs[0].event, "ComplaintError");
            assert.equal(failCompl.logs[0].args.error, "Node is not in this group");

            let res = await skaleDKG.isBroadcastPossible(
                    web3.utils.soliditySha3(schainName),
                    2,
                    {from: validatorsAccount[0]},
                );

            assert.equal(res, true);

            await skaleDKG.broadcast(
                web3.utils.soliditySha3(schainName),
                2,
                verificationVectors[indexes[0]],
                // the last symbol is spoiled in parameter below
                badEncryptedSecretKeyContributions[indexes[0]],
                {from: validatorsAccount[0]},
            );

            res = await skaleDKG.isBroadcastPossible(
                    web3.utils.soliditySha3(schainName),
                    1,
                    {from: validatorsAccount[1]},
                );
            assert.equal(res, true);

            await skaleDKG.broadcast(
                web3.utils.soliditySha3(schainName),
                1,
                verificationVectors[indexes[1]],
                encryptedSecretKeyContributions[indexes[1]],
                {from: validatorsAccount[1]},
            );

            res = await skaleDKG.isAlrightPossible(
                        web3.utils.soliditySha3(schainName),
                        2,
                        {from: validatorsAccount[0]},
                    );
            assert.equal(res, true);

            await skaleDKG.alright(
                        web3.utils.soliditySha3(schainName),
                        2,
                        {from: validatorsAccount[0]},
                    );

            res = await skaleDKG.isAlrightPossible(
                        web3.utils.soliditySha3(schainName),
                        1,
                        {from: validatorsAccount[1]},
                    );
            assert.equal(res, true);

            await skaleDKG.alright(
                        web3.utils.soliditySha3(schainName),
                        1,
                        {from: validatorsAccount[1]},
                    );
        });

        it("should process nodeExit 2 times correctly", async () => {
            const deposit = await schains.getSchainPrice(4, 5);

            await schains.addSchain(
                validator1,
                deposit,
                web3.eth.abi.encodeParameters(["uint", "uint8", "uint16", "string"], [5, 4, 0, "d2"]));

            let nodesInGroup = await schainsInternal.getNodesInGroup(web3.utils.soliditySha3("d2"));
            schainName = "d2";
            let index = 3;
            while ((new BigNumber(nodesInGroup[0])).toFixed() === "1") {
                await schains.deleteSchainByRoot(schainName);
                schainName = "d" + index;
                index++;
                await schains.addSchain(
                    validator1,
                    deposit,
                    web3.eth.abi.encodeParameters(["uint", "uint8", "uint16", "string"], [5, 4, 0, schainName]));
                nodesInGroup = await schainsInternal.getNodesInGroup(web3.utils.soliditySha3(schainName));
            }

            let rotCounter = await nodeRotation.getRotation(web3.utils.soliditySha3(schainName));
            assert.equal(rotCounter.rotationCounter.toString(), "0");

            await nodes.createNode(validatorsAccount[0],
                {
                    port: 8545,
                    nonce: 0,
                    ip: "0x7f000003",
                    publicIp: "0x7f000003",
                    publicKey: validatorsPublicKey[0],
                    name: "d203",
                    domainName: "somedomain.name"
                });

            await wallets.rechargeSchainWallet(web3.utils.soliditySha3(schainName), {from: owner, value: 1e20.toString()});
            await skaleDKG.broadcast(
                web3.utils.soliditySha3(schainName),
                0,
                verificationVectors[indexes[0]],
                // the last symbol is spoiled in parameter below
                encryptedSecretKeyContributions[indexes[0]],
                {from: validatorsAccount[0]},
            );

            const res = await skaleDKG.broadcast(
                web3.utils.soliditySha3(schainName),
                1,
                verificationVectors[indexes[1]],
                encryptedSecretKeyContributions[indexes[1]],
                {from: validatorsAccount[1]},
            );
            assert(
                await skaleDKG.getAlrightStartedTime(web3.utils.soliditySha3(schainName)),
                res.receipt.timestamp
            );
            let numOfCompl = await skaleDKG.getNumberOfCompleted(web3.utils.soliditySha3(schainName));
            assert(numOfCompl, "0");

            await skaleDKG.alright(
                web3.utils.soliditySha3(schainName),
                0,
                {from: validatorsAccount[0]},
            );

            numOfCompl = await skaleDKG.getNumberOfCompleted(web3.utils.soliditySha3(schainName));
            assert(numOfCompl, "1");

            const resSuccess = await skaleDKG.alright(
                web3.utils.soliditySha3(schainName),
                1,
                {from: validatorsAccount[1]},
            );

            numOfCompl = await skaleDKG.getNumberOfCompleted(web3.utils.soliditySha3(schainName));
            assert(numOfCompl, "2");

            assert(
                await skaleDKG.getTimeOfLastSuccesfulDKG(web3.utils.soliditySha3(schainName)),
                resSuccess.receipt.timestamp
            );

            const comPubKey = await keyStorage.getCommonPublicKey(web3.utils.soliditySha3(schainName));
            assert.equal(comPubKey.x.a.toString() !== "0", true);
            assert.equal(comPubKey.x.b.toString() !== "0", true);
            assert.equal(comPubKey.y.a.toString() !== "0", true);
            assert.equal(comPubKey.y.b.toString() !== "0", true);

            await skaleManager.nodeExit(1, {from: validatorsAccount[1]});

            let prevPubKey = await keyStorage.getPreviousPublicKey(web3.utils.soliditySha3(schainName));
            assert(prevPubKey.x.a, "0");
            assert(prevPubKey.x.b, "0");
            assert(prevPubKey.y.a, "0");
            assert(prevPubKey.y.b, "0");

            await nodes.createNode(validatorsAccount[0],
                {
                    port: 8545,
                    nonce: 0,
                    ip: "0x7f000004",
                    publicIp: "0x7f000004",
                    publicKey: validatorsPublicKey[0],
                    name: "d204",
                    domainName: "somedomain.name"
                }
            );

            rotCounter = await nodeRotation.getRotation(web3.utils.soliditySha3(schainName));
            assert.equal(rotCounter.rotationCounter.toString(), "1");

            await skaleDKG.broadcast(
                web3.utils.soliditySha3(schainName),
                0,
                verificationVectors[indexes[0]],
                // the last symbol is spoiled in parameter below
                encryptedSecretKeyContributions[indexes[0]],
                {from: validatorsAccount[0]},
            );

            await skaleDKG.broadcast(
                web3.utils.soliditySha3(schainName),
                2,
                verificationVectors[indexes[0]],
                encryptedSecretKeyContributions[indexes[0]],
                {from: validatorsAccount[0]},
            );

            await skaleDKG.alright(
                web3.utils.soliditySha3(schainName),
                0,
                {from: validatorsAccount[0]},
            );

            assert(
                await skaleDKG.getTimeOfLastSuccesfulDKG(web3.utils.soliditySha3(schainName)),
                resSuccess.receipt.timestamp
            );

            await skaleDKG.alright(
                web3.utils.soliditySha3(schainName),
                2,
                {from: validatorsAccount[0]},
            );

            prevPubKey = await keyStorage.getPreviousPublicKey(web3.utils.soliditySha3(schainName));
            assert.equal(prevPubKey.x.a.toString() === comPubKey.x.a.toString(), true);
            assert.equal(prevPubKey.x.b.toString() === comPubKey.x.b.toString(), true);
            assert.equal(prevPubKey.y.a.toString() === comPubKey.y.a.toString(), true);
            assert.equal(prevPubKey.y.b.toString() === comPubKey.y.b.toString(), true);

            let allPrevPubKeys = await keyStorage.getAllPreviousPublicKeys(web3.utils.soliditySha3(schainName));
            assert.equal(allPrevPubKeys.length === 1, true);
            assert.equal(prevPubKey.x.a.toString() === allPrevPubKeys[0].x.a.toString(), true);
            assert.equal(prevPubKey.x.b.toString() === allPrevPubKeys[0].x.b.toString(), true);
            assert.equal(prevPubKey.y.a.toString() === allPrevPubKeys[0].y.a.toString(), true);
            assert.equal(prevPubKey.y.b.toString() === allPrevPubKeys[0].y.b.toString(), true);

            skipTime(web3, 43260);
            await skaleManager.nodeExit(2, {from: validatorsAccount[0]});

            rotCounter = await nodeRotation.getRotation(web3.utils.soliditySha3(schainName));
            assert.equal(rotCounter.rotationCounter.toString(), "2");

            await skaleDKG.broadcast(
                web3.utils.soliditySha3(schainName),
                0,
                verificationVectors[indexes[0]],
                // the last symbol is spoiled in parameter below
                encryptedSecretKeyContributions[indexes[0]],
                {from: validatorsAccount[0]},
            );

            await skaleDKG.broadcast(
                web3.utils.soliditySha3(schainName),
                3,
                verificationVectors[indexes[0]],
                encryptedSecretKeyContributions[indexes[0]],
                {from: validatorsAccount[0]},
            );

            await skaleDKG.alright(
                web3.utils.soliditySha3(schainName),
                0,
                {from: validatorsAccount[0]},
            );

            await skaleDKG.alright(
                web3.utils.soliditySha3(schainName),
                3,
                {from: validatorsAccount[0]},
            );

            allPrevPubKeys = await keyStorage.getAllPreviousPublicKeys(web3.utils.soliditySha3(schainName));
            assert.equal(allPrevPubKeys.length === 2, true);
            assert.equal(prevPubKey.x.a.toString() === allPrevPubKeys[0].x.a.toString(), true);
            assert.equal(prevPubKey.x.b.toString() === allPrevPubKeys[0].x.b.toString(), true);
            assert.equal(prevPubKey.y.a.toString() === allPrevPubKeys[0].y.a.toString(), true);
            assert.equal(prevPubKey.y.b.toString() === allPrevPubKeys[0].y.b.toString(), true);
        });

        it("16 nodes schain test", async () => {

            for (let i = 3; i <= 16; i++) {
                const hexIndex = ("0" + i.toString(16)).slice(-2);
                await nodes.createNode(validatorsAccount[0],
                    {
                        port: 8545,
                        nonce: 0,
                        ip: "0x7f0000" + hexIndex,
                        publicIp: "0x7f0000" + hexIndex,
                        publicKey: validatorsPublicKey[0],
                        name: "d2" + hexIndex,
                        domainName: "somedomain.name"
                    });
            }

            const deposit = await schains.getSchainPrice(3, 5);

            await schains.addSchain(
                validator1,
                deposit,
                web3.eth.abi.encodeParameters(["uint", "uint8", "uint16", "string"], [5, 3, 0, "New16NodeSchain"]));

            const secretKeyContributions = [];
            for (let i = 0; i < 16; i++) {
                secretKeyContributions[i] = encryptedSecretKeyContributions[0][0];
            }

            const verificationVectorNew = [];
            for (let i = 0; i < 11; i++) {
                verificationVectorNew[i] = verificationVectors[i % 2][0];
            }

            await wallets.rechargeSchainWallet(web3.utils.soliditySha3("New16NodeSchain"), {from: owner, value: 1e20.toString()});
            for (let i = 0; i < 16; i++) {
                let index = 0;
                if (i === 1) {
                    index = 1;
                }
                let broadPoss = await skaleDKG.isBroadcastPossible(
                    web3.utils.soliditySha3("New16NodeSchain"),
                    i,
                    {from: validatorsAccount[index]},
                );
                assert.equal(broadPoss, true);
                const broadTx = await skaleDKG.broadcast(
                    web3.utils.soliditySha3("New16NodeSchain"),
                    i,
                    verificationVectorNew,
                    secretKeyContributions,
                    {from: validatorsAccount[index]},
                );
                broadPoss = await skaleDKG.isBroadcastPossible(
                    web3.utils.soliditySha3("New16NodeSchain"),
                    i,
                    {from: validatorsAccount[index]},
                );
                assert.equal(broadPoss, false);
            }
            let comPubKey;
            for (let i = 0; i < 16; i++) {
                comPubKey = await keyStorage.getCommonPublicKey(web3.utils.soliditySha3("New16NodeSchain"));
                assert(comPubKey.x.a, "0");
                assert(comPubKey.x.b, "0");
                assert(comPubKey.y.a, "0");
                assert(comPubKey.y.b, "0");
                let index = 0;
                if (i === 1) {
                    index = 1;
                }
                let alrightPoss = await skaleDKG.isAlrightPossible(
                    web3.utils.soliditySha3("New16NodeSchain"),
                    i,
                    {from: validatorsAccount[index]},
                );
                assert.equal(alrightPoss, true);
                await skaleDKG.alright(
                    web3.utils.soliditySha3("New16NodeSchain"),
                    i,
                    {from: validatorsAccount[index]},
                );
                alrightPoss = await skaleDKG.isAlrightPossible(
                    web3.utils.soliditySha3("New16NodeSchain"),
                    i,
                    {from: validatorsAccount[index]},
                );
                assert.equal(alrightPoss, false);
            }

            comPubKey = await keyStorage.getCommonPublicKey(web3.utils.soliditySha3("New16NodeSchain"));
            assert.equal(comPubKey.x.a.toString() !== "0", true);
            assert.equal(comPubKey.x.b.toString() !== "0", true);
            assert.equal(comPubKey.y.a.toString() !== "0", true);
            assert.equal(comPubKey.y.b.toString() !== "0", true);

            const prevPubKey = await keyStorage.getPreviousPublicKey(web3.utils.soliditySha3("New16NodeSchain"));
            assert(prevPubKey.x.a, "0");
            assert(prevPubKey.x.b, "0");
            assert(prevPubKey.y.a, "0");
            assert(prevPubKey.y.b, "0");

        });

        it("16 nodes schain test with incorrect complaint and response", async () => {

            for (let i = 3; i <= 16; i++) {
                const hexIndex = ("0" + i.toString(16)).slice(-2);
                await nodes.createNode(validatorsAccount[0],
                    {
                        port: 8545,
                        nonce: 0,
                        ip: "0x7f0000" + hexIndex,
                        publicIp: "0x7f0000" + hexIndex,
                        publicKey: validatorsPublicKey[0],
                        name: "d2" + hexIndex,
                        domainName: "somedomain.name"
                    });
            }

            const deposit = await schains.getSchainPrice(3, 5);

            await schains.addSchain(
                validator1,
                deposit,
                web3.eth.abi.encodeParameters(["uint", "uint8", "uint16", "string"], [5, 3, 0, "New16NodeSchain"]));

            await nodes.createNode(validatorsAccount[0],
                {
                    port: 8545,
                    nonce: 0,
                    ip: "0x7f0000ff",
                    publicIp: "0x7f0000ff",
                    publicKey: validatorsPublicKey[0],
                    name: "d2ff",
                    domainName: "somedomain.name"
                });

            const secretKeyContributions = [];
            for (let i = 0; i < 16; i++) {
                secretKeyContributions[i] = encryptedSecretKeyContributions[0][0];
            }

            const verificationVectorNew = [];
            for (let i = 0; i < 11; i++) {
                verificationVectorNew[i] = verificationVectors[i % 2][0];
            }

            const verificationVectorMultNew = [
                {
                    x: {
                        a: "17194438700289937736888799343771909433659280658838586817455546535714250972965",
                        b: "20599845601114276224190290094010139071928880374844902020405844010104675829269"
                    },
                    y: {
                        a: "21078182228830189979024581609964511130944484501828138899170020075656894727168",
                        b: "780393043804401103204250478988289933707327885740151238575348025052446340736"
                    }
                },
                {
                    x: {
                        a: "19056449919363678002498844918597898897333951353086926304319833715542992244512",
                        b: "4674847982975643573922066052993530659739521275327220373195818068694758681837"
                    },
                    y: {
                        a: "8920983955513029529488328311353033907080303508488681579760788761713386129490",
                        b: "17446689480380380927144149357400533537993350530713480927137321363016554345108"
                    }
                },
                {
                    x: {
                        a: "17194438700289937736888799343771909433659280658838586817455546535714250972965",
                        b: "20599845601114276224190290094010139071928880374844902020405844010104675829269"
                    },
                    y: {
                        a: "21078182228830189979024581609964511130944484501828138899170020075656894727168",
                        b: "780393043804401103204250478988289933707327885740151238575348025052446340736"
                    }
                },
                {
                    x: {
                        a: "19056449919363678002498844918597898897333951353086926304319833715542992244512",
                        b: "4674847982975643573922066052993530659739521275327220373195818068694758681837"
                    },
                    y: {
                        a: "8920983955513029529488328311353033907080303508488681579760788761713386129490",
                        b: "17446689480380380927144149357400533537993350530713480927137321363016554345108"
                    }
                },
                {
                    x: {
                        a: "17194438700289937736888799343771909433659280658838586817455546535714250972965",
                        b: "20599845601114276224190290094010139071928880374844902020405844010104675829269"
                    },
                    y: {
                        a: "21078182228830189979024581609964511130944484501828138899170020075656894727168",
                        b: "780393043804401103204250478988289933707327885740151238575348025052446340736"
                    }
                },
                {
                    x: {
                        a: "19056449919363678002498844918597898897333951353086926304319833715542992244512",
                        b: "4674847982975643573922066052993530659739521275327220373195818068694758681837"
                    },
                    y: {
                        a: "8920983955513029529488328311353033907080303508488681579760788761713386129490",
                        b: "17446689480380380927144149357400533537993350530713480927137321363016554345108"
                    }
                },
                {
                    x: {
                        a: "17194438700289937736888799343771909433659280658838586817455546535714250972965",
                        b: "20599845601114276224190290094010139071928880374844902020405844010104675829269"
                    },
                    y: {
                        a: "21078182228830189979024581609964511130944484501828138899170020075656894727168",
                        b: "780393043804401103204250478988289933707327885740151238575348025052446340736"
                    }
                },
                {
                    x: {
                        a: "19056449919363678002498844918597898897333951353086926304319833715542992244512",
                        b: "4674847982975643573922066052993530659739521275327220373195818068694758681837"
                    },
                    y: {
                        a: "8920983955513029529488328311353033907080303508488681579760788761713386129490",
                        b: "17446689480380380927144149357400533537993350530713480927137321363016554345108"
                    }
                },
                {
                    x: {
                        a: "17194438700289937736888799343771909433659280658838586817455546535714250972965",
                        b: "20599845601114276224190290094010139071928880374844902020405844010104675829269"
                    },
                    y: {
                        a: "21078182228830189979024581609964511130944484501828138899170020075656894727168",
                        b: "780393043804401103204250478988289933707327885740151238575348025052446340736"
                    }
                },
                {
                    x: {
                        a: "19056449919363678002498844918597898897333951353086926304319833715542992244512",
                        b: "4674847982975643573922066052993530659739521275327220373195818068694758681837"
                    },
                    y: {
                        a: "8920983955513029529488328311353033907080303508488681579760788761713386129490",
                        b: "17446689480380380927144149357400533537993350530713480927137321363016554345108"
                    }
                },
                {
                    x: {
                        a: "17194438700289937736888799343771909433659280658838586817455546535714250972965",
                        b: "20599845601114276224190290094010139071928880374844902020405844010104675829269"
                    },
                    y: {
                        a: "21078182228830189979024581609964511130944484501828138899170020075656894727168",
                        b: "780393043804401103204250478988289933707327885740151238575348025052446340736"
                    }
                }
            ];

            const badVerificationVectorMultNew = [
                {
                    x: {
                        a: "10154228958897272268223398244445374804407241158746898754006080773714557731510",
                        b: "7112863543807919636475650744510902904523209938129155195039100133389638393549",
                    },
                    y: {
                        a: "21768438699801937267178734343536352529284837452234631851378657019248743330246",
                        b: "14882110352786150224152801061494378526163517092877366497614600338997657740082"
                    }
                },
                {
                    x: {
                        a: "1248667632695062670561268931617774077806084650378129379256669532859564508029",
                        b: "17452053616248801946480735259763848198940239014150780455387001867946296308759"
                    },
                    y: {
                        a: "16485540817409047841232455331735423476271139132513408791308272320095885297565",
                        b: "1653133216675488580463747086102609772036158366008438638939181371452419103385"
                    }
                },
                {
                    x: {
                        a: "11675558950119196450024929752469377063058436384926761101313724839160807593665",
                        b: "17732768720607214514486094192491344793116072928491953239486763000133907186438",
                    },
                    y: {
                        a: "13432298756653034185833211678944163140142717623005437121784472737292262373101",
                        b: "14110339253414843301684494933373858527368231010405277993851079519384397169197"
                    }
                },
                {
                    x: {
                        a: "9584019064829844444009198489581486711814097906659839681226801906009940572463",
                        b: "12107824998643851242827918509306463216168355067370393221191193070485279779390",
                    },
                    y: {
                        a: "19580566472357013186763924574192000207594597645107117809373083056842914940490",
                        b: "8794679904479452539164306519974903816512888205806864056397579905980954785401"
                    }
                },
                {
                    x: {
                        a: "2130209935019246155549995246903886828740438246396827711445645653390332117156",
                        b: "13221912120875807075515478876428331631581853949878600923256053337594207398617",
                    },
                    y: {
                        a: "21603354201215582016047966890012820144395350508101251242982378867147366901144",
                        b: "16523634804376948498364139221051541163051742172209882011772363864208807274034"
                    }
                },
                {
                    x: {
                        a: "12082915188531472921205529175994123445068975555965469829521765007130391593923",
                        b: "21543158686763553685556612813816902284906145524238469375329415638954493610201",
                    },
                    y: {
                        a: "17937091031791764762290837097925474025829773862624475660486320902321269115193",
                        b: "9264536753314031966650651143683040304188265631134293156508248502436789516089"
                    }
                },
                {
                    x: {
                        a: "18972811942945532508043129775798931760980250101980721732797902183102044469897",
                        b: "13083412181754810692648967245538916513638311335557149623191133098732454174457",
                    },
                    y: {
                        a: "7783468601658690845202523178165606772061182311960130648248521022973136884234",
                        b: "19157965566238242224666363778051148326455113870986844626792660777950813555743"
                    }
                },
                {
                    x: {
                        a: "3933335548630886279504438859061157265256033428483255147101535321284926484518",
                        b: "14556207322551605974643458945348566952340163178377445459387289633705550923433",
                    },
                    y: {
                        a: "17429391977463766585376970754776755784689292622817820026995318775879257372068",
                        b: "11085146587637456148546675651254282228825219171107369550994865257942426199849"
                    }
                },
                {
                    x: {
                        a: "19885254956678720421922538248190466060955439589409913173031772478890463595589",
                        b: "3477999361824866105752930035142603151450418578875228261007525825292639122461",
                    },
                    y: {
                        a: "6910227192094283780657808901626891939343655323795413586540729175567672213741",
                        b: "18652368631073485100242070980550333440902236504389106897804818069903542308265"
                    }
                },
                {
                    x: {
                        a: "19445404794705556904703016485229974761006671718631182178881183244971227244347",
                        b: "7194332561175437391157323777441541676799555741519656066727586527888924962767",
                    },
                    y: {
                        a: "7475823720353602259020867009312071705248782801369325384093990021516350877236",
                        b: "8254372800693092114855311272350222920712119088638713174193194242010612663394"
                    }
                },
                {
                    x: {
                        a: "8241625745229820895588185827411423204661272509389284927127735803006700323777",
                        b: "7285820856111603999669759733195534113879041779892849070055429879350957214964",
                    },
                    y: {
                        a: "4302675421566250512738497103370123257586342322106869428719422803216115368388",
                        b: "3515306631210980987236988275133120807890918260406845205305216104406265259179"
                    }
                }
            ];

            await wallets.rechargeSchainWallet(web3.utils.soliditySha3("New16NodeSchain"), {from: owner, value: 1e20.toString()});
            for (let i = 0; i < 16; i++) {
                let index = 0;
                if (i === 1) {
                    index = 1;
                }
                const broadPoss = await skaleDKG.isBroadcastPossible(
                    web3.utils.soliditySha3("New16NodeSchain"),
                    i,
                    {from: validatorsAccount[index]},
                );
                assert.equal(broadPoss, true);
                await skaleDKG.broadcast(
                    web3.utils.soliditySha3("New16NodeSchain"),
                    i,
                    verificationVectorNew,
                    secretKeyContributions,
                    {from: validatorsAccount[index]},
                );
            }
            const nodesInGroup = await schainsInternal.getNodesInGroup(web3.utils.soliditySha3("New16NodeSchain"));
            const accusedNode = nodesInGroup[14].toString();
            const complaintNode = nodesInGroup[0].toString();
            const someNode = nodesInGroup[7].toString();
            let indexToSend = 0;
            if (complaintNode === "1") {
                indexToSend = 1;
            }
            await skaleDKG.complaintBadData(
                web3.utils.soliditySha3("New16NodeSchain"),
                complaintNode,
                accusedNode,
                {from: validatorsAccount[indexToSend]}
            );
            const resCompl = await skaleDKG.complaint(
                web3.utils.soliditySha3("New16NodeSchain"),
                complaintNode,
                someNode,
                {from: validatorsAccount[indexToSend]}
            );
            assert.equal(resCompl.logs[0].event, "ComplaintError");
            assert.equal(resCompl.logs[0].args.error, "One complaint is already sent");
            if (accusedNode === "1") {
                indexToSend = 1;
            } else {
                indexToSend = 0;
            }
            await skaleDKG.preResponse(
                web3.utils.soliditySha3("New16NodeSchain"),
                accusedNode,
                verificationVectorNew,
                verificationVectorMult[indexes[indexToSend]],
                secretKeyContributions,
                {from: validatorsAccount[indexToSend]},
            ).should.be.eventually.rejectedWith("Incorrect length of multiplied verification vector");
            await skaleDKG.preResponse(
                web3.utils.soliditySha3("New16NodeSchain"),
                accusedNode,
                verificationVectorNew,
                badVerificationVectorMultNew,
                secretKeyContributions,
                {from: validatorsAccount[indexToSend]},
            ).should.be.eventually.rejectedWith("Multiplied verification vector is incorrect");
            const resPreResp = await skaleDKG.preResponse(
                web3.utils.soliditySha3("New16NodeSchain"),
                accusedNode,
                verificationVectorNew,
                verificationVectorMultNew,
                secretKeyContributions,
                {from: validatorsAccount[indexToSend]},
            );
            const resResp = await skaleDKG.response(
                web3.utils.soliditySha3("New16NodeSchain"),
                accusedNode,
                secretNumbers[indexes[indexToSend]],
                multipliedShares[indexes[indexToSend]],
                {from: validatorsAccount[indexToSend]},
            );
            assert.equal(resResp.logs[0].event, "BadGuy");
            assert.equal(resResp.logs[0].args.nodeIndex.toString(), accusedNode);
            assert.isAtMost(resResp.receipt.gasUsed + resPreResp.receipt.gasUsed, 10000000);
        });

        it("16 nodes schain test with incorrect complaint and deleting Schain", async () => {

            for (let i = 3; i <= 16; i++) {
                const hexIndex = ("0" + i.toString(16)).slice(-2);
                await nodes.createNode(validatorsAccount[0],
                    {
                        port: 8545,
                        nonce: 0,
                        ip: "0x7f0000" + hexIndex,
                        publicIp: "0x7f0000" + hexIndex,
                        publicKey: validatorsPublicKey[0],
                        name: "d2" + hexIndex,
                        domainName: "somedomain.name"
                    });
            }

            const deposit = await schains.getSchainPrice(3, 5);

            await schains.addSchain(
                validator1,
                deposit,
                web3.eth.abi.encodeParameters(["uint", "uint8", "uint16", "string"], [5, 3, 0, "New16NodeSchain"]));

            const secretKeyContributions = [];
            for (let i = 0; i < 16; i++) {
                secretKeyContributions[i] = encryptedSecretKeyContributions[0][0];
            }

            const verificationVectorNew = [];
            for (let i = 0; i < 11; i++) {
                verificationVectorNew[i] = verificationVectors[i % 2][0];
            }

            await wallets.rechargeSchainWallet(web3.utils.soliditySha3("New16NodeSchain"), {from: owner, value: 1e20.toString()});
            for (let i = 0; i < 15; i++) {
                let index = 0;
                if (i === 1) {
                    index = 1;
                }
                const broadPoss = await skaleDKG.isBroadcastPossible(
                    web3.utils.soliditySha3("New16NodeSchain"),
                    i,
                    {from: validatorsAccount[index]},
                );
                assert.equal(broadPoss, true);
                await skaleDKG.broadcast(
                    web3.utils.soliditySha3("New16NodeSchain"),
                    i,
                    verificationVectorNew,
                    secretKeyContributions,
                    {from: validatorsAccount[index]},
                );
            }
            const accusedNode = "15";
            const complaintNode = "7";
            skipTime(web3, 1800);
            const resC = await skaleDKG.complaint(
                web3.utils.soliditySha3("New16NodeSchain"),
                complaintNode,
                accusedNode,
                {from: validatorsAccount[0]}
            );
            const failCompl = await skaleDKG.complaint(
                web3.utils.soliditySha3("New16NodeSchain"),
                8,
                accusedNode,
                {from: validatorsAccount[0]}
            );
            assert.equal(failCompl.logs[0].event, "ComplaintError");
            assert.equal(failCompl.logs[0].args.error, "Group is not created");
            await skaleManager.deleteSchain("New16NodeSchain", {from: validator1});
        });

        it("16 nodes schain test with incorrect complaint and restart Schain creation", async () => {

            for (let i = 3; i <= 16; i++) {
                const hexIndex = ("0" + i.toString(16)).slice(-2);
                await nodes.createNode(validatorsAccount[0],
                    {
                        port: 8545,
                        nonce: 0,
                        ip: "0x7f0000" + hexIndex,
                        publicIp: "0x7f0000" + hexIndex,
                        publicKey: validatorsPublicKey[0],
                        name: "d2" + hexIndex,
                        domainName: "somedomain.name"
                    });
            }

            const deposit = await schains.getSchainPrice(3, 5);

            await schains.addSchain(
                validator1,
                deposit,
                web3.eth.abi.encodeParameters(["uint", "uint8", "uint16", "string"], [5, 3, 0, "New16NodeSchain"]));

            const secretKeyContributions = [];
            for (let i = 0; i < 16; i++) {
                secretKeyContributions[i] = encryptedSecretKeyContributions[0][0];
            }

            const verificationVectorNew = [];
            for (let i = 0; i < 11; i++) {
                verificationVectorNew[i] = verificationVectors[i % 2][0];
            }

            await wallets.rechargeSchainWallet(web3.utils.soliditySha3("New16NodeSchain"), {from: owner, value: 1e20.toString()});
            for (let i = 0; i < 15; i++) {
                let index = 0;
                if (i === 1) {
                    index = 1;
                }
                const broadPoss = await skaleDKG.isBroadcastPossible(
                    web3.utils.soliditySha3("New16NodeSchain"),
                    i,
                    {from: validatorsAccount[index]},
                );
                assert.equal(broadPoss, true);
                await skaleDKG.broadcast(
                    web3.utils.soliditySha3("New16NodeSchain"),
                    i,
                    verificationVectorNew,
                    secretKeyContributions,
                    {from: validatorsAccount[index]},
                );
            }
            const accusedNode = "15";
            const complaintNode = "7";
            skipTime(web3, 1800);
            const resC = await skaleDKG.complaint(
                web3.utils.soliditySha3("New16NodeSchain"),
                complaintNode,
                accusedNode,
                {from: validatorsAccount[0]}
            );
            const failCompl = await skaleDKG.complaint(
                web3.utils.soliditySha3("New16NodeSchain"),
                8,
                accusedNode,
                {from: validatorsAccount[0]}
            );
            assert.equal(failCompl.logs[0].event, "ComplaintError");
            assert.equal(failCompl.logs[0].args.error, "Group is not created");
            await nodes.createNode(validatorsAccount[0],
                {
                    port: 8545,
                    nonce: 0,
                    ip: "0x7f0000ff",
                    publicIp: "0x7f0000ff",
                    publicKey: validatorsPublicKey[0],
                    name: "d2ff",
                    domainName: "somedomain.name"
                }
            );
            await schains.restartSchainCreation("New16NodeSchain");

            for (let i = 0; i < 17; i++) {
                if (i.toString() === accusedNode) {
                    continue;
                }
                let index = 0;
                if (i === 1) {
                    index = 1;
                }
                const broadTx = await skaleDKG.broadcast(
                    web3.utils.soliditySha3("New16NodeSchain"),
                    i,
                    verificationVectorNew,
                    secretKeyContributions,
                    {from: validatorsAccount[index]},
                );
            }
            let comPubKey;
            for (let i = 0; i < 17; i++) {
                if (i.toString() === accusedNode) {
                    continue;
                }
                comPubKey = await keyStorage.getCommonPublicKey(web3.utils.soliditySha3("New16NodeSchain"));
                assert(comPubKey.x.a, "0");
                assert(comPubKey.x.b, "0");
                assert(comPubKey.y.a, "0");
                assert(comPubKey.y.b, "0");
                let index = 0;
                if (i === 1) {
                    index = 1;
                }
                await skaleDKG.alright(
                    web3.utils.soliditySha3("New16NodeSchain"),
                    i,
                    {from: validatorsAccount[index]},
                );
            }

            comPubKey = await keyStorage.getCommonPublicKey(web3.utils.soliditySha3("New16NodeSchain"));
            assert.equal(comPubKey.x.a.toString() !== "0", true);
            assert.equal(comPubKey.x.b.toString() !== "0", true);
            assert.equal(comPubKey.y.a.toString() !== "0", true);
            assert.equal(comPubKey.y.b.toString() !== "0", true);
        });

        // describe("should send response from each node in schain without new node", async () => {

        //     beforeEach(async () => {
        //         for (let i = 3; i <= 16; i++) {
        //             const hexIndex = ("0" + i.toString(16)).slice(-2);
        //             await nodes.createNode(validatorsAccount[0],
        //                 {
        //                     port: 8545,
        //                     nonce: 0,
        //                     ip: "0x7f0000" + hexIndex,
        //                     publicIp: "0x7f0000" + hexIndex,
        //                     publicKey: validatorsPublicKey[0],
        //                     name: "d2" + hexIndex,
        //                     domainName: "somedomain.name"
        //                 });
        //         }

        //         const deposit = await schains.getSchainPrice(3, 5);

        //         await schains.addSchain(
        //             validator1,
        //             deposit,
        //             web3.eth.abi.encodeParameters(["uint", "uint8", "uint16", "string"], [5, 3, 0, "New16NodeSchain"]));

        //         const secretKeyContributions = [];
        //         for (let i = 0; i < 16; i++) {
        //             secretKeyContributions[i] = encryptedSecretKeyContributions[0][0];
        //         }

        //         const verificationVectorNew = [];
        //         for (let i = 0; i < 11; i++) {
        //             verificationVectorNew[i] = verificationVectors[i % 2][0];
        //         }

        //         for (let i = 0; i < 16; i++) {
        //             let index = 0;
        //             if (i === 1) {
        //                 index = 1;
        //             }
        //             await skaleDKG.broadcast(
        //                 web3.utils.soliditySha3("New16NodeSchain"),
        //                 i,
        //                 verificationVectorNew,
        //                 secretKeyContributions,
        //                 {from: validatorsAccount[index]},
        //             );
        //         }
        //     });

        //     for (let index = 0; index <= 15; index++) {
        //         it("should run response for " + index + " node in schain", async () => {
        //             const nodesInGroup = await schainsInternal.getNodesInGroup(web3.utils.soliditySha3("New16NodeSchain"));
        //             const accusedNode = nodesInGroup[index].toString();
        //             let complaintNode = "7";
        //             let indexToSend = 0;
        //             if (accusedNode === "1") {
        //                 indexToSend = 1;
        //             }
        //             if (accusedNode === "7") {
        //                 complaintNode = "9";
        //             }
        //             await skaleDKG.complaint(
        //                 web3.utils.soliditySha3("New16NodeSchain"),
        //                 complaintNode,
        //                 accusedNode,
        //                 {from: validatorsAccount[0]}
        //             );
        //             await skaleDKG.preResponse(
        //                 web3.utils.soliditySha3("New16NodeSchain"),
        //                 accusedNode,
        //                 verificationVectors[indexes[indexToSend]],
        //                 verificationVectorMult[indexes[indexToSend]],
        //                 encryptedSecretKeyContributions[indexes[indexToSend]],
        //                 {from: validatorsAccount[indexToSend], gas: 12500000},
        //             );
        //             const resResp = await skaleDKG.response(
        //                 web3.utils.soliditySha3("New16NodeSchain"),
        //                 accusedNode,
        //                 secretNumbers[indexes[indexToSend]],
        //                 multipliedShares[indexes[indexToSend]],
        //                 {from: validatorsAccount[indexToSend], gas: 12500000},
        //             );
        //             assert.equal(resResp.logs[0].event, "BadGuy");
        //             assert.equal(resResp.logs[0].args.nodeIndex.toString(), accusedNode);
        //             console.log("\n Response from " + index + " node gas usage without new node", resResp.receipt.gasUsed);
        //         });
        //     }

        // });

        // describe("should send response from each node in schain with new node", async () => {

        //     beforeEach(async () => {
        //         for (let i = 3; i <= 16; i++) {
        //             const hexIndex = ("0" + i.toString(16)).slice(-2);
        //             await nodes.createNode(validatorsAccount[0],
        //                 {
        //                     port: 8545,
        //                     nonce: 0,
        //                     ip: "0x7f0000" + hexIndex,
        //                     publicIp: "0x7f0000" + hexIndex,
        //                     publicKey: validatorsPublicKey[0],
        //                     name: "d2" + hexIndex,
        //                     domainName: "somedomain.name"
        //                 });
        //         }

        //         const deposit = await schains.getSchainPrice(3, 5);

        //         await schains.addSchain(
        //             validator1,
        //             deposit,
        //             web3.eth.abi.encodeParameters(["uint", "uint8", "uint16", "string"], [5, 3, 0, "New16NodeSchain"]));

        //         await nodes.createNode(validatorsAccount[0],
        //             {
        //                 port: 8545,
        //                 nonce: 0,
        //                 ip: "0x7f0000ff",
        //                 publicIp: "0x7f0000ff",
        //                 publicKey: validatorsPublicKey[0],
        //                 name: "d2ff",
        //                 domainName: "somedomain.name"
        //             });

        //         const secretKeyContributions = [];
        //         for (let i = 0; i < 16; i++) {
        //             secretKeyContributions[i] = encryptedSecretKeyContributions[0][0];
        //         }

        //         const verificationVectorNew = [];
        //         for (let i = 0; i < 11; i++) {
        //             verificationVectorNew[i] = verificationVectors[i % 2][0];
        //         }

        //         for (let i = 0; i < 16; i++) {
        //             let index = 0;
        //             if (i === 1) {
        //                 index = 1;
        //             }
        //             await skaleDKG.broadcast(
        //                 web3.utils.soliditySha3("New16NodeSchain"),
        //                 i,
        //                 verificationVectorNew,
        //                 secretKeyContributions,
        //                 {from: validatorsAccount[index]},
        //             );
        //         }
        //     });

        //     for (let index = 0; index <= 15; index++) {
        //         it("should run response for " + index + " node in schain", async () => {
        //             const nodesInGroup = await schainsInternal.getNodesInGroup(web3.utils.soliditySha3("New16NodeSchain"));
        //             const accusedNode = nodesInGroup[index].toString();
        //             let complaintNode = "7";
        //             let indexToSend = 0;
        //             if (accusedNode === "1") {
        //                 indexToSend = 1;
        //             }
        //             if (accusedNode === "7") {
        //                 complaintNode = "9";
        //             }
        //             await skaleDKG.complaint(
        //                 web3.utils.soliditySha3("New16NodeSchain"),
        //                 complaintNode,
        //                 accusedNode,
        //                 {from: validatorsAccount[0]}
        //             );
        //             await skaleDKG.preResponse(
        //                 web3.utils.soliditySha3("New16NodeSchain"),
        //                 accusedNode,
        //                 verificationVectors[indexes[indexToSend]],
        //                 verificationVectorMult[indexes[indexToSend]],
        //                 encryptedSecretKeyContributions[indexes[indexToSend]],
        //                 {from: validatorsAccount[indexToSend], gas: 12500000},
        //             );
        //             const resResp = await skaleDKG.response(
        //                 web3.utils.soliditySha3("New16NodeSchain"),
        //                 accusedNode,
        //                 secretNumbers[indexes[indexToSend]],
        //                 multipliedShares[indexes[indexToSend]],
        //                 {from: validatorsAccount[indexToSend], gas: 12500000},
        //             );
        //             assert.equal(resResp.logs[0].event, "BadGuy");
        //             assert.equal(resResp.logs[0].args.nodeIndex.toString(), accusedNode);
        //             console.log("\n Response from " + index + " node gas usage with new node", resResp.receipt.gasUsed);
        //         });
        //     }

        // });
    });
});<|MERGE_RESOLUTION|>--- conflicted
+++ resolved
@@ -1,21 +1,5 @@
 import * as chai from "chai";
 import chaiAsPromised from "chai-as-promised";
-<<<<<<< HEAD
-import { ContractManagerInstance,
-         DelegationControllerInstance,
-         KeyStorageInstance,
-         NodesInstance,
-         NodeRotationInstance,
-         SchainsInternalInstance,
-         SchainsInstance,
-         SkaleDKGInstance,
-         SkaleTokenInstance,
-         SlashingTableInstance,
-         ValidatorServiceInstance,
-         SkaleManagerInstance,
-         ConstantsHolderInstance,
-         WalletsInstance} from "../types/truffle-contracts";
-=======
 import { ContractManager,
          DelegationController,
          KeyStorage,
@@ -28,8 +12,8 @@
          SlashingTable,
          ValidatorService,
          SkaleManager,
-         ConstantsHolder} from "../typechain";
->>>>>>> e12c1c05
+         ConstantsHolder,
+         Wallets } from "../typechain";
 
 import { skipTime, currentTime } from "./tools/time";
 
@@ -58,22 +42,6 @@
 chai.use(chaiAsPromised);
 
 contract("SkaleDKG", ([owner, validator1, validator2]) => {
-<<<<<<< HEAD
-    let contractManager: ContractManagerInstance;
-    let keyStorage: KeyStorageInstance
-    let schainsInternal: SchainsInternalInstance;
-    let schains: SchainsInstance;
-    let skaleDKG: SkaleDKGInstance;
-    let skaleToken: SkaleTokenInstance;
-    let validatorService: ValidatorServiceInstance;
-    let slashingTable: SlashingTableInstance;
-    let delegationController: DelegationControllerInstance;
-    let nodes: NodesInstance;
-    let nodeRotation: NodeRotationInstance;
-    let skaleManager: SkaleManagerInstance;
-    let constantsHolder: ConstantsHolderInstance;
-    let wallets: WalletsInstance;
-=======
     let contractManager: ContractManager;
     let keyStorage: KeyStorage
     let schainsInternal: SchainsInternal;
@@ -87,7 +55,7 @@
     let nodeRotation: NodeRotation;
     let skaleManager: SkaleManager;
     let constantsHolder: ConstantsHolder;
->>>>>>> e12c1c05
+    let wallets: Wallets;
 
     const failedDkgPenalty = 5;
 
