--- conflicted
+++ resolved
@@ -727,112 +727,60 @@
                     assert(res.should.be.false);
                 });
 
-<<<<<<< HEAD
                 it("should be impossible send broadcast", async () => {
-                    const res = await skaleDKG.isBroadcastPossible(
-                        web3.utils.soliditySha3(schainName),
-                        1,
-                        {from: validatorsAccount[1]},
-=======
-                it("should be unpossible send broadcast", async () => {
                     const res = await skaleDKG.connect(validatorsAccount[1]).isBroadcastPossible(
                         stringValue(web3.utils.soliditySha3(schainName)),
                         1
->>>>>>> e3cff63e
                     );
                     assert(res.should.be.false);
                 });
 
-<<<<<<< HEAD
                 it("should be impossible send complaint", async () => {
-                    const res = await skaleDKG.isComplaintPossible(
-                        web3.utils.soliditySha3(schainName),
-=======
-                it("should be unpossible send complaint", async () => {
                     const res = await skaleDKG.connect(validatorsAccount[0]).isComplaintPossible(
                         stringValue(web3.utils.soliditySha3(schainName)),
->>>>>>> e3cff63e
                         0,
                         1
                     );
                     assert(res.should.be.false);
                 });
 
-<<<<<<< HEAD
                 it("should be impossible send another complaint", async () => {
-                    const res = await skaleDKG.isComplaintPossible(
-                        web3.utils.soliditySha3(schainName),
-=======
-                it("should be unpossible send another complaint", async () => {
                     const res = await skaleDKG.connect(validatorsAccount[1]).isComplaintPossible(
                         stringValue(web3.utils.soliditySha3(schainName)),
->>>>>>> e3cff63e
                         1,
                         0
                     );
                     assert(res.should.be.false);
                 });
 
-<<<<<<< HEAD
                 it("should be impossible send preResponse", async () => {
-                    const res = await skaleDKG.isPreResponsePossible(
-                        web3.utils.soliditySha3(schainName),
-                        0,
-                        {from: validatorsAccount[0]},
-=======
-                it("should be unpossible send preResponse", async () => {
                     const res = await skaleDKG.connect(validatorsAccount[0]).isPreResponsePossible(
                         stringValue(web3.utils.soliditySha3(schainName)),
                         0
->>>>>>> e3cff63e
                     );
                     assert(res.should.be.false);
                 });
 
-<<<<<<< HEAD
                 it("should be impossible send another preResponse", async () => {
-                    const res = await skaleDKG.isPreResponsePossible(
-                        web3.utils.soliditySha3(schainName),
-                        1,
-                        {from: validatorsAccount[1]},
-=======
-                it("should be unpossible send another preResponse", async () => {
                     const res = await skaleDKG.connect(validatorsAccount[1]).isPreResponsePossible(
                         stringValue(web3.utils.soliditySha3(schainName)),
                         1
->>>>>>> e3cff63e
                     );
                     assert(res.should.be.false);
                 });
 
-<<<<<<< HEAD
                 it("should be impossible send response", async () => {
-                    const res = await skaleDKG.isResponsePossible(
-                        web3.utils.soliditySha3(schainName),
-                        0,
-                        {from: validatorsAccount[0]},
-=======
-                it("should be unpossible send response", async () => {
                     const res = await skaleDKG.connect(validatorsAccount[0]).isResponsePossible(
                         stringValue(web3.utils.soliditySha3(schainName)),
                         0
->>>>>>> e3cff63e
                     );
                     assert(res.should.be.false);
                 });
 
-<<<<<<< HEAD
                 it("should be impossible send another response", async () => {
-                    const res = await skaleDKG.isResponsePossible(
-                        web3.utils.soliditySha3(schainName),
-                        1,
-                        {from: validatorsAccount[1]},
-=======
-                it("should be unpossible send another response", async () => {
                     const res = await skaleDKG.connect(validatorsAccount[1]).isResponsePossible(
                         stringValue(web3.utils.soliditySha3(schainName)),
                         1
->>>>>>> e3cff63e
                     );
                     assert(res.should.be.false);
                 });
@@ -1543,13 +1491,8 @@
             assert(numOfCompl, "2");
 
             assert(
-<<<<<<< HEAD
-                await skaleDKG.getTimeOfLastSuccessfulDKG(web3.utils.soliditySha3(schainName)),
-                resSuccess.receipt.timestamp
-=======
-                await skaleDKG.getTimeOfLastSuccesfulDKG(stringValue(web3.utils.soliditySha3(schainName))),
+                await skaleDKG.getTimeOfLastSuccessfulDKG(stringValue(web3.utils.soliditySha3(schainName))),
                 (await web3.eth.getBlock(resSuccess.blockNumber)).timestamp.toString()
->>>>>>> e3cff63e
             );
 
             const comPubKey = await keyStorage.getCommonPublicKey(stringValue(web3.utils.soliditySha3(schainName)));
@@ -1602,13 +1545,8 @@
             );
 
             assert(
-<<<<<<< HEAD
-                await skaleDKG.getTimeOfLastSuccessfulDKG(web3.utils.soliditySha3(schainName)),
-                resSuccess.receipt.timestamp
-=======
-                await skaleDKG.getTimeOfLastSuccesfulDKG(stringValue(web3.utils.soliditySha3(schainName))),
+                await skaleDKG.getTimeOfLastSuccessfulDKG(stringValue(web3.utils.soliditySha3(schainName))),
                 (await web3.eth.getBlock(resSuccess.blockNumber)).timestamp.toString()
->>>>>>> e3cff63e
             );
 
             await skaleDKG.connect(validatorsAccount[0]).alright(
