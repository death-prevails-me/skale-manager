import * as chai from "chai";
import * as chaiAsPromised from "chai-as-promised";
import { ConstantsHolderInstance,
         ContractManagerInstance,
         DelegationControllerInstance,
         DelegationServiceInstance,
         DistributorInstance,
         MonitorsDataInstance,
         NodesDataInstance,
         SchainsDataInstance,
         SchainsFunctionalityInstance,
         SkaleManagerInstance,
         SkaleTokenInstance,
         ValidatorServiceInstance} from "../types/truffle-contracts";

import { deployConstantsHolder } from "./utils/deploy/constantsHolder";
import { deployContractManager } from "./utils/deploy/contractManager";
import { deployDelegationController } from "./utils/deploy/delegation/delegationController";
import { deployDelegationService } from "./utils/deploy/delegation/delegationService";
import { deployDistributor } from "./utils/deploy/delegation/distributor";
import { deployValidatorService } from "./utils/deploy/delegation/validatorService";
import { deployMonitorsData } from "./utils/deploy/monitorsData";
import { deployNodesData } from "./utils/deploy/nodesData";
import { deploySchainsData } from "./utils/deploy/schainsData";
import { deploySchainsFunctionality } from "./utils/deploy/schainsFunctionality";
import { deploySkaleManager } from "./utils/deploy/skaleManager";
import { deploySkaleToken } from "./utils/deploy/skaleToken";
import { skipTime } from "./utils/time";

chai.should();
chai.use(chaiAsPromised);

contract("SkaleManager", ([owner, validator, developer, hacker]) => {
    let contractManager: ContractManagerInstance;
    let constantsHolder: ConstantsHolderInstance;
    let nodesData: NodesDataInstance;
    let skaleManager: SkaleManagerInstance;
    let skaleToken: SkaleTokenInstance;
    let monitorsData: MonitorsDataInstance;
    let schainsData: SchainsDataInstance;
    let schainsFunctionality: SchainsFunctionalityInstance;
    let delegationService: DelegationServiceInstance;
    let validatorService: ValidatorServiceInstance;
    let delegationController: DelegationControllerInstance;
    let distributor: DistributorInstance;

    beforeEach(async () => {
        contractManager = await deployContractManager();

        skaleToken = await deploySkaleToken(contractManager);
        constantsHolder = await deployConstantsHolder(contractManager);
        nodesData = await deployNodesData(contractManager);
        monitorsData = await deployMonitorsData(contractManager);
        schainsData = await deploySchainsData(contractManager);
        schainsFunctionality = await deploySchainsFunctionality(contractManager);
        skaleManager = await deploySkaleManager(contractManager);
        delegationService = await deployDelegationService(contractManager);
        validatorService = await deployValidatorService(contractManager);
        delegationController = await deployDelegationController(contractManager);
        distributor = await deployDistributor(contractManager);

        const prefix = "0x000000000000000000000000";
        const premined = "100000000000000000000000000";
        await skaleToken.mint(owner, skaleManager.address, premined, "0x", "0x");
        await constantsHolder.setMSR(5);
        await constantsHolder.setLaunchTimestamp(0); // to allow bounty withdrawing
    });

    it("should fail to process token fallback if sent not from SkaleToken", async () => {
        await skaleManager.tokensReceived(hacker, validator, developer, 5, "0x11", "0x11", {from: validator}).
            should.be.eventually.rejectedWith("Message sender is invalid");
    });

    it("should transfer ownership", async () => {
        await skaleManager.transferOwnership(hacker, {from: hacker})
            .should.be.eventually.rejectedWith("Ownable: caller is not the owner");

        await skaleManager.transferOwnership(hacker, {from: owner});

        await skaleManager.owner().should.be.eventually.equal(hacker);
    });

    describe("when validator has delegated SKALE tokens", async () => {
        const validatorId = 1;
        const month = 60 * 60 * 24 * 31;

        beforeEach(async () => {
            await delegationService.registerValidator("D2", "D2 is even", 150, 0, {from: validator});

            await skaleToken.transfer(validator, "0x410D586A20A4C00000", {from: owner});
            await validatorService.enableValidator(validatorId, {from: owner});
            await delegationController.delegate(validatorId, 100, 12, "Hello from D2", {from: validator});
            const delegationId = 0;
            await delegationController.acceptPendingDelegation(delegationId, {from: validator});

            skipTime(web3, month);
        });

        it("should fail to process token fallback if operation type is wrong", async () => {
            await skaleToken.send(skaleManager.address, "0x1", "0x11", {from: validator}).
                should.be.eventually.rejectedWith("Operation type is not identified");
        });

        it("should create a node", async () => {
            await skaleManager.createNode(
                "0x01" + // create node
                "2161" + // port
                "0000" + // nonce
                "7f000001" + // ip
                "7f000001" + // public ip
                "1122334455667788990011223344556677889900112233445566778899001122" +
                "1122334455667788990011223344556677889900112233445566778899001122" + // public key
                "6432", // name,
                {from: validator});

            await nodesData.numberOfActiveNodes().should.be.eventually.deep.equal(web3.utils.toBN(1));
            (await nodesData.getNodePort(0)).toNumber().should.be.equal(8545);
            await monitorsData.isGroupActive(web3.utils.soliditySha3(0)).should.be.eventually.true;
        });

        it("should not allow to create node if validator became untrusted", async () => {
            skipTime(web3, 2592000);
            await constantsHolder.setMSR(100);

            await validatorService.disableValidator(validatorId, {from: owner});
            await skaleManager.createNode(
                "0x01" + // create node
                "2161" + // port
                "0000" + // nonce
                "7f000001" + // ip
                "7f000001" + // public ip
                "1122334455667788990011223344556677889900112233445566778899001122" +
                "1122334455667788990011223344556677889900112233445566778899001122" + // public key
                "6432", // name,
                {from: validator})
                .should.be.eventually.rejectedWith("Validator is not authorized to create a node");
            await validatorService.enableValidator(validatorId, {from: owner});
            await skaleManager.createNode(
                "0x01" + // create node
                "2161" + // port
                "0000" + // nonce
                "7f000001" + // ip
                "7f000001" + // public ip
                "1122334455667788990011223344556677889900112233445566778899001122" +
                "1122334455667788990011223344556677889900112233445566778899001122" + // public key
                "6432", // name,
                {from: validator});
        });

        describe("when node is created", async () => {

            beforeEach(async () => {
                await skaleManager.createNode(
                    "0x01" + // create node
                    "2161" + // port
                    "0000" + // nonce
                    "7f000001" + // ip
                    "7f000001" + // public ip
                    "1122334455667788990011223344556677889900112233445566778899001122" +
                    "1122334455667788990011223344556677889900112233445566778899001122" + // public key
                    "6432", // name,
                    {from: validator});
            });

            // it("should fail to init withdrawing of deposit of someone else's node", async () => {
            //     await skaleManager.initWithdrawDeposit(0, {from: hacker})
            //         .should.be.eventually.rejectedWith("Validator with such address doesn't exist");
            // });

            // it("should init withdrawing of deposit", async () => {
            //     await skaleManager.initWithdrawDeposit(0, {from: validator});

            //     await nodesData.isNodeLeaving(0).should.be.eventually.true;
            // });

            it("should remove the node", async () => {
                const balanceBefore = web3.utils.toBN(await skaleToken.balanceOf(validator));

                await skaleManager.deleteNode(0, {from: validator});

                await nodesData.isNodeLeft(0).should.be.eventually.true;

                const balanceAfter = web3.utils.toBN(await skaleToken.balanceOf(validator));

                expect(balanceAfter.sub(balanceBefore).eq(web3.utils.toBN("0"))).to.be.true;
            });

            it("should remove the node by root", async () => {
                const balanceBefore = web3.utils.toBN(await skaleToken.balanceOf(validator));

                await skaleManager.deleteNodeByRoot(0, {from: owner});

                await nodesData.isNodeLeft(0).should.be.eventually.true;

                const balanceAfter = web3.utils.toBN(await skaleToken.balanceOf(validator));

                expect(balanceAfter.sub(balanceBefore).eq(web3.utils.toBN("0"))).to.be.true;
            });

            // describe("when withdrawing of deposit is initialized", async () => {
            //     beforeEach (async () => {
            //         await skaleManager.initWithdrawDeposit(0, {from: validator});
            //     });

            //     it("should fail if withdrawing completes too early", async () => {
            //         await skaleManager.completeWithdrawdeposit(0, {from: validator})
            //             .should.be.eventually.rejectedWith("Leaving period has not expired");
            //     });

                // it("should complete deposit withdrawing process", async () => {
                //     skipTime(web3, 5);

                //     await skaleManager.completeWithdrawdeposit(0, {from: validator});
                //     await nodesData.isNodeLeft(0).should.be.eventually.true;
                // });
            // });
        });

        describe("when two nodes are created", async () => {

            beforeEach(async () => {
                await skaleManager.createNode(
                    "0x01" + // create node
                    "2161" + // port
                    "0000" + // nonce
                    "7f000001" + // ip
                    "7f000001" + // public ip
                    "1122334455667788990011223344556677889900112233445566778899001122" +
                    "1122334455667788990011223344556677889900112233445566778899001122" + // public key
                    "6432", // name,
                    {from: validator});
                await skaleManager.createNode(
                    "0x01" + // create node
                    "2161" + // port
                    "0000" + // nonce
                    "7f000002" + // ip
                    "7f000002" + // public ip
                    "1122334455667788990011223344556677889900112233445566778899001122" +
                    "1122334455667788990011223344556677889900112233445566778899001122" + // public key
                    "6433", // name,
                    {from: validator});
            });

            // it("should fail to init withdrawing of deposit of first node from another account", async () => {
            //     await skaleManager.initWithdrawDeposit(0, {from: hacker})
            //         .should.be.eventually.rejectedWith("Validator with such address doesn't exist");
            // });

            // it("should fail to init withdrawing of deposit of second node from another account", async () => {
            //     await skaleManager.initWithdrawDeposit(1, {from: hacker})
            //         .should.be.eventually.rejectedWith("Validator with such address doesn't exist");
            // });

            // it("should init withdrawing of deposit of first node", async () => {
            //     await skaleManager.initWithdrawDeposit(0, {from: validator});

            //     await nodesData.isNodeLeaving(0).should.be.eventually.true;
            // });

            // it("should init withdrawing of deposit of second node", async () => {
            //     await skaleManager.initWithdrawDeposit(1, {from: validator});

            //     await nodesData.isNodeLeaving(1).should.be.eventually.true;
            // });

            it("should remove the first node", async () => {
                const balanceBefore = web3.utils.toBN(await skaleToken.balanceOf(validator));

                await skaleManager.deleteNode(0, {from: validator});

                await nodesData.isNodeLeft(0).should.be.eventually.true;

                const balanceAfter = web3.utils.toBN(await skaleToken.balanceOf(validator));

                expect(balanceAfter.sub(balanceBefore).eq(web3.utils.toBN("0"))).to.be.true;
            });

            it("should remove the second node", async () => {
                const balanceBefore = web3.utils.toBN(await skaleToken.balanceOf(validator));

                await skaleManager.deleteNode(1, {from: validator});

                await nodesData.isNodeLeft(1).should.be.eventually.true;

                const balanceAfter = web3.utils.toBN(await skaleToken.balanceOf(validator));

                expect(balanceAfter.sub(balanceBefore).eq(web3.utils.toBN("0"))).to.be.true;
            });

            it("should remove the first node by root", async () => {
                const balanceBefore = web3.utils.toBN(await skaleToken.balanceOf(validator));

                await skaleManager.deleteNodeByRoot(0, {from: owner});

                await nodesData.isNodeLeft(0).should.be.eventually.true;

                const balanceAfter = web3.utils.toBN(await skaleToken.balanceOf(validator));

                expect(balanceAfter.sub(balanceBefore).eq(web3.utils.toBN("0"))).to.be.true;
            });

            it("should remove the second node by root", async () => {
                const balanceBefore = web3.utils.toBN(await skaleToken.balanceOf(validator));

                await skaleManager.deleteNodeByRoot(1, {from: owner});

                await nodesData.isNodeLeft(1).should.be.eventually.true;

                const balanceAfter = web3.utils.toBN(await skaleToken.balanceOf(validator));

                expect(balanceAfter.sub(balanceBefore).eq(web3.utils.toBN("0"))).to.be.true;
            });
        });

        describe("when 18 nodes are in the system", async () => {
            beforeEach(async () => {
                for (let i = 0; i < 18; ++i) {
                    await skaleManager.createNode(
                        "0x01" + // create node
                        "2161" + // port
                        "0000" + // nonce
                        "7f0000" + ("0" + (i + 1).toString(16)).slice(-2) + // ip
                        "7f000001" + // public ip
                        "1122334455667788990011223344556677889900112233445566778899001122" +
                        "1122334455667788990011223344556677889900112233445566778899001122" + // public key
                        "64322d" + (48 + i + 1).toString(16), // name,
                        {from: validator});
                }
            });

            it("should fail to create schain if not enough SKALE tokens", async () => {
                await constantsHolder.setMSR(6);

                await skaleManager.createNode(
                    "0x10" + // create schain
                    "0000000000000000000000000000000000000000000000000000000000000005" + // lifetime
                    "01" + // type of schain
                    "0000" + // nonce
                    "6432", // name
                    {from: validator}).should.be.eventually.rejectedWith("Validator has to meet Minimum Staking Requirement");
            });

            it("should fail to send monitor verdict from not node owner", async () => {
                await skaleManager.sendVerdict(0, 1, 0, 50, {from: hacker})
                    .should.be.eventually.rejectedWith("Validator with such address doesn't exist");
            });

            it("should fail to send monitor verdict if send it too early", async () => {
                await skaleManager.sendVerdict(0, 1, 0, 50, {from: validator})
                    .should.be.eventually.rejectedWith("The time has not come to send verdict");
            });

            it("should fail to send monitor verdict if sender node does not exist", async () => {
                await skaleManager.sendVerdict(18, 1, 0, 50, {from: validator})
                    .should.be.eventually.rejectedWith("Node does not exist for Message sender");
            });

            it("should send monitor verdict", async () => {
                skipTime(web3, 3400);
                await skaleManager.sendVerdict(0, 1, 0, 50, {from: validator});

                await monitorsData.verdicts(web3.utils.soliditySha3(1), 0, 0)
                    .should.be.eventually.deep.equal(web3.utils.toBN(0));
                await monitorsData.verdicts(web3.utils.soliditySha3(1), 0, 1)
                    .should.be.eventually.deep.equal(web3.utils.toBN(50));
            });

            it("should send monitor verdicts", async () => {
                skipTime(web3, 3400);
                await skaleManager.sendVerdicts(0, [1, 2], [0, 0], [50, 50], {from: validator});

                await monitorsData.verdicts(web3.utils.soliditySha3(1), 0, 0)
                    .should.be.eventually.deep.equal(web3.utils.toBN(0));
                await monitorsData.verdicts(web3.utils.soliditySha3(1), 0, 1)
                    .should.be.eventually.deep.equal(web3.utils.toBN(50));
                await monitorsData.verdicts(web3.utils.soliditySha3(2), 0, 0)
                    .should.be.eventually.deep.equal(web3.utils.toBN(0));
                await monitorsData.verdicts(web3.utils.soliditySha3(2), 0, 1)
                    .should.be.eventually.deep.equal(web3.utils.toBN(50));
            });

            it("should not send incorrect monitor verdicts", async () => {
                skipTime(web3, 3400);
                await skaleManager.sendVerdicts(0, [1], [0, 0], [50, 50], {from: validator})
                    .should.be.eventually.rejectedWith("Incorrect data");
            });

            it("should not send incorrect monitor verdicts part 2", async () => {
                skipTime(web3, 3400);
                await skaleManager.sendVerdicts(0, [1, 2], [0, 0], [50], {from: validator})
                    .should.be.eventually.rejectedWith("Incorrect data");
            });

            describe("when monitor verdict is received", async () => {
                beforeEach(async () => {
                    skipTime(web3, 3400);
                    await skaleManager.sendVerdict(0, 1, 0, 50, {from: validator});
                });

                it("should fail to get bounty if sender is not owner of the node", async () => {
                    await skaleManager.getBounty(1, {from: hacker})
                        .should.be.eventually.rejectedWith("Validator with such address doesn't exist");
                });

                it("should get bounty", async () => {
                    skipTime(web3, 200);
                    const balanceBefore = web3.utils.toBN(await skaleToken.balanceOf(validator));
                    // const bounty = web3.utils.toBN("893061271147690900777");
                    const bounty = web3.utils.toBN("1250285779606767261088");

                    await skaleManager.getBounty(1, {from: validator});

                    skipTime(web3, month); // can withdraw bounty only next month

                    await distributor.withdrawBounty(validatorId, validator, {from: validator});
                    await distributor.withdrawFee(validator, {from: validator});

                    const balanceAfter = web3.utils.toBN(await skaleToken.balanceOf(validator));

                    expect(balanceAfter.sub(balanceBefore).eq(bounty)).to.be.true;
                });
            });

            describe("when monitor verdict with downtime is received", async () => {
                beforeEach(async () => {
                    skipTime(web3, 3400);
                    await skaleManager.sendVerdict(0, 1, 1, 50, {from: validator});
                });
<<<<<<< HEAD

                it("should fail to get bounty if sender is not owner of the node", async () => {
                    await skaleManager.getBounty(1, {from: hacker})
                        .should.be.eventually.rejectedWith("Validator with such address doesn't exist");
                });

                it("should get bounty", async () => {
                    skipTime(web3, 200);
                    const balanceBefore = web3.utils.toBN(await skaleToken.balanceOf(validator));
                    // const bounty = web3.utils.toBN("893019925718471100273");

                    const bounty = web3.utils.toBN("1250227896005859540382");

                    await skaleManager.getBounty(1, {from: validator});

                    skipTime(web3, month); // can withdraw bounty only next month

                    await distributor.withdrawBounty(validatorId, validator, {from: validator});
                    await distributor.withdrawFee(validator, {from: validator});

                    const balanceAfter = web3.utils.toBN(await skaleToken.balanceOf(validator));

                    expect(balanceAfter.sub(balanceBefore).eq(bounty)).to.be.true;
                });

                it("should get bounty after break", async () => {
                    skipTime(web3, 600);
                    const balanceBefore = web3.utils.toBN(await skaleToken.balanceOf(validator));
                    // const bounty = web3.utils.toBN("893019925718471100273");
                    const bounty = web3.utils.toBN("1250227896005859540382");

                    await skaleManager.getBounty(1, {from: validator});

                    skipTime(web3, month); // can withdraw bounty only next month

                    await distributor.withdrawBounty(validatorId, validator, {from: validator});
                    await distributor.withdrawFee(validator, {from: validator});

                    const balanceAfter = web3.utils.toBN(await skaleToken.balanceOf(validator));

                    expect(balanceAfter.sub(balanceBefore).eq(bounty)).to.be.true;
                });

                it("should get bounty after big break", async () => {
                    skipTime(web3, 800);
                    const balanceBefore = web3.utils.toBN(await skaleToken.balanceOf(validator));
                    // const bounty = web3.utils.toBN("892937234860031499264");
                    const bounty = web3.utils.toBN("1250112128804044098969");

                    await skaleManager.getBounty(1, {from: validator});

                    skipTime(web3, month); // can withdraw bounty only next month

                    await distributor.withdrawBounty(validatorId, validator, {from: validator});
                    await distributor.withdrawFee(validator, {from: validator});

                    const balanceAfter = web3.utils.toBN(await skaleToken.balanceOf(validator));

                    expect(balanceAfter.sub(balanceBefore).eq(bounty)).to.be.true;
                });
            });

            describe("when monitor verdict with latency is received", async () => {
                beforeEach(async () => {
                    skipTime(web3, 3400);
                    await skaleManager.sendVerdict(0, 1, 0, 200000, {from: validator});
                });

                it("should fail to get bounty if sender is not owner of the node", async () => {
                    await skaleManager.getBounty(1, {from: hacker})
                        .should.be.eventually.rejectedWith("Validator with such address doesn't exist");
                });

                it("should get bounty", async () => {
                    skipTime(web3, 200);
                    const balanceBefore = web3.utils.toBN(await skaleToken.balanceOf(validator));
                    const bounty = web3.utils.toBN("937714334705075445816");

                    await skaleManager.getBounty(1, {from: validator});

                    skipTime(web3, month); // can withdraw bounty only next month

                    await distributor.withdrawBounty(validatorId, validator, {from: validator});
                    await distributor.withdrawFee(validator, {from: validator});

                    const balanceAfter = web3.utils.toBN(await skaleToken.balanceOf(validator));

                    expect(balanceAfter.sub(balanceBefore).eq(bounty)).to.be.true;
                });

                it("should get bounty after break", async () => {
                    skipTime(web3, 600);
                    const balanceBefore = web3.utils.toBN(await skaleToken.balanceOf(validator));
                    const bounty = web3.utils.toBN("937714334705075445816");

                    await skaleManager.getBounty(1, {from: validator});

                    skipTime(web3, month); // can withdraw bounty only next month

                    await distributor.withdrawBounty(validatorId, validator, {from: validator});
                    await distributor.withdrawFee(validator, {from: validator});

                    const balanceAfter = web3.utils.toBN(await skaleToken.balanceOf(validator));

                    expect(balanceAfter.sub(balanceBefore).eq(bounty)).to.be.true;
                });

                it("should get bounty after big break", async () => {
                    skipTime(web3, 800);
                    const balanceBefore = web3.utils.toBN(await skaleToken.balanceOf(validator));
                    const bounty = web3.utils.toBN("937627509303713864756");

                    await skaleManager.getBounty(1, {from: validator});

                    skipTime(web3, month); // can withdraw bounty only next month

                    await distributor.withdrawBounty(validatorId, validator, {from: validator});
                    await distributor.withdrawFee(validator, {from: validator});

                    const balanceAfter = web3.utils.toBN(await skaleToken.balanceOf(validator));

                    expect(balanceAfter.sub(balanceBefore).eq(bounty)).to.be.true;
                });
            });

            describe("when developer has SKALE tokens", async () => {
                beforeEach(async () => {
                    skaleToken.transfer(developer, "0x3635c9adc5dea00000", {from: owner});
                });

                it("should create schain", async () => {
                    await skaleToken.send(
                        skaleManager.address,
                        "0x1cc2d6d04a2ca",
                        "0x10" + // create schain
                        "0000000000000000000000000000000000000000000000000000000000000005" + // lifetime
                        "03" + // type of schain
                        "0000" + // nonce
                        "6432", // name
                        {from: developer});

                    const schain = await schainsData.schains(web3.utils.soliditySha3("d2"));
                    schain[0].should.be.equal("d2");
                });

                describe("when schain is created", async () => {
                    beforeEach(async () => {
                        await skaleToken.send(
                            skaleManager.address,
                            "0x1cc2d6d04a2ca",
                            "0x10" + // create schain
                            "0000000000000000000000000000000000000000000000000000000000000005" + // lifetime
                            "03" + // type of schain
                            "0000" + // nonce
                            "6432", // name
                            {from: developer});
                    });

                    it("should fail to delete schain if sender is not owner of it", async () => {
                        await skaleManager.deleteSchain("d2", {from: hacker})
                            .should.be.eventually.rejectedWith("Message sender is not an owner of Schain");
                    });

                    it("should delete schain", async () => {
                        await skaleManager.deleteSchain("d2", {from: developer});

                        await schainsData.getSchains().should.be.eventually.empty;
                    });
                });

                describe("when another schain is created", async () => {
                    beforeEach(async () => {
                        await skaleToken.send(
                            skaleManager.address,
                            "0x1cc2d6d04a2ca",
                            "0x10" + // create schain
                            "0000000000000000000000000000000000000000000000000000000000000005" + // lifetime
                            "03" + // type of schain
                            "0000" + // nonce
                            "6433", // name
                            {from: developer});
                    });

                    it("should fail to delete schain if sender is not owner of it", async () => {
                        await skaleManager.deleteSchain("d3", {from: hacker})
                            .should.be.eventually.rejectedWith("Message sender is not an owner of Schain");
                    });

                    it("should delete schain by root", async () => {
                        await skaleManager.deleteSchainByRoot("d3", {from: owner});

                        await schainsData.getSchains().should.be.eventually.empty;
                    });
                });
            });
        });

        describe("when 32 nodes are in the system", async () => {
            beforeEach(async () => {
                await constantsHolder.setMSR(3);

                for (let i = 0; i < 32; ++i) {
                    await skaleManager.createNode(
                        "0x01" + // create node
                        "2161" + // port
                        "0000" + // nonce
                        "7f0000" + ("0" + (i + 1).toString(16)).slice(-2) + // ip
                        "7f000001" + // public ip
                        "1122334455667788990011223344556677889900112233445566778899001122" +
                        "1122334455667788990011223344556677889900112233445566778899001122" + // public key
                        "64322d" + (48 + i + 1).toString(16), // name,
                        {from: validator});
                }
            });

            describe("when developer has SKALE tokens", async () => {
                beforeEach(async () => {
                    skaleToken.transfer(developer, "0x3635C9ADC5DEA000000", {from: owner});
                });

                it("should create 2 medium schains", async () => {
                    await skaleToken.send(
                        skaleManager.address,
                        "0x1cc2d6d04a2ca",
                        "0x10" + // create schain
                        "0000000000000000000000000000000000000000000000000000000000000005" + // lifetime
                        "03" + // type of schain
                        "0000" + // nonce
                        "6432", // name
                        {from: developer});

                    const schain1 = await schainsData.schains(web3.utils.soliditySha3("d2"));
                    schain1[0].should.be.equal("d2");

                    await skaleToken.send(
                        skaleManager.address,
                        "0x1cc2d6d04a2ca",
                        "0x10" + // create schain
                        "0000000000000000000000000000000000000000000000000000000000000005" + // lifetime
                        "03" + // type of schain
                        "0000" + // nonce
                        "6433", // name
                        {from: developer});

                    const schain2 = await schainsData.schains(web3.utils.soliditySha3("d3"));
                    schain2[0].should.be.equal("d3");
                });

=======

                it("should fail to get bounty if sender is not owner of the node", async () => {
                    await skaleManager.getBounty(1, {from: hacker})
                        .should.be.eventually.rejectedWith("Validator with such address doesn't exist");
                });

                it("should get bounty", async () => {
                    skipTime(web3, 200);
                    const balanceBefore = web3.utils.toBN(await skaleBalances.getBalance(validator));
                    // const bounty = web3.utils.toBN("893019925718471100273");

                    const bounty = web3.utils.toBN("1250227896005859540382");

                    await skaleManager.getBounty(1, {from: validator});

                    const balanceAfter = web3.utils.toBN(await skaleBalances.getBalance(validator));

                    expect(balanceAfter.sub(balanceBefore).eq(bounty)).to.be.true;
                });

                it("should get bounty after break", async () => {
                    skipTime(web3, 500);
                    const balanceBefore = web3.utils.toBN(await skaleBalances.getBalance(validator));
                    // const bounty = web3.utils.toBN("893019925718471100273");
                    const bounty = web3.utils.toBN("1250227896005859540382");

                    await skaleManager.getBounty(1, {from: validator});

                    const balanceAfter = web3.utils.toBN(await skaleBalances.getBalance(validator));

                    expect(balanceAfter.sub(balanceBefore).eq(bounty)).to.be.true;
                });

                it("should get bounty after big break", async () => {
                    skipTime(web3, 800);
                    const balanceBefore = web3.utils.toBN(await skaleBalances.getBalance(validator));
                    // const bounty = web3.utils.toBN("892937234860031499264");
                    const bounty = web3.utils.toBN("1250112128804044098969");

                    await skaleManager.getBounty(1, {from: validator});

                    const balanceAfter = web3.utils.toBN(await skaleBalances.getBalance(validator));

                    expect(balanceAfter.sub(balanceBefore).eq(bounty)).to.be.true;
                });
            });

            describe("when monitor verdict with latency is received", async () => {
                beforeEach(async () => {
                    skipTime(web3, 3400);
                    await skaleManager.sendVerdict(0, 1, 0, 200000, {from: validator});
                });

                it("should fail to get bounty if sender is not owner of the node", async () => {
                    await skaleManager.getBounty(1, {from: hacker})
                        .should.be.eventually.rejectedWith("Validator with such address doesn't exist");
                });

                it("should get bounty", async () => {
                    skipTime(web3, 200);
                    const balanceBefore = web3.utils.toBN(await skaleBalances.getBalance(validator));
                    const bounty = web3.utils.toBN("937714334705075445816");

                    await skaleManager.getBounty(1, {from: validator});

                    const balanceAfter = web3.utils.toBN(await skaleBalances.getBalance(validator));

                    expect(balanceAfter.sub(balanceBefore).eq(bounty)).to.be.true;
                });

                it("should get bounty after break", async () => {
                    skipTime(web3, 500);
                    const balanceBefore = web3.utils.toBN(await skaleBalances.getBalance(validator));
                    const bounty = web3.utils.toBN("937714334705075445816");

                    await skaleManager.getBounty(1, {from: validator});

                    const balanceAfter = web3.utils.toBN(await skaleBalances.getBalance(validator));

                    expect(balanceAfter.sub(balanceBefore).eq(bounty)).to.be.true;
                });

                it("should get bounty after big break", async () => {
                    skipTime(web3, 800);
                    const balanceBefore = web3.utils.toBN(await skaleBalances.getBalance(validator));
                    const bounty = web3.utils.toBN("937627509303713864756");

                    await skaleManager.getBounty(1, {from: validator});

                    const balanceAfter = web3.utils.toBN(await skaleBalances.getBalance(validator));

                    expect(balanceAfter.sub(balanceBefore).eq(bounty)).to.be.true;
                });
            });

            describe("when developer has SKALE tokens", async () => {
                beforeEach(async () => {
                    await skaleToken.transfer(developer, "0x3635c9adc5dea00000", {from: owner});
                });

                it("should create schain", async () => {
                    await skaleToken.send(
                        skaleManager.address,
                        "0x1cc2d6d04a2ca",
                        "0x10" + // create schain
                        "0000000000000000000000000000000000000000000000000000000000000005" + // lifetime
                        "03" + // type of schain
                        "0000" + // nonce
                        "6432", // name
                        {from: developer});

                    const schain = await schainsData.schains(web3.utils.soliditySha3("d2"));
                    schain[0].should.be.equal("d2");
                });

                describe("when schain is created", async () => {
                    beforeEach(async () => {
                        await skaleToken.send(
                            skaleManager.address,
                            "0x1cc2d6d04a2ca",
                            "0x10" + // create schain
                            "0000000000000000000000000000000000000000000000000000000000000005" + // lifetime
                            "03" + // type of schain
                            "0000" + // nonce
                            "6432", // name
                            {from: developer});
                    });

                    it("should fail to delete schain if sender is not owner of it", async () => {
                        await skaleManager.deleteSchain("d2", {from: hacker})
                            .should.be.eventually.rejectedWith("Message sender is not an owner of Schain");
                    });

                    it("should delete schain", async () => {
                        await skaleManager.deleteSchain("d2", {from: developer});

                        await schainsData.getSchains().should.be.eventually.empty;
                    });
                });

                describe("when another schain is created", async () => {
                    beforeEach(async () => {
                        await skaleToken.send(
                            skaleManager.address,
                            "0x1cc2d6d04a2ca",
                            "0x10" + // create schain
                            "0000000000000000000000000000000000000000000000000000000000000005" + // lifetime
                            "03" + // type of schain
                            "0000" + // nonce
                            "6433", // name
                            {from: developer});
                    });

                    it("should fail to delete schain if sender is not owner of it", async () => {
                        await skaleManager.deleteSchain("d3", {from: hacker})
                            .should.be.eventually.rejectedWith("Message sender is not an owner of Schain");
                    });

                    it("should delete schain by root", async () => {
                        await skaleManager.deleteSchainByRoot("d3", {from: owner});

                        await schainsData.getSchains().should.be.eventually.empty;
                    });
                });
            });
        });

        describe("when 32 nodes are in the system", async () => {
            beforeEach(async () => {
                await constantsHolder.setMSR(3);
                await skaleToken.transfer(validator, "0x32D26D12E980B600000", {from: owner});

                for (let i = 0; i < 32; ++i) {
                    await skaleManager.createNode(
                        "0x01" + // create node
                        "2161" + // port
                        "0000" + // nonce
                        "7f0000" + ("0" + (i + 1).toString(16)).slice(-2) + // ip
                        "7f000001" + // public ip
                        "1122334455667788990011223344556677889900112233445566778899001122" +
                        "1122334455667788990011223344556677889900112233445566778899001122" + // public key
                        "64322d" + (48 + i + 1).toString(16), // name,
                        {from: validator});
                }
            });

            describe("when developer has SKALE tokens", async () => {
                beforeEach(async () => {
                    await skaleToken.transfer(developer, "0x3635C9ADC5DEA000000", {from: owner});
                });

                it("should create 2 medium schains", async () => {
                    await skaleToken.send(
                        skaleManager.address,
                        "0x1cc2d6d04a2ca",
                        "0x10" + // create schain
                        "0000000000000000000000000000000000000000000000000000000000000005" + // lifetime
                        "03" + // type of schain
                        "0000" + // nonce
                        "6432", // name
                        {from: developer});

                    const schain1 = await schainsData.schains(web3.utils.soliditySha3("d2"));
                    schain1[0].should.be.equal("d2");

                    await skaleToken.send(
                        skaleManager.address,
                        "0x1cc2d6d04a2ca",
                        "0x10" + // create schain
                        "0000000000000000000000000000000000000000000000000000000000000005" + // lifetime
                        "03" + // type of schain
                        "0000" + // nonce
                        "6433", // name
                        {from: developer});

                    const schain2 = await schainsData.schains(web3.utils.soliditySha3("d3"));
                    schain2[0].should.be.equal("d3");
                });

>>>>>>> ecf5b062
                describe("when schains are created", async () => {
                    beforeEach(async () => {
                        await skaleToken.send(
                            skaleManager.address,
                            "0x1cc2d6d04a2ca",
                            "0x10" + // create schain
                            "0000000000000000000000000000000000000000000000000000000000000005" + // lifetime
                            "03" + // type of schain
                            "0000" + // nonce
                            "6432", // name
                            {from: developer});

                        await skaleToken.send(
                            skaleManager.address,
                            "0x1cc2d6d04a2ca",
                            "0x10" + // create schain
                            "0000000000000000000000000000000000000000000000000000000000000005" + // lifetime
                            "03" + // type of schain
                            "0000" + // nonce
                            "6433", // name
                            {from: developer});
                    });

                    it("should delete first schain", async () => {
                        await skaleManager.deleteSchain("d2", {from: developer});

                        await schainsData.numberOfSchains().should.be.eventually.deep.equal(web3.utils.toBN(1));
                    });

                    it("should delete second schain", async () => {
                        await skaleManager.deleteSchain("d3", {from: developer});

                        await schainsData.numberOfSchains().should.be.eventually.deep.equal(web3.utils.toBN(1));
                    });
                });
            });
        });
        describe("when 16 nodes are in the system", async () => {

            it("should create 16 nodes & create & delete all types of schain", async () => {
<<<<<<< HEAD

                for (let i = 0; i < 16; ++i) {
                    await skaleManager.createNode(
                        "0x01" + // create node
                        "2161" + // port
                        "0000" + // nonce
                        "7f0000" + ("0" + (i + 1).toString(16)).slice(-2) + // ip
                        "7f000001" + // public ip
                        "1122334455667788990011223344556677889900112233445566778899001122" +
                        "1122334455667788990011223344556677889900112233445566778899001122" + // public key
                        "64322d" + (48 + i + 1).toString(16), // name,
                        {from: validator});
                    }

                skaleToken.transfer(developer, "0x3635C9ADC5DEA000000", {from: owner});

=======

                await skaleToken.transfer(validator, "0x32D26D12E980B600000", {from: owner});

                for (let i = 0; i < 16; ++i) {
                    await skaleManager.createNode(
                        "0x01" + // create node
                        "2161" + // port
                        "0000" + // nonce
                        "7f0000" + ("0" + (i + 1).toString(16)).slice(-2) + // ip
                        "7f000001" + // public ip
                        "1122334455667788990011223344556677889900112233445566778899001122" +
                        "1122334455667788990011223344556677889900112233445566778899001122" + // public key
                        "64322d" + (48 + i + 1).toString(16), // name,
                        {from: validator});
                    }

                await skaleToken.transfer(developer, "0x3635C9ADC5DEA000000", {from: owner});

>>>>>>> ecf5b062
                let price = web3.utils.toBN(await schainsFunctionality.getSchainPrice(1, 5));
                await skaleToken.send(
                    skaleManager.address,
                    price.toString(),
                    "0x10" + // create schain
                    "0000000000000000000000000000000000000000000000000000000000000005" + // lifetime
                    "01" + // type of schain
                    "0000" + // nonce
                    "6432", // name
                    {from: developer});

                let schain1 = await schainsData.schains(web3.utils.soliditySha3("d2"));
                schain1[0].should.be.equal("d2");

                await skaleManager.deleteSchain("d2", {from: developer});

                await schainsData.numberOfSchains().should.be.eventually.deep.equal(web3.utils.toBN(0));
                price = web3.utils.toBN(await schainsFunctionality.getSchainPrice(2, 5));

                await skaleToken.send(
                    skaleManager.address,
                    price.toString(),
                    "0x10" + // create schain
                    "0000000000000000000000000000000000000000000000000000000000000005" + // lifetime
                    "02" + // type of schain
                    "0000" + // nonce
                    "6432", // name
                    {from: developer});

                schain1 = await schainsData.schains(web3.utils.soliditySha3("d2"));
                schain1[0].should.be.equal("d2");

                await skaleManager.deleteSchain("d2", {from: developer});

                await schainsData.numberOfSchains().should.be.eventually.deep.equal(web3.utils.toBN(0));
                price = web3.utils.toBN(await schainsFunctionality.getSchainPrice(3, 5));
                await skaleToken.send(
                    skaleManager.address,
                    price.toString(),
                    "0x10" + // create schain
                    "0000000000000000000000000000000000000000000000000000000000000005" + // lifetime
                    "03" + // type of schain
                    "0000" + // nonce
                    "6432", // name
                    {from: developer});

                schain1 = await schainsData.schains(web3.utils.soliditySha3("d2"));
                schain1[0].should.be.equal("d2");

                await skaleManager.deleteSchain("d2", {from: developer});

                await schainsData.numberOfSchains().should.be.eventually.deep.equal(web3.utils.toBN(0));
                price = web3.utils.toBN(await schainsFunctionality.getSchainPrice(4, 5));
                await skaleToken.send(
                    skaleManager.address,
                    price.toString(),
                    "0x10" + // create schain
                    "0000000000000000000000000000000000000000000000000000000000000005" + // lifetime
                    "04" + // type of schain
                    "0000" + // nonce
                    "6432", // name
                    {from: developer});

                schain1 = await schainsData.schains(web3.utils.soliditySha3("d2"));
                schain1[0].should.be.equal("d2");

                await skaleManager.deleteSchain("d2", {from: developer});

                await schainsData.numberOfSchains().should.be.eventually.deep.equal(web3.utils.toBN(0));
                price = web3.utils.toBN(await schainsFunctionality.getSchainPrice(5, 5));
                await skaleToken.send(
                    skaleManager.address,
                    price.toString(),
                    "0x10" + // create schain
                    "0000000000000000000000000000000000000000000000000000000000000005" + // lifetime
                    "05" + // type of schain
                    "0000" + // nonce
                    "6432", // name
                    {from: developer});

                schain1 = await schainsData.schains(web3.utils.soliditySha3("d2"));
                schain1[0].should.be.equal("d2");

                await skaleManager.deleteSchain("d2", {from: developer});

                await schainsData.numberOfSchains().should.be.eventually.deep.equal(web3.utils.toBN(0));
            });
        });
    });
});<|MERGE_RESOLUTION|>--- conflicted
+++ resolved
@@ -162,16 +162,16 @@
                     {from: validator});
             });
 
-            // it("should fail to init withdrawing of deposit of someone else's node", async () => {
-            //     await skaleManager.initWithdrawDeposit(0, {from: hacker})
-            //         .should.be.eventually.rejectedWith("Validator with such address doesn't exist");
-            // });
-
-            // it("should init withdrawing of deposit", async () => {
-            //     await skaleManager.initWithdrawDeposit(0, {from: validator});
-
-            //     await nodesData.isNodeLeaving(0).should.be.eventually.true;
-            // });
+            it("should fail to init exiting of someone else's node", async () => {
+                await skaleManager.nodeExit(0, {from: hacker})
+                    .should.be.eventually.rejectedWith("Validator with such address doesn't exist");
+            });
+
+            it("should initiate exiting", async () => {
+                await skaleManager.nodeExit(0, {from: validator});
+
+                await nodesData.isNodeLeft(0).should.be.eventually.true;
+            });
 
             it("should remove the node", async () => {
                 const balanceBefore = web3.utils.toBN(await skaleToken.balanceOf(validator));
@@ -241,27 +241,27 @@
                     {from: validator});
             });
 
-            // it("should fail to init withdrawing of deposit of first node from another account", async () => {
-            //     await skaleManager.initWithdrawDeposit(0, {from: hacker})
-            //         .should.be.eventually.rejectedWith("Validator with such address doesn't exist");
-            // });
-
-            // it("should fail to init withdrawing of deposit of second node from another account", async () => {
-            //     await skaleManager.initWithdrawDeposit(1, {from: hacker})
-            //         .should.be.eventually.rejectedWith("Validator with such address doesn't exist");
-            // });
-
-            // it("should init withdrawing of deposit of first node", async () => {
-            //     await skaleManager.initWithdrawDeposit(0, {from: validator});
-
-            //     await nodesData.isNodeLeaving(0).should.be.eventually.true;
-            // });
-
-            // it("should init withdrawing of deposit of second node", async () => {
-            //     await skaleManager.initWithdrawDeposit(1, {from: validator});
-
-            //     await nodesData.isNodeLeaving(1).should.be.eventually.true;
-            // });
+            it("should fail to initiate exiting of first node from another account", async () => {
+                await skaleManager.nodeExit(0, {from: hacker})
+                    .should.be.eventually.rejectedWith("Validator with such address doesn't exist");
+            });
+
+            it("should fail to initiate exiting of second node from another account", async () => {
+                await skaleManager.nodeExit(1, {from: hacker})
+                    .should.be.eventually.rejectedWith("Validator with such address doesn't exist");
+            });
+
+            it("should initiate exiting of first node", async () => {
+                await skaleManager.nodeExit(0, {from: validator});
+
+                await nodesData.isNodeLeft(0).should.be.eventually.true;
+            });
+
+            it("should initiate exiting of second node", async () => {
+                await skaleManager.nodeExit(1, {from: validator});
+
+                await nodesData.isNodeLeft(1).should.be.eventually.true;
+            });
 
             it("should remove the first node", async () => {
                 const balanceBefore = web3.utils.toBN(await skaleToken.balanceOf(validator));
@@ -314,6 +314,8 @@
 
         describe("when 18 nodes are in the system", async () => {
             beforeEach(async () => {
+                await skaleToken.transfer(validator, "0x3635c9adc5dea00000", {from: owner});
+
                 for (let i = 0; i < 18; ++i) {
                     await skaleManager.createNode(
                         "0x01" + // create node
@@ -328,8 +330,11 @@
                 }
             });
 
-            it("should fail to create schain if not enough SKALE tokens", async () => {
+            it("should fail to create schain if validator doesn't meet MSR", async () => {
                 await constantsHolder.setMSR(6);
+                const newValidatorId = 2;
+                await delegationService.registerValidator("D2", "D2 is even", 150, 0, {from: developer});
+                await validatorService.enableValidator(newValidatorId, {from: owner});
 
                 await skaleManager.createNode(
                     "0x10" + // create schain
@@ -426,7 +431,6 @@
                     skipTime(web3, 3400);
                     await skaleManager.sendVerdict(0, 1, 1, 50, {from: validator});
                 });
-<<<<<<< HEAD
 
                 it("should fail to get bounty if sender is not owner of the node", async () => {
                     await skaleManager.getBounty(1, {from: hacker})
@@ -644,7 +648,7 @@
 
             describe("when developer has SKALE tokens", async () => {
                 beforeEach(async () => {
-                    skaleToken.transfer(developer, "0x3635C9ADC5DEA000000", {from: owner});
+                    await skaleToken.transfer(developer, "0x3635C9ADC5DEA000000", {from: owner});
                 });
 
                 it("should create 2 medium schains", async () => {
@@ -675,227 +679,6 @@
                     schain2[0].should.be.equal("d3");
                 });
 
-=======
-
-                it("should fail to get bounty if sender is not owner of the node", async () => {
-                    await skaleManager.getBounty(1, {from: hacker})
-                        .should.be.eventually.rejectedWith("Validator with such address doesn't exist");
-                });
-
-                it("should get bounty", async () => {
-                    skipTime(web3, 200);
-                    const balanceBefore = web3.utils.toBN(await skaleBalances.getBalance(validator));
-                    // const bounty = web3.utils.toBN("893019925718471100273");
-
-                    const bounty = web3.utils.toBN("1250227896005859540382");
-
-                    await skaleManager.getBounty(1, {from: validator});
-
-                    const balanceAfter = web3.utils.toBN(await skaleBalances.getBalance(validator));
-
-                    expect(balanceAfter.sub(balanceBefore).eq(bounty)).to.be.true;
-                });
-
-                it("should get bounty after break", async () => {
-                    skipTime(web3, 500);
-                    const balanceBefore = web3.utils.toBN(await skaleBalances.getBalance(validator));
-                    // const bounty = web3.utils.toBN("893019925718471100273");
-                    const bounty = web3.utils.toBN("1250227896005859540382");
-
-                    await skaleManager.getBounty(1, {from: validator});
-
-                    const balanceAfter = web3.utils.toBN(await skaleBalances.getBalance(validator));
-
-                    expect(balanceAfter.sub(balanceBefore).eq(bounty)).to.be.true;
-                });
-
-                it("should get bounty after big break", async () => {
-                    skipTime(web3, 800);
-                    const balanceBefore = web3.utils.toBN(await skaleBalances.getBalance(validator));
-                    // const bounty = web3.utils.toBN("892937234860031499264");
-                    const bounty = web3.utils.toBN("1250112128804044098969");
-
-                    await skaleManager.getBounty(1, {from: validator});
-
-                    const balanceAfter = web3.utils.toBN(await skaleBalances.getBalance(validator));
-
-                    expect(balanceAfter.sub(balanceBefore).eq(bounty)).to.be.true;
-                });
-            });
-
-            describe("when monitor verdict with latency is received", async () => {
-                beforeEach(async () => {
-                    skipTime(web3, 3400);
-                    await skaleManager.sendVerdict(0, 1, 0, 200000, {from: validator});
-                });
-
-                it("should fail to get bounty if sender is not owner of the node", async () => {
-                    await skaleManager.getBounty(1, {from: hacker})
-                        .should.be.eventually.rejectedWith("Validator with such address doesn't exist");
-                });
-
-                it("should get bounty", async () => {
-                    skipTime(web3, 200);
-                    const balanceBefore = web3.utils.toBN(await skaleBalances.getBalance(validator));
-                    const bounty = web3.utils.toBN("937714334705075445816");
-
-                    await skaleManager.getBounty(1, {from: validator});
-
-                    const balanceAfter = web3.utils.toBN(await skaleBalances.getBalance(validator));
-
-                    expect(balanceAfter.sub(balanceBefore).eq(bounty)).to.be.true;
-                });
-
-                it("should get bounty after break", async () => {
-                    skipTime(web3, 500);
-                    const balanceBefore = web3.utils.toBN(await skaleBalances.getBalance(validator));
-                    const bounty = web3.utils.toBN("937714334705075445816");
-
-                    await skaleManager.getBounty(1, {from: validator});
-
-                    const balanceAfter = web3.utils.toBN(await skaleBalances.getBalance(validator));
-
-                    expect(balanceAfter.sub(balanceBefore).eq(bounty)).to.be.true;
-                });
-
-                it("should get bounty after big break", async () => {
-                    skipTime(web3, 800);
-                    const balanceBefore = web3.utils.toBN(await skaleBalances.getBalance(validator));
-                    const bounty = web3.utils.toBN("937627509303713864756");
-
-                    await skaleManager.getBounty(1, {from: validator});
-
-                    const balanceAfter = web3.utils.toBN(await skaleBalances.getBalance(validator));
-
-                    expect(balanceAfter.sub(balanceBefore).eq(bounty)).to.be.true;
-                });
-            });
-
-            describe("when developer has SKALE tokens", async () => {
-                beforeEach(async () => {
-                    await skaleToken.transfer(developer, "0x3635c9adc5dea00000", {from: owner});
-                });
-
-                it("should create schain", async () => {
-                    await skaleToken.send(
-                        skaleManager.address,
-                        "0x1cc2d6d04a2ca",
-                        "0x10" + // create schain
-                        "0000000000000000000000000000000000000000000000000000000000000005" + // lifetime
-                        "03" + // type of schain
-                        "0000" + // nonce
-                        "6432", // name
-                        {from: developer});
-
-                    const schain = await schainsData.schains(web3.utils.soliditySha3("d2"));
-                    schain[0].should.be.equal("d2");
-                });
-
-                describe("when schain is created", async () => {
-                    beforeEach(async () => {
-                        await skaleToken.send(
-                            skaleManager.address,
-                            "0x1cc2d6d04a2ca",
-                            "0x10" + // create schain
-                            "0000000000000000000000000000000000000000000000000000000000000005" + // lifetime
-                            "03" + // type of schain
-                            "0000" + // nonce
-                            "6432", // name
-                            {from: developer});
-                    });
-
-                    it("should fail to delete schain if sender is not owner of it", async () => {
-                        await skaleManager.deleteSchain("d2", {from: hacker})
-                            .should.be.eventually.rejectedWith("Message sender is not an owner of Schain");
-                    });
-
-                    it("should delete schain", async () => {
-                        await skaleManager.deleteSchain("d2", {from: developer});
-
-                        await schainsData.getSchains().should.be.eventually.empty;
-                    });
-                });
-
-                describe("when another schain is created", async () => {
-                    beforeEach(async () => {
-                        await skaleToken.send(
-                            skaleManager.address,
-                            "0x1cc2d6d04a2ca",
-                            "0x10" + // create schain
-                            "0000000000000000000000000000000000000000000000000000000000000005" + // lifetime
-                            "03" + // type of schain
-                            "0000" + // nonce
-                            "6433", // name
-                            {from: developer});
-                    });
-
-                    it("should fail to delete schain if sender is not owner of it", async () => {
-                        await skaleManager.deleteSchain("d3", {from: hacker})
-                            .should.be.eventually.rejectedWith("Message sender is not an owner of Schain");
-                    });
-
-                    it("should delete schain by root", async () => {
-                        await skaleManager.deleteSchainByRoot("d3", {from: owner});
-
-                        await schainsData.getSchains().should.be.eventually.empty;
-                    });
-                });
-            });
-        });
-
-        describe("when 32 nodes are in the system", async () => {
-            beforeEach(async () => {
-                await constantsHolder.setMSR(3);
-                await skaleToken.transfer(validator, "0x32D26D12E980B600000", {from: owner});
-
-                for (let i = 0; i < 32; ++i) {
-                    await skaleManager.createNode(
-                        "0x01" + // create node
-                        "2161" + // port
-                        "0000" + // nonce
-                        "7f0000" + ("0" + (i + 1).toString(16)).slice(-2) + // ip
-                        "7f000001" + // public ip
-                        "1122334455667788990011223344556677889900112233445566778899001122" +
-                        "1122334455667788990011223344556677889900112233445566778899001122" + // public key
-                        "64322d" + (48 + i + 1).toString(16), // name,
-                        {from: validator});
-                }
-            });
-
-            describe("when developer has SKALE tokens", async () => {
-                beforeEach(async () => {
-                    await skaleToken.transfer(developer, "0x3635C9ADC5DEA000000", {from: owner});
-                });
-
-                it("should create 2 medium schains", async () => {
-                    await skaleToken.send(
-                        skaleManager.address,
-                        "0x1cc2d6d04a2ca",
-                        "0x10" + // create schain
-                        "0000000000000000000000000000000000000000000000000000000000000005" + // lifetime
-                        "03" + // type of schain
-                        "0000" + // nonce
-                        "6432", // name
-                        {from: developer});
-
-                    const schain1 = await schainsData.schains(web3.utils.soliditySha3("d2"));
-                    schain1[0].should.be.equal("d2");
-
-                    await skaleToken.send(
-                        skaleManager.address,
-                        "0x1cc2d6d04a2ca",
-                        "0x10" + // create schain
-                        "0000000000000000000000000000000000000000000000000000000000000005" + // lifetime
-                        "03" + // type of schain
-                        "0000" + // nonce
-                        "6433", // name
-                        {from: developer});
-
-                    const schain2 = await schainsData.schains(web3.utils.soliditySha3("d3"));
-                    schain2[0].should.be.equal("d3");
-                });
-
->>>>>>> ecf5b062
                 describe("when schains are created", async () => {
                     beforeEach(async () => {
                         await skaleToken.send(
@@ -936,7 +719,8 @@
         describe("when 16 nodes are in the system", async () => {
 
             it("should create 16 nodes & create & delete all types of schain", async () => {
-<<<<<<< HEAD
+
+                await skaleToken.transfer(validator, "0x32D26D12E980B600000", {from: owner});
 
                 for (let i = 0; i < 16; ++i) {
                     await skaleManager.createNode(
@@ -951,28 +735,8 @@
                         {from: validator});
                     }
 
-                skaleToken.transfer(developer, "0x3635C9ADC5DEA000000", {from: owner});
-
-=======
-
-                await skaleToken.transfer(validator, "0x32D26D12E980B600000", {from: owner});
-
-                for (let i = 0; i < 16; ++i) {
-                    await skaleManager.createNode(
-                        "0x01" + // create node
-                        "2161" + // port
-                        "0000" + // nonce
-                        "7f0000" + ("0" + (i + 1).toString(16)).slice(-2) + // ip
-                        "7f000001" + // public ip
-                        "1122334455667788990011223344556677889900112233445566778899001122" +
-                        "1122334455667788990011223344556677889900112233445566778899001122" + // public key
-                        "64322d" + (48 + i + 1).toString(16), // name,
-                        {from: validator});
-                    }
-
                 await skaleToken.transfer(developer, "0x3635C9ADC5DEA000000", {from: owner});
 
->>>>>>> ecf5b062
                 let price = web3.utils.toBN(await schainsFunctionality.getSchainPrice(1, 5));
                 await skaleToken.send(
                     skaleManager.address,
