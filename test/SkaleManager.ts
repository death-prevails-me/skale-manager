--- conflicted
+++ resolved
@@ -14,13 +14,10 @@
          SchainsDataInstance,
          SchainsFunctionalityContract,
          SchainsFunctionalityInstance,
-<<<<<<< HEAD
+         SchainsFunctionalityInternalContract,
+         SchainsFunctionalityInternalInstance,
          SkaleDKGContract,
          SkaleDKGInstance,
-=======
-         SchainsFunctionalityInternalContract,
-         SchainsFunctionalityInternalInstance,
->>>>>>> 5a576cd0
          SkaleManagerContract,
          SkaleManagerInstance,
          SkaleTokenContract,
