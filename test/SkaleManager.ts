import * as chai from "chai";
import chaiAsPromised from "chai-as-promised";
import { ConstantsHolder,
         ContractManager,
         DelegationController,
         DelegationPeriodManager,
         Distributor,
         Monitors,
         Nodes,
         SchainsInternal,
         Schains,
         SkaleDKGTester,
         SkaleManager,
         SkaleToken,
         ValidatorService,
         BountyV2} from "../typechain";

import * as elliptic from "elliptic";
const EC = elliptic.ec;
const ec = new EC("secp256k1");
import { privateKeys } from "./tools/private-keys";

import { deployConstantsHolder } from "./tools/deploy/constantsHolder";
import { deployContractManager } from "./tools/deploy/contractManager";
import { deploySkaleDKGTester } from "./tools/deploy/test/skaleDKGTester";
import { deployDelegationController } from "./tools/deploy/delegation/delegationController";
import { deployDelegationPeriodManager } from "./tools/deploy/delegation/delegationPeriodManager";
import { deployDistributor } from "./tools/deploy/delegation/distributor";
import { deployValidatorService } from "./tools/deploy/delegation/validatorService";
import { deployMonitors } from "./tools/deploy/monitors";
import { deployNodes } from "./tools/deploy/nodes";
import { deploySchainsInternal } from "./tools/deploy/schainsInternal";
import { deploySchains } from "./tools/deploy/schains";
import { deploySkaleManager } from "./tools/deploy/skaleManager";
import { deploySkaleToken } from "./tools/deploy/skaleToken";
import { skipTime, currentTime } from "./tools/time";
import { deployBounty } from "./tools/deploy/bounty";
import { BigNumber } from "ethers";
import { deployTimeHelpers } from "./tools/deploy/delegation/timeHelpers";
import { ethers, web3 } from "hardhat";
import { SignerWithAddress } from "@nomiclabs/hardhat-ethers/dist/src/signer-with-address";
import { expect } from "chai";
import { solidity } from "ethereum-waffle";

chai.should();
chai.use(chaiAsPromised);
chai.use(solidity);

async function getValidatorIdSignature(validatorId: BigNumber, signer: SignerWithAddress) {
    const hash = web3.utils.soliditySha3(validatorId.toString());
    if (hash) {
        let signature = await web3.eth.sign(hash, signer.address);
        signature = (
            signature.slice(130) === "00" ?
            signature.slice(0, 130) + "1b" :            
            (
                signature.slice(130) === "01" ?
                signature.slice(0, 130) + "1c" :
                signature
            )
        );
        return signature;
    } else {
        return "";
    }
}

function stringValue(value: string | null) {
    if (value) {
        return value;
    } else {
        return "";
    }
}

function hexValue(value: string) {
    if (value.length % 2 == 0) {
        return value;
    } else {
        return "0" + value;
    }
}

describe("SkaleManager", () => {
    let owner: SignerWithAddress;
    let validator: SignerWithAddress
    let developer: SignerWithAddress
    let hacker: SignerWithAddress
    let nodeAddress: SignerWithAddress

    let contractManager: ContractManager;
    let constantsHolder: ConstantsHolder;
    let nodesContract: Nodes;
    let skaleManager: SkaleManager;
    let skaleToken: SkaleToken;
    let monitors: Monitors;
    let schainsInternal: SchainsInternal;
    let schains: Schains;
    let validatorService: ValidatorService;
    let delegationController: DelegationController;
    let delegationPeriodManager: DelegationPeriodManager;
    let distributor: Distributor;
    let skaleDKG: SkaleDKGTester;
    let bountyContract: BountyV2;

    beforeEach(async () => {
        [owner, validator, developer, hacker, nodeAddress] = await ethers.getSigners();

        contractManager = await deployContractManager();

        skaleToken = await deploySkaleToken(contractManager);
        constantsHolder = await deployConstantsHolder(contractManager);
        nodesContract = await deployNodes(contractManager);
        monitors = await deployMonitors(contractManager);
        schainsInternal = await deploySchainsInternal(contractManager);
        schains = await deploySchains(contractManager);
        skaleManager = await deploySkaleManager(contractManager);
        validatorService = await deployValidatorService(contractManager);
        delegationController = await deployDelegationController(contractManager);
        delegationPeriodManager = await deployDelegationPeriodManager(contractManager);
        distributor = await deployDistributor(contractManager);
        skaleDKG = await deploySkaleDKGTester(contractManager);
        await contractManager.setContractsAddress("SkaleDKG", skaleDKG.address);
	    bountyContract = await deployBounty(contractManager);

        const premined = "100000000000000000000000000";
        await skaleToken.mint(owner.address, premined, "0x", "0x");
        await constantsHolder.setMSR(5);
        await constantsHolder.setLaunchTimestamp(await currentTime(web3)); // to allow bounty withdrawing
        await bountyContract.enableBountyReduction();
    });

<<<<<<< HEAD
    // it("should fail to process token fallback if sent not from SkaleToken", async () => {
    //     await skaleManager.tokensReceived(hacker, validator, developer, 5, "0x11", "0x11", {from: validator}).
    //         should.be.eventually.rejectedWith("Message sender is invalid");
    // });

    // it("should transfer ownership", async () => {
    //     await skaleManager.grantRole(await skaleManager.DEFAULT_ADMIN_ROLE(), hacker , {from: hacker})
    //         .should.be.eventually.rejectedWith("AccessControl: sender must be an admin to grant");

    //     await skaleManager.grantRole(await skaleManager.DEFAULT_ADMIN_ROLE(), hacker, {from: owner});

    //     await skaleManager.hasRole(await skaleManager.DEFAULT_ADMIN_ROLE(), hacker).should.be.eventually.true;
    // });
=======
    it("should fail to process token fallback if sent not from SkaleToken", async () => {
        await skaleManager.connect(validator).tokensReceived(hacker.address, validator.address, developer.address, 5, "0x11", "0x11").
            should.be.eventually.rejectedWith("Message sender is invalid");
    });

    it("should transfer ownership", async () => {
        await skaleManager.connect(hacker).grantRole(await skaleManager.DEFAULT_ADMIN_ROLE(), hacker.address)
            .should.be.eventually.rejectedWith("AccessControl: sender must be an admin to grant");

        await skaleManager.grantRole(await skaleManager.DEFAULT_ADMIN_ROLE(), hacker.address);

        await skaleManager.hasRole(await skaleManager.DEFAULT_ADMIN_ROLE(), hacker.address).should.be.eventually.true;
    });
>>>>>>> e12c1c05

    describe("when validator has delegated SKALE tokens", async () => {
        const validatorId = 1;
        const day = 60 * 60 * 24;
        const month = 31 * day;
        const delegatedAmount = 1e7;

        beforeEach(async () => {
            await validatorService.connect(validator).registerValidator("D2", "D2 is even", 150, 0);
            const validatorIndex = await validatorService.getValidatorId(validator.address);
            const signature = await getValidatorIdSignature(validatorIndex, nodeAddress);
            await validatorService.connect(validator).linkNodeAddress(nodeAddress.address, signature);

            await skaleToken.transfer(validator.address, 10 * delegatedAmount);
            await validatorService.enableValidator(validatorId);
            await delegationPeriodManager.setDelegationPeriod(12, 200);
            await delegationController.connect(validator).delegate(validatorId, delegatedAmount, 12, "Hello from D2");
            const delegationId = 0;
            await delegationController.connect(validator).acceptPendingDelegation(delegationId);

            await skipTime(ethers, month);
        });

        it("should create a node", async () => {
            const pubKey = ec.keyFromPrivate(String(privateKeys[4]).slice(2)).getPublic();
            await skaleManager.connect(nodeAddress).createNode(
                8545, // port
                0, // nonce
                "0x7f000001", // ip
                "0x7f000001", // public ip
                ["0x" + hexValue(pubKey.x.toString('hex')), "0x" + hexValue(pubKey.y.toString('hex'))], // public key
                "d2", // name
                "somedomain.name");

            (await nodesContract.numberOfActiveNodes()).should.be.equal(1);
            (await nodesContract.getNodePort(0)).should.be.equal(8545);
        });

        it("should not allow to create node if validator became untrusted", async () => {
            await skipTime(ethers, 2592000);
            await constantsHolder.setMSR(100);

            await validatorService.disableValidator(validatorId);
            const pubKey = ec.keyFromPrivate(String(privateKeys[4]).slice(2)).getPublic();
            await skaleManager.connect(nodeAddress).createNode(
                8545, // port
                0, // nonce
                "0x7f000001", // ip
                "0x7f000001", // public ip
                ["0x" + hexValue(pubKey.x.toString('hex')), "0x" + hexValue(pubKey.y.toString('hex'))], // public key
                "d2", // name
                "somedomain.name")
                .should.be.eventually.rejectedWith("Validator is not authorized to create a node");
            await validatorService.enableValidator(validatorId);
            await skaleManager.connect(nodeAddress).createNode(
                8545, // port
                0, // nonce
                "0x7f000001", // ip
                "0x7f000001", // public ip
                ["0x" + hexValue(pubKey.x.toString('hex')), "0x" + hexValue(pubKey.y.toString('hex'))], // public key
                "d2", // name
                "somedomain.name");
        });

        describe("when node is created", async () => {

            beforeEach(async () => {
                const pubKey = ec.keyFromPrivate(String(privateKeys[4]).slice(2)).getPublic();
                await skaleManager.connect(nodeAddress).createNode(
                    8545, // port
                    0, // nonce
                    "0x7f000001", // ip
                    "0x7f000001", // public ip
                    ["0x" + hexValue(pubKey.x.toString('hex')), "0x" + hexValue(pubKey.y.toString('hex'))], // public key
                    "d2", // name
                    "somedomain.name");
            });

<<<<<<< HEAD
            // it("should fail to init exiting of someone else's node", async () => {
            //     await skaleManager.nodeExit(0, {from: hacker})
            //         .should.be.eventually.rejectedWith("Sender is not permitted to call this function");
            // });

            // it("should reject if node in maintenance call nodeExit", async () => {
            //     await nodesContract.setNodeInMaintenance(0);
            //     await skaleManager.nodeExit(0, {from: nodeAddress})
            //         .should.be.eventually.rejectedWith("Node should be Leaving");
            // });
=======
            it("should fail to init exiting of someone else's node", async () => {
                await skaleManager.connect(hacker).nodeExit(0)
                    .should.be.eventually.rejectedWith("Sender is not permitted to call this function");
            });

            it("should reject if node in maintenance call nodeExit", async () => {
                await nodesContract.setNodeInMaintenance(0);
                await skaleManager.connect(nodeAddress).nodeExit(0)
                    .should.be.eventually.rejectedWith("Node should be Leaving");
            });
>>>>>>> e12c1c05

            it("should initiate exiting", async () => {
                await skaleManager.connect(nodeAddress).nodeExit(0);

                await nodesContract.isNodeLeft(0).should.be.eventually.true;
            });

            it("should remove the node", async () => {
                const balanceBefore = await skaleToken.balanceOf(validator.address);
                const lastBlock = await monitors.getLastBountyBlock(0);

                await skaleManager.connect(nodeAddress).nodeExit(0);

                await nodesContract.isNodeLeft(0).should.be.eventually.true;

                expect((await monitors.getLastBountyBlock(0)).eq(lastBlock)).to.be.true;

                const balanceAfter = await skaleToken.balanceOf(validator.address);

                balanceAfter.should.be.equal(balanceBefore);
            });

            it("should remove the node by root", async () => {
                const balanceBefore = await skaleToken.balanceOf(validator.address);

                await skaleManager.nodeExit(0);

                await nodesContract.isNodeLeft(0).should.be.eventually.true;

                const balanceAfter = await skaleToken.balanceOf(validator.address);

                balanceBefore.should.be.equal(balanceAfter);
            });

            it("should create and remove node from validator address", async () => {
                (await validatorService.getValidatorIdByNodeAddress(validator.address)).should.be.equal(1);
                const pubKey = ec.keyFromPrivate(String(privateKeys[1]).slice(2)).getPublic();
                await skaleManager.connect(validator).createNode(
                    8545, // port
                    0, // nonce
                    "0x7f000002", // ip
                    "0x7f000002", // public ip
                    ["0x" + hexValue(pubKey.x.toString('hex')), "0x" + hexValue(pubKey.y.toString('hex'))], // public key
                    "d3", // name
                    "somedomain.name"
                );

                await skaleManager.connect(validator).nodeExit(1);

                await nodesContract.isNodeLeft(1).should.be.eventually.true;
                (await validatorService.getValidatorIdByNodeAddress(validator.address)).should.be.equal(1);
            });

            it("should pay bounty if Node is In Active state", async () => {
                await skipTime(ethers, month);
                await skaleManager.connect(nodeAddress).getBounty(0);
            });

            it("should pay bounty if Node is In Leaving state", async () => {
                await nodesContract.initExit(0);
                await skipTime(ethers, month);
                await skaleManager.connect(nodeAddress).getBounty(0);
            });

            it("should pay bounty if Node is In Maintenance state", async () => {
                await nodesContract.connect(validator).setNodeInMaintenance(0);
                await skipTime(ethers, month);
                await skaleManager.connect(nodeAddress).getBounty(0);
            });

            it("should not pay bounty if Node is In Left state", async () => {
                await nodesContract.initExit(0);
                await nodesContract.completeExit(0);
                await skipTime(ethers, month);
                await skaleManager.connect(nodeAddress).getBounty(0).should.be.eventually.rejectedWith("The node must not be in Left state");
            });

            it("should pay bounty according to the schedule", async () => {
                const timeHelpers = await deployTimeHelpers(contractManager);

                await bountyContract.disableBountyReduction();
                await constantsHolder.setMSR(delegatedAmount);

                const timelimit = 300 * 1000;
                const start = Date.now();
                const launch = (await constantsHolder.launchTimestamp()).toNumber();
                const launchMonth = (await timeHelpers.timestampToMonth(launch)).toNumber();
                const ten18 = BigNumber.from(10).pow(18);

                const schedule = [
                    385000000,
                    346500000,
                    308000000,
                    269500000,
                    231000000,
                    192500000
                ]
                for (let bounty = schedule[schedule.length - 1] / 2; bounty > 1; bounty /= 2) {
                    for (let i = 0; i < 3; ++i) {
                        schedule.push(bounty);
                    }
                }

                let mustBePaid = BigNumber.from(0);
                await skipTime(ethers, month);
                for (let year = 0; year < schedule.length && (Date.now() - start) < 0.9 * timelimit; ++year) {
                    for (let monthIndex = 0; monthIndex < 12; ++monthIndex) {
                        const monthEnd = (await timeHelpers.monthToTimestamp(launchMonth + 12 * year + monthIndex + 1)).toNumber();
                        if (await currentTime(web3) < monthEnd) {
                            await skipTime(ethers, monthEnd - await currentTime(web3) - day);
                            await skaleManager.connect(nodeAddress).getBounty(0);
                        }
                    }
                    const bountyWasPaid = await skaleToken.balanceOf(distributor.address);
                    mustBePaid = mustBePaid.add(Math.floor(schedule[year]));

                    bountyWasPaid.div(ten18).sub(mustBePaid).abs().toNumber().should.be.lessThan(35); // 35 because of rounding errors in JS
                }
            });
        });

        describe("when two nodes are created", async () => {

            beforeEach(async () => {
                const pubKey = ec.keyFromPrivate(String(privateKeys[4]).slice(2)).getPublic();
                await skaleManager.connect(nodeAddress).createNode(
                    8545, // port
                    0, // nonce
                    "0x7f000001", // ip
                    "0x7f000001", // public ip
                    ["0x" + hexValue(pubKey.x.toString('hex')), "0x" + hexValue(pubKey.y.toString('hex'))], // public key
                    "d2", // name
                    "somedomain.name");
                await skaleManager.connect(nodeAddress).createNode(
                    8545, // port
                    0, // nonce
                    "0x7f000002", // ip
                    "0x7f000002", // public ip
                    ["0x" + hexValue(pubKey.x.toString('hex')), "0x" + hexValue(pubKey.y.toString('hex'))], // public key
                    "d3", // name
                    "somedomain.name");
            });

            it("should fail to initiate exiting of first node from another account", async () => {
                await skaleManager.connect(hacker).nodeExit(0)
                    .should.be.eventually.rejectedWith("Sender is not permitted to call this function");
            });

            it("should fail to initiate exiting of second node from another account", async () => {
                await skaleManager.connect(hacker).nodeExit(1)
                    .should.be.eventually.rejectedWith("Sender is not permitted to call this function");
            });

            it("should initiate exiting of first node", async () => {
                await skaleManager.connect(nodeAddress).nodeExit(0);

                await nodesContract.isNodeLeft(0).should.be.eventually.true;
            });

            it("should initiate exiting of second node", async () => {
                await skaleManager.connect(nodeAddress).nodeExit(1);

                await nodesContract.isNodeLeft(1).should.be.eventually.true;
            });

            it("should remove the first node", async () => {
                const balanceBefore = await skaleToken.balanceOf(validator.address);

                await skaleManager.connect(nodeAddress).nodeExit(0);

                await nodesContract.isNodeLeft(0).should.be.eventually.true;

                const balanceAfter = await skaleToken.balanceOf(validator.address);

                balanceBefore.should.be.equal(balanceAfter);
            });

            it("should remove the second node", async () => {
                const balanceBefore = await skaleToken.balanceOf(validator.address);

                await skaleManager.connect(nodeAddress).nodeExit(1);

                await nodesContract.isNodeLeft(1).should.be.eventually.true;

                const balanceAfter = await skaleToken.balanceOf(validator.address);

                balanceBefore.should.be.equal(balanceAfter);
            });

            it("should remove the first node by root", async () => {
                const balanceBefore = await skaleToken.balanceOf(validator.address);

                await skaleManager.nodeExit(0);

                await nodesContract.isNodeLeft(0).should.be.eventually.true;

                const balanceAfter = await skaleToken.balanceOf(validator.address);

                balanceBefore.should.be.equal(balanceAfter);
            });

            it("should remove the second node by root", async () => {
                const balanceBefore = await skaleToken.balanceOf(validator.address);

                await skaleManager.nodeExit(1);

                await nodesContract.isNodeLeft(1).should.be.eventually.true;

                const balanceAfter = await skaleToken.balanceOf(validator.address);

                balanceBefore.should.be.equal(balanceAfter);
            });
        });

        describe("when 18 nodes are in the system", async () => {
            let d2SchainId: string

            const verdict = {
                toNodeIndex: 1,
                downtime: 0,
                latency: 50
            };

            beforeEach(async () => {
                await skaleToken.transfer(validator.address, "0x3635c9adc5dea00000");
                const pubKey = ec.keyFromPrivate(String(privateKeys[4]).slice(2)).getPublic();
                for (let i = 0; i < 18; ++i) {
                    await skaleManager.connect(nodeAddress).createNode(
                        8545, // port
                        0, // nonce
                        "0x7f0000" + ("0" + (i + 1).toString(16)).slice(-2), // ip
                        "0x7f000001", // public ip
                        ["0x" + hexValue(pubKey.x.toString('hex')), "0x" + hexValue(pubKey.y.toString('hex'))], // public key
                        "d2-" + i, // name
                        "somedomain.name");
                }

                const schainId = web3.utils.soliditySha3("d2");
                if (schainId) {
                    d2SchainId = schainId;
                }
            });

            it("should fail to create schain if validator doesn't meet MSR", async () => {
                await constantsHolder.setMSR(delegatedAmount + 1);
                const pubKey = ec.keyFromPrivate(String(privateKeys[4]).slice(2)).getPublic();
                await skaleManager.connect(nodeAddress).createNode(
                    8545, // port
                    0, // nonce
                    "0x7f000001", // ip
                    "0x7f000001", // public ip
                    ["0x" + hexValue(pubKey.x.toString('hex')), "0x" + hexValue(pubKey.y.toString('hex'))], // public key
                    "d2", // name
                    "somedomain.name").should.be.eventually.rejectedWith("Validator must meet the Minimum Staking Requirement");
            });

            describe("when developer has SKALE tokens", async () => {
                beforeEach(async () => {
                    skaleToken.transfer(developer.address, "0x3635c9adc5dea00000");
                });

                it("should create schain", async () => {
                    await skaleToken.connect(developer).send(
                        skaleManager.address,
                        "0x1cc2d6d04a2ca",
                        web3.eth.abi.encodeParameters(["uint", "uint8", "uint16", "string"], [
                            5, // lifetime
                            3, // type of schain
                            0, // nonce
                            "d2"])); // name                    
                    
                    const schain = await schainsInternal.schains(d2SchainId);
                    schain[0].should.be.equal("d2");
                });

                it("should not create schain if schain admin set too low schain lifetime", async () => {
                    const SECONDS_TO_YEAR = 31622400;
                    constantsHolder.setMinimalSchainLifetime(SECONDS_TO_YEAR);
                    await skaleToken.connect(developer).send(
                        skaleManager.address,
                        "0x1cc2d6d04a2ca",
                        web3.eth.abi.encodeParameters(["uint", "uint8", "uint16", "string"], [
                            0, // lifetime
                            3, // type of schain
                            0, // nonce
                            "d2"]), // name
                        )
                        .should.be.eventually.rejectedWith("Minimal schain lifetime should be satisfied");

                    constantsHolder.setMinimalSchainLifetime(4);
                    await skaleToken.connect(developer).send(
                        skaleManager.address,
                        "0x1cc2d6d04a2ca",
                        web3.eth.abi.encodeParameters(["uint", "uint8", "uint16", "string"], [
                            5, // lifetime
                            3, // type of schain
                            0, // nonce
                            "d2"]), // name
                        );

                    const schain = await schainsInternal.schains(d2SchainId);
                    schain[0].should.be.equal("d2");
                });


                it("should not allow to create schain if certain date has not reached", async () => {
                    const unreacheableDate = BigNumber.from(2).pow(256).sub(1);
                    await constantsHolder.setSchainCreationTimeStamp(unreacheableDate);
                    await skaleToken.connect(developer).send(
                        skaleManager.address,
                        "0x1cc2d6d04a2ca",
                        web3.eth.abi.encodeParameters(["uint", "uint8", "uint16", "string"], [
                            4, // lifetime
                            3, // type of schain
                            0, // nonce
                            "d2"]), // name
                        )
                        .should.be.eventually.rejectedWith("It is not a time for creating Schain");
                });

                describe("when schain is created", async () => {
                    beforeEach(async () => {
                        await skaleToken.connect(developer).send(
                            skaleManager.address,
                            "0x1cc2d6d04a2ca",
                            web3.eth.abi.encodeParameters(["uint", "uint8", "uint16", "string"], [
                                5, // lifetime
                                3, // type of schain
                                0, // nonce
                                "d2"]), // name
                            );
                        await skaleDKG.setSuccesfulDKGPublic(
                            d2SchainId
                        );
                    });

                    it("should fail to delete schain if sender is not owner of it", async () => {
                        await skaleManager.connect(hacker).deleteSchain("d2")
                            .should.be.eventually.rejectedWith("Message sender is not the owner of the Schain");
                    });

                    it("should delete schain", async () => {
                        await skaleManager.connect(developer).deleteSchain("d2");

                        await schainsInternal.getSchains().should.be.eventually.empty;
                    });

                    it("should delete schain after deleting node", async () => {
                        const nodes = await schainsInternal.getNodesInGroup(d2SchainId);
                        await skaleManager.connect(nodeAddress).nodeExit(nodes[0]);
                        await skaleDKG.setSuccesfulDKGPublic(
                            d2SchainId,
                        );
                        await skaleManager.connect(developer).deleteSchain("d2");
                    });
                });

                describe("when another schain is created", async () => {
                    beforeEach(async () => {
                        await skaleToken.connect(developer).send(
                            skaleManager.address,
                            "0x1cc2d6d04a2ca",
                            web3.eth.abi.encodeParameters(["uint", "uint8", "uint16", "string"], [
                                5, // lifetime
                                3, // type of schain
                                0, // nonce
                                "d3"]), // name
                            );
                    });

                    it("should fail to delete schain if sender is not owner of it", async () => {
                        await skaleManager.connect(hacker).deleteSchain("d3")
                            .should.be.eventually.rejectedWith("Message sender is not the owner of the Schain");
                    });

                    it("should delete schain by root", async () => {
                        await skaleManager.deleteSchainByRoot("d3");

                        await schainsInternal.getSchains().should.be.eventually.empty;
                    });
                });
            });
        });

        describe("when 32 nodes are in the system", async () => {
            let d2SchainId: string;
            let d3SchainId: string;

            beforeEach(async () => {
                await constantsHolder.setMSR(3);

                const pubKey = ec.keyFromPrivate(String(privateKeys[4]).slice(2)).getPublic();
                for (let i = 0; i < 32; ++i) {
                    await skaleManager.connect(nodeAddress).createNode(
                        8545, // port
                        0, // nonce
                        "0x7f0000" + ("0" + (i + 1).toString(16)).slice(-2), // ip
                        "0x7f000001", // public ip
                        ["0x" + hexValue(pubKey.x.toString('hex')), "0x" + hexValue(pubKey.y.toString('hex'))], // public key
                        "d2-" + i, // name
                        "somedomain.name");
                }

                let schainId = web3.utils.soliditySha3("d2");
                if (schainId) {
                    d2SchainId = schainId;
                }
                schainId = web3.utils.soliditySha3("d3");
                if (schainId) {
                    d3SchainId = schainId;
                }
            });

            describe("when developer has SKALE tokens", async () => {
                beforeEach(async () => {
                    await skaleToken.transfer(developer.address, "0x3635C9ADC5DEA000000");
                });

                it("should create 2 medium schains", async () => {
                    const price = await schains.getSchainPrice(3, 5)
                    await skaleToken.connect(developer).send(
                        skaleManager.address,
                        price,
                        web3.eth.abi.encodeParameters(["uint", "uint8", "uint16", "string"], [
                            5, // lifetime
                            3, // type of schain
                            0, // nonce
                            "d2"]), // name
                        );

                    const schain1 = await schainsInternal.schains(d2SchainId);
                    schain1[0].should.be.equal("d2");

                    await skaleToken.connect(developer).send(
                        skaleManager.address,
                        price,
                        web3.eth.abi.encodeParameters(["uint", "uint8", "uint16", "string"], [
                            5, // lifetime
                            3, // type of schain
                            0, // nonce
                            "d3"]), // name
                        );

                    const schain2 = await schainsInternal.schains(d3SchainId);
                    schain2[0].should.be.equal("d3");
                });

                describe("when schains are created", async () => {
                    beforeEach(async () => {
                        await skaleToken.connect(developer).send(
                            skaleManager.address,
                            "0x1cc2d6d04a2ca",
                            web3.eth.abi.encodeParameters(["uint", "uint8", "uint16", "string"], [
                                5, // lifetime
                                3, // type of schain
                                0, // nonce
                                "d2"]), // name
                            );

                        await skaleToken.connect(developer).send(
                            skaleManager.address,
                            "0x1cc2d6d04a2ca",
                            web3.eth.abi.encodeParameters(["uint", "uint8", "uint16", "string"], [
                                5, // lifetime
                                3, // type of schain
                                0, // nonce
                                "d3"]), // name
                            );
                    });

                    it("should delete first schain", async () => {
                        await skaleManager.connect(developer).deleteSchain("d2");

                        (await schainsInternal.numberOfSchains()).should.be.equal(1);
                    });

                    it("should delete second schain", async () => {
                        await skaleManager.connect(developer).deleteSchain("d3");

                        (await schainsInternal.numberOfSchains()).should.be.equal(1);
                    });
                });
            });
        });
        describe("when 16 nodes are in the system", async () => {

            it("should create 16 nodes & create & delete all types of schain", async () => {

                await skaleToken.transfer(validator.address, "0x32D26D12E980B600000");

                const pubKey = ec.keyFromPrivate(String(privateKeys[4]).slice(2)).getPublic();
                for (let i = 0; i < 16; ++i) {
                    await skaleManager.connect(nodeAddress).createNode(
                        8545, // port
                        0, // nonce
                        "0x7f0000" + ("0" + (i + 1).toString(16)).slice(-2), // ip
                        "0x7f000001", // public ip
                        ["0x" + hexValue(pubKey.x.toString('hex')), "0x" + hexValue(pubKey.y.toString('hex'))], // public key
                        "d2-" + i, // name
                        "somedomain.name");
                    }

                await skaleToken.transfer(developer.address, "0x3635C9ADC5DEA000000");

                let price = await schains.getSchainPrice(1, 5);
                await skaleToken.connect(developer).send(
                    skaleManager.address,
                    price.toString(),
                    web3.eth.abi.encodeParameters(["uint", "uint8", "uint16", "string"], [
                        5, // lifetime
                        1, // type of schain
                        0, // nonce
                        "d2"]), // name
                    );

                let schain1 = await schainsInternal.schains(stringValue(web3.utils.soliditySha3("d2")));
                schain1[0].should.be.equal("d2");

                await skaleManager.connect(developer).deleteSchain("d2");

                (await schainsInternal.numberOfSchains()).should.be.equal(0);
                price = await schains.getSchainPrice(2, 5);

                await skaleToken.connect(developer).send(
                    skaleManager.address,
                    price.toString(),
                    web3.eth.abi.encodeParameters(["uint", "uint8", "uint16", "string"], [
                        5, // lifetime
                        2, // type of schain
                        0, // nonce
                        "d3"]), // name
                    );

                schain1 = await schainsInternal.schains(stringValue(web3.utils.soliditySha3("d3")));
                schain1[0].should.be.equal("d3");

                await skaleManager.connect(developer).deleteSchain("d3");

                (await schainsInternal.numberOfSchains()).should.be.equal(0);
                price = await schains.getSchainPrice(3, 5);
                await skaleToken.connect(developer).send(
                    skaleManager.address,
                    price.toString(),
                    web3.eth.abi.encodeParameters(["uint", "uint8", "uint16", "string"], [
                        5, // lifetime
                        3, // type of schain
                        0, // nonce
                        "d4"]), // name
                    );

                schain1 = await schainsInternal.schains(stringValue(web3.utils.soliditySha3("d4")));
                schain1[0].should.be.equal("d4");

                await skaleManager.connect(developer).deleteSchain("d4");

                (await schainsInternal.numberOfSchains()).should.be.equal(0);
                price = await schains.getSchainPrice(4, 5);
                await skaleToken.connect(developer).send(
                    skaleManager.address,
                    price.toString(),
                    web3.eth.abi.encodeParameters(["uint", "uint8", "uint16", "string"], [
                        5, // lifetime
                        4, // type of schain
                        0, // nonce
                        "d5"]), // name
                    );

                schain1 = await schainsInternal.schains(stringValue(web3.utils.soliditySha3("d5")));
                schain1[0].should.be.equal("d5");

                await skaleManager.connect(developer).deleteSchain("d5");

                (await schainsInternal.numberOfSchains()).should.be.equal(0);
                price = await schains.getSchainPrice(5, 5);
                await skaleToken.connect(developer).send(
                    skaleManager.address,
                    price.toString(),
                    web3.eth.abi.encodeParameters(["uint", "uint8", "uint16", "string"], [
                        5, // lifetime
                        5, // type of schain
                        0, // nonce
                        "d6"]), // name
                    );

                schain1 = await schainsInternal.schains(stringValue(web3.utils.soliditySha3("d6")));
                schain1[0].should.be.equal("d6");

                await skaleManager.connect(developer).deleteSchain("d6");

                (await schainsInternal.numberOfSchains()).should.be.equal(0);
            });
        });
    });
});<|MERGE_RESOLUTION|>--- conflicted
+++ resolved
@@ -130,21 +130,6 @@
         await bountyContract.enableBountyReduction();
     });
 
-<<<<<<< HEAD
-    // it("should fail to process token fallback if sent not from SkaleToken", async () => {
-    //     await skaleManager.tokensReceived(hacker, validator, developer, 5, "0x11", "0x11", {from: validator}).
-    //         should.be.eventually.rejectedWith("Message sender is invalid");
-    // });
-
-    // it("should transfer ownership", async () => {
-    //     await skaleManager.grantRole(await skaleManager.DEFAULT_ADMIN_ROLE(), hacker , {from: hacker})
-    //         .should.be.eventually.rejectedWith("AccessControl: sender must be an admin to grant");
-
-    //     await skaleManager.grantRole(await skaleManager.DEFAULT_ADMIN_ROLE(), hacker, {from: owner});
-
-    //     await skaleManager.hasRole(await skaleManager.DEFAULT_ADMIN_ROLE(), hacker).should.be.eventually.true;
-    // });
-=======
     it("should fail to process token fallback if sent not from SkaleToken", async () => {
         await skaleManager.connect(validator).tokensReceived(hacker.address, validator.address, developer.address, 5, "0x11", "0x11").
             should.be.eventually.rejectedWith("Message sender is invalid");
@@ -158,7 +143,6 @@
 
         await skaleManager.hasRole(await skaleManager.DEFAULT_ADMIN_ROLE(), hacker.address).should.be.eventually.true;
     });
->>>>>>> e12c1c05
 
     describe("when validator has delegated SKALE tokens", async () => {
         const validatorId = 1;
@@ -237,18 +221,6 @@
                     "somedomain.name");
             });
 
-<<<<<<< HEAD
-            // it("should fail to init exiting of someone else's node", async () => {
-            //     await skaleManager.nodeExit(0, {from: hacker})
-            //         .should.be.eventually.rejectedWith("Sender is not permitted to call this function");
-            // });
-
-            // it("should reject if node in maintenance call nodeExit", async () => {
-            //     await nodesContract.setNodeInMaintenance(0);
-            //     await skaleManager.nodeExit(0, {from: nodeAddress})
-            //         .should.be.eventually.rejectedWith("Node should be Leaving");
-            // });
-=======
             it("should fail to init exiting of someone else's node", async () => {
                 await skaleManager.connect(hacker).nodeExit(0)
                     .should.be.eventually.rejectedWith("Sender is not permitted to call this function");
@@ -259,7 +231,6 @@
                 await skaleManager.connect(nodeAddress).nodeExit(0)
                     .should.be.eventually.rejectedWith("Node should be Leaving");
             });
->>>>>>> e12c1c05
 
             it("should initiate exiting", async () => {
                 await skaleManager.connect(nodeAddress).nodeExit(0);
