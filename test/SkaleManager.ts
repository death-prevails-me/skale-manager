--- conflicted
+++ resolved
@@ -177,21 +177,7 @@
 
             it("should fail to init exiting of someone else's node", async () => {
                 await skaleManager.nodeExit(0, {from: hacker})
-<<<<<<< HEAD
-                    .should.be.eventually.rejectedWith("Validator address does not exist");
-=======
-                    .should.be.eventually.rejectedWith("Sender is not permitted to call this function");
-            });
-
-            it("should reject if node in maintenance call nodeExit", async () => {
-                await nodesContract.setNodeInMaintenance(0);
-                await skaleManager.nodeExit(0, {from: nodeAddress})
-                    .should.be.eventually.rejectedWith("Node should be Leaving");
->>>>>>> baa0a13b
-            });
-
-            it("should initiate exiting", async () => {
-                await skaleManager.nodeExit(0, {from: nodeAddress});
+            });
 
                 await nodesContract.isNodeLeft(0).should.be.eventually.true;
             });
@@ -289,20 +275,12 @@
 
             it("should fail to initiate exiting of first node from another account", async () => {
                 await skaleManager.nodeExit(0, {from: hacker})
-<<<<<<< HEAD
-                    .should.be.eventually.rejectedWith("Validator address does not exist");
-=======
                     .should.be.eventually.rejectedWith("Sender is not permitted to call this function");
->>>>>>> baa0a13b
             });
 
             it("should fail to initiate exiting of second node from another account", async () => {
                 await skaleManager.nodeExit(1, {from: hacker})
-<<<<<<< HEAD
-                    .should.be.eventually.rejectedWith("Validator address does not exist");
-=======
                     .should.be.eventually.rejectedWith("Sender is not permitted to call this function");
->>>>>>> baa0a13b
             });
 
             it("should initiate exiting of first node", async () => {
