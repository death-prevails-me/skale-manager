import * as chai from "chai";
import * as chaiAsPromised from "chai-as-promised";
import { ConstantsHolderInstance,
         ContractManagerInstance,
         DelegationServiceInstance,
         ManagerDataContract,
         ManagerDataInstance,
         MonitorsDataContract,
         MonitorsDataInstance,
         MonitorsFunctionalityContract,
         MonitorsFunctionalityInstance,
         NodesDataInstance,
         NodesFunctionalityInstance,
         SchainsDataContract,
         SchainsDataInstance,
         SchainsFunctionalityContract,
         SchainsFunctionalityInstance,
         SchainsFunctionalityInternalContract,
         SchainsFunctionalityInternalInstance,
         SkaleBalancesInstance,
         SkaleDKGContract,
         SkaleDKGInstance,
         SkaleManagerContract,
         SkaleManagerInstance,
<<<<<<< HEAD
         SkaleTokenInstance,
         ValidatorsDataContract,
         ValidatorsDataInstance,
         ValidatorServiceInstance,
         ValidatorsFunctionalityContract,
         ValidatorsFunctionalityInstance} from "../types/truffle-contracts";
=======
         SkaleTokenInstance} from "../types/truffle-contracts";
>>>>>>> 659c80b3

import { gasMultiplier } from "./utils/command_line";
import { deployConstantsHolder } from "./utils/deploy/constantsHolder";
import { deployContractManager } from "./utils/deploy/contractManager";
import { deployDelegationService } from "./utils/deploy/delegation/delegationService";
import { deploySkaleBalances } from "./utils/deploy/delegation/skaleBalances";
import { deployValidatorService } from "./utils/deploy/delegation/validatorService";
import { deployNodesData } from "./utils/deploy/nodesData";
import { deployNodesFunctionality } from "./utils/deploy/nodesFunctionality";
import { deploySkaleToken } from "./utils/deploy/skaleToken";
import { skipTime } from "./utils/time";

const ManagerData: ManagerDataContract = artifacts.require("./ManagerData");
const SchainsData: SchainsDataContract = artifacts.require("./SchainsData");
const SchainsFunctionality: SchainsFunctionalityContract = artifacts.require("./SchainsFunctionality");
const SchainsFunctionalityInternal: SchainsFunctionalityInternalContract
= artifacts.require("./SchainsFunctionalityInternal");
const SkaleDKG: SkaleDKGContract = artifacts.require("./SkaleDKG");
const SkaleManager: SkaleManagerContract = artifacts.require("./SkaleManager");
const MonitorsData: MonitorsDataContract = artifacts.require("./MonitorsData");
const MonitorsFunctionality: MonitorsFunctionalityContract = artifacts.require("./MonitorsFunctionality");

chai.should();
chai.use(chaiAsPromised);

contract("SkaleManager", ([owner, validator, developer, hacker]) => {
    let contractManager: ContractManagerInstance;
    let constantsHolder: ConstantsHolderInstance;
    let nodesData: NodesDataInstance;
    let nodesFunctionality: NodesFunctionalityInstance;
    let skaleManager: SkaleManagerInstance;
    let skaleToken: SkaleTokenInstance;
    let monitorsData: MonitorsDataInstance;
    let monitorsFunctionality: MonitorsFunctionalityInstance;
    let schainsData: SchainsDataInstance;
    let schainsFunctionality: SchainsFunctionalityInstance;
    let schainsFunctionalityInternal: SchainsFunctionalityInternalInstance;
    let managerData: ManagerDataInstance;
    let skaleDKG: SkaleDKGInstance;
    let delegationService: DelegationServiceInstance;
    let skaleBalances: SkaleBalancesInstance;
    let validatorService: ValidatorServiceInstance;

    beforeEach(async () => {
        contractManager = await deployContractManager();

        skaleToken = await deploySkaleToken(contractManager);
        constantsHolder = await deployConstantsHolder(contractManager);
        nodesData = await deployNodesData(contractManager);
        nodesFunctionality = await deployNodesFunctionality(contractManager);

        monitorsData = await MonitorsData.new(
            "MonitorsFunctionality", contractManager.address, {gas: 8000000 * gasMultiplier});
        await contractManager.setContractsAddress("MonitorsData", monitorsData.address);

        monitorsFunctionality = await MonitorsFunctionality.new(
            "SkaleManager", "MonitorsData", contractManager.address, {gas: 8000000 * gasMultiplier});
        await contractManager.setContractsAddress("MonitorsFunctionality", monitorsFunctionality.address);

        schainsData = await SchainsData.new(
            "SchainsFunctionalityInternal",
            contractManager.address,
            {from: owner, gas: 8000000 * gasMultiplier});
        await contractManager.setContractsAddress("SchainsData", schainsData.address);

        schainsFunctionality = await SchainsFunctionality.new(
            "SkaleManager",
            "SchainsData",
            contractManager.address,
            {from: owner, gas: 7900000 * gasMultiplier});
        await contractManager.setContractsAddress("SchainsFunctionality", schainsFunctionality.address);

        schainsFunctionalityInternal = await SchainsFunctionalityInternal.new(
            "SchainsFunctionality",
            "SchainsData",
            contractManager.address,
            {from: owner, gas: 7000000 * gasMultiplier});
        await contractManager.setContractsAddress("SchainsFunctionalityInternal", schainsFunctionalityInternal.address);

        managerData = await ManagerData.new("SkaleManager", contractManager.address, {gas: 8000000 * gasMultiplier});
        await contractManager.setContractsAddress("ManagerData", managerData.address);

        skaleManager = await SkaleManager.new(contractManager.address, {gas: 8000000 * gasMultiplier});
        contractManager.setContractsAddress("SkaleManager", skaleManager.address);

        skaleDKG = await SkaleDKG.new(contractManager.address, {from: owner, gas: 8000000 * gasMultiplier});
        await contractManager.setContractsAddress("SkaleDKG", skaleDKG.address);

        delegationService = await deployDelegationService(contractManager);
        skaleBalances = await deploySkaleBalances(contractManager);
        validatorService = await deployValidatorService(contractManager);

        const prefix = "0x000000000000000000000000";
        const premined = "100000000000000000000000000";
        await skaleToken.mint(owner, skaleBalances.address, premined, prefix + skaleManager.address.slice(2), "0x");
        await constantsHolder.setMSR(5);
    });

    it("should fail to process token fallback if sent not from SkaleToken", async () => {
        await skaleManager.tokensReceived(hacker, validator, developer, 5, "0x11", "0x11", {from: validator}).
            should.be.eventually.rejectedWith("Message sender is invalid");
    });

    it("should transfer ownership", async () => {
        await skaleManager.transferOwnership(hacker, {from: hacker})
            .should.be.eventually.rejectedWith("Ownable: caller is not the owner");

        await skaleManager.transferOwnership(hacker, {from: owner});

        await skaleManager.owner().should.be.eventually.equal(hacker);
    });

    describe("when validator has delegated SKALE tokens", async () => {
        const validatorId = 1;
        const month = 60 * 60 * 24 * 31;

        beforeEach(async () => {
            await delegationService.registerValidator("D2", "D2 is even", 150, 0, {from: validator});

            await skaleToken.transfer(validator, "0x410D586A20A4C00000", {from: owner});
            await validatorService.enableValidator(validatorId, {from: owner});
            await delegationService.delegate(validatorId, 100, 12, "Hello from D2", {from: validator});
            const delegationId = 0;
            await delegationService.acceptPendingDelegation(delegationId, {from: validator});

            skipTime(web3, month);
        });

        it("should fail to process token fallback if operation type is wrong", async () => {
            await skaleToken.send(skaleManager.address, "0x1", "0x11", {from: validator}).
                should.be.eventually.rejectedWith("Operation type is not identified");
        });

        it("should create a node", async () => {
            await skaleManager.createNode(
                "0x01" + // create node
                "2161" + // port
                "0000" + // nonce
                "7f000001" + // ip
                "7f000001" + // public ip
                "1122334455667788990011223344556677889900112233445566778899001122" +
                "1122334455667788990011223344556677889900112233445566778899001122" + // public key
                "6432", // name,
                {from: validator});

            await nodesData.numberOfActiveNodes().should.be.eventually.deep.equal(web3.utils.toBN(1));
            (await nodesData.getNodePort(0)).toNumber().should.be.equal(8545);
            await monitorsData.isGroupActive(web3.utils.soliditySha3(0)).should.be.eventually.true;
        });

        it("should not allow to create node if validator became untrusted", async () => {
            skipTime(web3, 2592000);
            await constantsHolder.setMSR(100);

            await validatorService.disableValidator(validatorId, {from: owner});
            await skaleManager.createNode(
                "0x01" + // create node
                "2161" + // port
                "0000" + // nonce
                "7f000001" + // ip
                "7f000001" + // public ip
                "1122334455667788990011223344556677889900112233445566778899001122" +
                "1122334455667788990011223344556677889900112233445566778899001122" + // public key
                "6432", // name,
                {from: validator})
                .should.be.eventually.rejectedWith("Validator is not authorized to create a node");
            await validatorService.enableValidator(validatorId, {from: owner});
            await skaleManager.createNode(
                "0x01" + // create node
                "2161" + // port
                "0000" + // nonce
                "7f000001" + // ip
                "7f000001" + // public ip
                "1122334455667788990011223344556677889900112233445566778899001122" +
                "1122334455667788990011223344556677889900112233445566778899001122" + // public key
                "6432", // name,
                {from: validator});
        });

        describe("when node is created", async () => {

            beforeEach(async () => {
                await skaleManager.createNode(
                    "0x01" + // create node
                    "2161" + // port
                    "0000" + // nonce
                    "7f000001" + // ip
                    "7f000001" + // public ip
                    "1122334455667788990011223344556677889900112233445566778899001122" +
                    "1122334455667788990011223344556677889900112233445566778899001122" + // public key
                    "6432", // name,
                    {from: validator});
            });

            it("should fail to init withdrawing of deposit of someone else's node", async () => {
                await skaleManager.initWithdrawDeposit(0, {from: hacker})
                    .should.be.eventually.rejectedWith("Validator with such address doesn't exist");
            });

            it("should init withdrawing of deposit", async () => {
                await skaleManager.initWithdrawDeposit(0, {from: validator});

                await nodesData.isNodeLeaving(0).should.be.eventually.true;
            });

            it("should remove the node", async () => {
                const balanceBefore = web3.utils.toBN(await skaleToken.balanceOf(validator));

                await skaleManager.deleteNode(0, {from: validator});

                await nodesData.isNodeLeft(0).should.be.eventually.true;

                const balanceAfter = web3.utils.toBN(await skaleToken.balanceOf(validator));

                expect(balanceAfter.sub(balanceBefore).eq(web3.utils.toBN("0"))).to.be.true;
            });

            it("should remove the node by root", async () => {
                const balanceBefore = web3.utils.toBN(await skaleToken.balanceOf(validator));

                await skaleManager.deleteNodeByRoot(0, {from: owner});

                await nodesData.isNodeLeft(0).should.be.eventually.true;

                const balanceAfter = web3.utils.toBN(await skaleToken.balanceOf(validator));

                expect(balanceAfter.sub(balanceBefore).eq(web3.utils.toBN("0"))).to.be.true;
            });

            describe("when withdrawing of deposit is initialized", async () => {
                beforeEach (async () => {
                    await skaleManager.initWithdrawDeposit(0, {from: validator});
                });

                it("should fail if withdrawing completes too early", async () => {
                    await skaleManager.completeWithdrawdeposit(0, {from: validator})
                        .should.be.eventually.rejectedWith("Leaving period has not expired");
                });

                it("should complete deposit withdrawing process", async () => {
                    skipTime(web3, 5);

                    await skaleManager.completeWithdrawdeposit(0, {from: validator});
                    await nodesData.isNodeLeft(0).should.be.eventually.true;
                });
            });
        });

        describe("when two nodes are created", async () => {

            beforeEach(async () => {
                await skaleManager.createNode(
                    "0x01" + // create node
                    "2161" + // port
                    "0000" + // nonce
                    "7f000001" + // ip
                    "7f000001" + // public ip
                    "1122334455667788990011223344556677889900112233445566778899001122" +
                    "1122334455667788990011223344556677889900112233445566778899001122" + // public key
                    "6432", // name,
                    {from: validator});
                await skaleManager.createNode(
                    "0x01" + // create node
                    "2161" + // port
                    "0000" + // nonce
                    "7f000002" + // ip
                    "7f000002" + // public ip
                    "1122334455667788990011223344556677889900112233445566778899001122" +
                    "1122334455667788990011223344556677889900112233445566778899001122" + // public key
                    "6433", // name,
                    {from: validator});
            });

            it("should fail to init withdrawing of deposit of first node from another account", async () => {
                await skaleManager.initWithdrawDeposit(0, {from: hacker})
                    .should.be.eventually.rejectedWith("Validator with such address doesn't exist");
            });

            it("should fail to init withdrawing of deposit of second node from another account", async () => {
                await skaleManager.initWithdrawDeposit(1, {from: hacker})
                    .should.be.eventually.rejectedWith("Validator with such address doesn't exist");
            });

            it("should init withdrawing of deposit of first node", async () => {
                await skaleManager.initWithdrawDeposit(0, {from: validator});

                await nodesData.isNodeLeaving(0).should.be.eventually.true;
            });

            it("should init withdrawing of deposit of second node", async () => {
                await skaleManager.initWithdrawDeposit(1, {from: validator});

                await nodesData.isNodeLeaving(1).should.be.eventually.true;
            });

            it("should remove the first node", async () => {
                const balanceBefore = web3.utils.toBN(await skaleToken.balanceOf(validator));

                await skaleManager.deleteNode(0, {from: validator});

                await nodesData.isNodeLeft(0).should.be.eventually.true;

                const balanceAfter = web3.utils.toBN(await skaleToken.balanceOf(validator));

                expect(balanceAfter.sub(balanceBefore).eq(web3.utils.toBN("0"))).to.be.true;
            });

            it("should remove the second node", async () => {
                const balanceBefore = web3.utils.toBN(await skaleToken.balanceOf(validator));

                await skaleManager.deleteNode(1, {from: validator});

                await nodesData.isNodeLeft(1).should.be.eventually.true;

                const balanceAfter = web3.utils.toBN(await skaleToken.balanceOf(validator));

                expect(balanceAfter.sub(balanceBefore).eq(web3.utils.toBN("0"))).to.be.true;
            });

            it("should remove the first node by root", async () => {
                const balanceBefore = web3.utils.toBN(await skaleToken.balanceOf(validator));

                await skaleManager.deleteNodeByRoot(0, {from: owner});

                await nodesData.isNodeLeft(0).should.be.eventually.true;

                const balanceAfter = web3.utils.toBN(await skaleToken.balanceOf(validator));

                expect(balanceAfter.sub(balanceBefore).eq(web3.utils.toBN("0"))).to.be.true;
            });

            it("should remove the second node by root", async () => {
                const balanceBefore = web3.utils.toBN(await skaleToken.balanceOf(validator));

                await skaleManager.deleteNodeByRoot(1, {from: owner});

                await nodesData.isNodeLeft(1).should.be.eventually.true;

                const balanceAfter = web3.utils.toBN(await skaleToken.balanceOf(validator));

                expect(balanceAfter.sub(balanceBefore).eq(web3.utils.toBN("0"))).to.be.true;
            });
        });

        describe("when 18 nodes are in the system", async () => {
            beforeEach(async () => {
                for (let i = 0; i < 18; ++i) {
                    await skaleManager.createNode(
                        "0x01" + // create node
                        "2161" + // port
                        "0000" + // nonce
                        "7f0000" + ("0" + (i + 1).toString(16)).slice(-2) + // ip
                        "7f000001" + // public ip
                        "1122334455667788990011223344556677889900112233445566778899001122" +
                        "1122334455667788990011223344556677889900112233445566778899001122" + // public key
                        "64322d" + (48 + i + 1).toString(16), // name,
                        {from: validator});
                }
            });

            it("should fail to create schain if not enough SKALE tokens", async () => {
                await constantsHolder.setMSR(6);

                await skaleManager.createNode(
                    "0x10" + // create schain
                    "0000000000000000000000000000000000000000000000000000000000000005" + // lifetime
                    "01" + // type of schain
                    "0000" + // nonce
                    "6432", // name
                    {from: validator}).should.be.eventually.rejectedWith("Validator has to meet Minimum Staking Requirement");
            });

            it("should fail to send monitor verdict from not node owner", async () => {
                await skaleManager.sendVerdict(0, 1, 0, 50, {from: hacker})
                    .should.be.eventually.rejectedWith("Validator with such address doesn't exist");
            });

            it("should fail to send monitor verdict if send it too early", async () => {
                await skaleManager.sendVerdict(0, 1, 0, 50, {from: validator})
                    .should.be.eventually.rejectedWith("The time has not come to send verdict");
            });

            it("should fail to send monitor verdict if sender node does not exist", async () => {
                await skaleManager.sendVerdict(18, 1, 0, 50, {from: validator})
                    .should.be.eventually.rejectedWith("Node does not exist for Message sender");
            });

            it("should send monitor verdict", async () => {
                skipTime(web3, 3400);
                await skaleManager.sendVerdict(0, 1, 0, 50, {from: validator});

                await monitorsData.verdicts(web3.utils.soliditySha3(1), 0, 0)
                    .should.be.eventually.deep.equal(web3.utils.toBN(0));
                await monitorsData.verdicts(web3.utils.soliditySha3(1), 0, 1)
                    .should.be.eventually.deep.equal(web3.utils.toBN(50));
            });

            it("should send monitor verdicts", async () => {
                skipTime(web3, 3400);
                await skaleManager.sendVerdicts(0, [1, 2], [0, 0], [50, 50], {from: validator});

                await monitorsData.verdicts(web3.utils.soliditySha3(1), 0, 0)
                    .should.be.eventually.deep.equal(web3.utils.toBN(0));
                await monitorsData.verdicts(web3.utils.soliditySha3(1), 0, 1)
                    .should.be.eventually.deep.equal(web3.utils.toBN(50));
                await monitorsData.verdicts(web3.utils.soliditySha3(2), 0, 0)
                    .should.be.eventually.deep.equal(web3.utils.toBN(0));
                await monitorsData.verdicts(web3.utils.soliditySha3(2), 0, 1)
                    .should.be.eventually.deep.equal(web3.utils.toBN(50));
            });

            it("should not send incorrect monitor verdicts", async () => {
                skipTime(web3, 3400);
                await skaleManager.sendVerdicts(0, [1], [0, 0], [50, 50], {from: validator})
                    .should.be.eventually.rejectedWith("Incorrect data");
            });

            it("should not send incorrect monitor verdicts part 2", async () => {
                skipTime(web3, 3400);
                await skaleManager.sendVerdicts(0, [1, 2], [0, 0], [50], {from: validator})
                    .should.be.eventually.rejectedWith("Incorrect data");
            });

            describe("when monitor verdict is received", async () => {
                beforeEach(async () => {
                    skipTime(web3, 3400);
                    await skaleManager.sendVerdict(0, 1, 0, 50, {from: validator});
                });

                it("should fail to get bounty if sender is not owner of the node", async () => {
                    await skaleManager.getBounty(1, {from: hacker})
                        .should.be.eventually.rejectedWith("Validator with such address doesn't exist");
                });

                it("should get bounty", async () => {
                    skipTime(web3, 200);
                    const balanceBefore = web3.utils.toBN(await skaleBalances.getBalance(validator));
                    // const bounty = web3.utils.toBN("893061271147690900777");
                    const bounty = web3.utils.toBN("1250285779606767261088");

                    await skaleManager.getBounty(1, {from: validator});

                    const balanceAfter = web3.utils.toBN(await skaleBalances.getBalance(validator));

                    expect(balanceAfter.sub(balanceBefore).eq(bounty)).to.be.true;
                });
            });

            describe("when monitor verdict with downtime is received", async () => {
                beforeEach(async () => {
                    skipTime(web3, 3400);
                    await skaleManager.sendVerdict(0, 1, 1, 50, {from: validator});
                });

                it("should fail to get bounty if sender is not owner of the node", async () => {
                    await skaleManager.getBounty(1, {from: hacker})
                        .should.be.eventually.rejectedWith("Validator with such address doesn't exist");
                });

                it("should get bounty", async () => {
                    skipTime(web3, 200);
                    const balanceBefore = web3.utils.toBN(await skaleBalances.getBalance(validator));
                    // const bounty = web3.utils.toBN("893019925718471100273");

                    const bounty = web3.utils.toBN("1250227896005859540382");

                    await skaleManager.getBounty(1, {from: validator});

                    const balanceAfter = web3.utils.toBN(await skaleBalances.getBalance(validator));

                    expect(balanceAfter.sub(balanceBefore).eq(bounty)).to.be.true;
                });

                it("should get bounty after break", async () => {
                    skipTime(web3, 600);
                    const balanceBefore = web3.utils.toBN(await skaleBalances.getBalance(validator));
                    // const bounty = web3.utils.toBN("893019925718471100273");
                    const bounty = web3.utils.toBN("1250227896005859540382");

                    await skaleManager.getBounty(1, {from: validator});

                    const balanceAfter = web3.utils.toBN(await skaleBalances.getBalance(validator));

                    expect(balanceAfter.sub(balanceBefore).eq(bounty)).to.be.true;
                });

                it("should get bounty after big break", async () => {
                    skipTime(web3, 800);
                    const balanceBefore = web3.utils.toBN(await skaleBalances.getBalance(validator));
                    // const bounty = web3.utils.toBN("892937234860031499264");
                    const bounty = web3.utils.toBN("1250112128804044098969");

                    await skaleManager.getBounty(1, {from: validator});

                    const balanceAfter = web3.utils.toBN(await skaleBalances.getBalance(validator));

                    expect(balanceAfter.sub(balanceBefore).eq(bounty)).to.be.true;
                });
            });

            describe("when monitor verdict with latency is received", async () => {
                beforeEach(async () => {
                    skipTime(web3, 3400);
                    await skaleManager.sendVerdict(0, 1, 0, 200000, {from: validator});
                });

                it("should fail to get bounty if sender is not owner of the node", async () => {
                    await skaleManager.getBounty(1, {from: hacker})
                        .should.be.eventually.rejectedWith("Validator with such address doesn't exist");
                });

                it("should get bounty", async () => {
                    skipTime(web3, 200);
                    const balanceBefore = web3.utils.toBN(await skaleBalances.getBalance(validator));
                    const bounty = web3.utils.toBN("937714334705075445816");

                    await skaleManager.getBounty(1, {from: validator});

                    const balanceAfter = web3.utils.toBN(await skaleBalances.getBalance(validator));

                    expect(balanceAfter.sub(balanceBefore).eq(bounty)).to.be.true;
                });

                it("should get bounty after break", async () => {
                    skipTime(web3, 600);
                    const balanceBefore = web3.utils.toBN(await skaleBalances.getBalance(validator));
                    const bounty = web3.utils.toBN("937714334705075445816");

                    await skaleManager.getBounty(1, {from: validator});

                    const balanceAfter = web3.utils.toBN(await skaleBalances.getBalance(validator));

                    expect(balanceAfter.sub(balanceBefore).eq(bounty)).to.be.true;
                });

                it("should get bounty after big break", async () => {
                    skipTime(web3, 800);
                    const balanceBefore = web3.utils.toBN(await skaleBalances.getBalance(validator));
                    const bounty = web3.utils.toBN("937627509303713864756");

                    await skaleManager.getBounty(1, {from: validator});

                    const balanceAfter = web3.utils.toBN(await skaleBalances.getBalance(validator));

                    expect(balanceAfter.sub(balanceBefore).eq(bounty)).to.be.true;
                });
            });

            describe("when developer has SKALE tokens", async () => {
                beforeEach(async () => {
                    skaleToken.transfer(developer, "0x3635c9adc5dea00000", {from: owner});
                });

                it("should create schain", async () => {
                    await skaleToken.send(
                        skaleManager.address,
                        "0x1cc2d6d04a2ca",
                        "0x10" + // create schain
                        "0000000000000000000000000000000000000000000000000000000000000005" + // lifetime
                        "03" + // type of schain
                        "0000" + // nonce
                        "6432", // name
                        {from: developer});

                    const schain = await schainsData.schains(web3.utils.soliditySha3("d2"));
                    schain[0].should.be.equal("d2");
                });

                describe("when schain is created", async () => {
                    beforeEach(async () => {
                        await skaleToken.send(
                            skaleManager.address,
                            "0x1cc2d6d04a2ca",
                            "0x10" + // create schain
                            "0000000000000000000000000000000000000000000000000000000000000005" + // lifetime
                            "03" + // type of schain
                            "0000" + // nonce
                            "6432", // name
                            {from: developer});
                    });

                    it("should fail to delete schain if sender is not owner of it", async () => {
                        await skaleManager.deleteSchain("d2", {from: hacker})
                            .should.be.eventually.rejectedWith("Message sender is not an owner of Schain");
                    });

                    it("should delete schain", async () => {
                        await skaleManager.deleteSchain("d2", {from: developer});

                        await schainsData.getSchains().should.be.eventually.empty;
                    });
                });

                describe("when another schain is created", async () => {
                    beforeEach(async () => {
                        await skaleToken.send(
                            skaleManager.address,
                            "0x1cc2d6d04a2ca",
                            "0x10" + // create schain
                            "0000000000000000000000000000000000000000000000000000000000000005" + // lifetime
                            "03" + // type of schain
                            "0000" + // nonce
                            "6433", // name
                            {from: developer});
                    });

                    it("should fail to delete schain if sender is not owner of it", async () => {
                        await skaleManager.deleteSchain("d3", {from: hacker})
                            .should.be.eventually.rejectedWith("Message sender is not an owner of Schain");
                    });

                    it("should delete schain by root", async () => {
                        await skaleManager.deleteSchainByRoot("d3", {from: owner});

                        await schainsData.getSchains().should.be.eventually.empty;
                    });
                });
            });
        });

        describe("when 32 nodes are in the system", async () => {
            beforeEach(async () => {
                await constantsHolder.setMSR(3);

                for (let i = 0; i < 32; ++i) {
                    await skaleManager.createNode(
                        "0x01" + // create node
                        "2161" + // port
                        "0000" + // nonce
                        "7f0000" + ("0" + (i + 1).toString(16)).slice(-2) + // ip
                        "7f000001" + // public ip
                        "1122334455667788990011223344556677889900112233445566778899001122" +
                        "1122334455667788990011223344556677889900112233445566778899001122" + // public key
                        "64322d" + (48 + i + 1).toString(16), // name,
                        {from: validator});
                }
            });

            describe("when developer has SKALE tokens", async () => {
                beforeEach(async () => {
                    skaleToken.transfer(developer, "0x3635C9ADC5DEA000000", {from: owner});
                });

                it("should create 2 medium schains", async () => {
                    await skaleToken.send(
                        skaleManager.address,
                        "0x1cc2d6d04a2ca",
                        "0x10" + // create schain
                        "0000000000000000000000000000000000000000000000000000000000000005" + // lifetime
                        "03" + // type of schain
                        "0000" + // nonce
                        "6432", // name
                        {from: developer});

                    const schain1 = await schainsData.schains(web3.utils.soliditySha3("d2"));
                    schain1[0].should.be.equal("d2");

                    await skaleToken.send(
                        skaleManager.address,
                        "0x1cc2d6d04a2ca",
                        "0x10" + // create schain
                        "0000000000000000000000000000000000000000000000000000000000000005" + // lifetime
                        "03" + // type of schain
                        "0000" + // nonce
                        "6433", // name
                        {from: developer});

                    const schain2 = await schainsData.schains(web3.utils.soliditySha3("d3"));
                    schain2[0].should.be.equal("d3");
                });

                describe("when schains are created", async () => {
                    beforeEach(async () => {
                        await skaleToken.send(
                            skaleManager.address,
                            "0x1cc2d6d04a2ca",
                            "0x10" + // create schain
                            "0000000000000000000000000000000000000000000000000000000000000005" + // lifetime
                            "03" + // type of schain
                            "0000" + // nonce
                            "6432", // name
                            {from: developer});

                        await skaleToken.send(
                            skaleManager.address,
                            "0x1cc2d6d04a2ca",
                            "0x10" + // create schain
                            "0000000000000000000000000000000000000000000000000000000000000005" + // lifetime
                            "03" + // type of schain
                            "0000" + // nonce
                            "6433", // name
                            {from: developer});
                    });

                    it("should delete first schain", async () => {
                        await skaleManager.deleteSchain("d2", {from: developer});

                        await schainsData.numberOfSchains().should.be.eventually.deep.equal(web3.utils.toBN(1));
                    });

                    it("should delete second schain", async () => {
                        await skaleManager.deleteSchain("d3", {from: developer});

                        await schainsData.numberOfSchains().should.be.eventually.deep.equal(web3.utils.toBN(1));
                    });
                });
            });
        });
        describe("when 16 nodes are in the system", async () => {

            it("should create 16 nodes & create & delete all types of schain", async () => {

                for (let i = 0; i < 16; ++i) {
                    await skaleManager.createNode(
                        "0x01" + // create node
                        "2161" + // port
                        "0000" + // nonce
                        "7f0000" + ("0" + (i + 1).toString(16)).slice(-2) + // ip
                        "7f000001" + // public ip
                        "1122334455667788990011223344556677889900112233445566778899001122" +
                        "1122334455667788990011223344556677889900112233445566778899001122" + // public key
                        "64322d" + (48 + i + 1).toString(16), // name,
                        {from: validator});
                    }

                skaleToken.transfer(developer, "0x3635C9ADC5DEA000000", {from: owner});

                let price = web3.utils.toBN(await schainsFunctionality.getSchainPrice(1, 5));
                await skaleToken.send(
                    skaleManager.address,
                    price.toString(),
                    "0x10" + // create schain
                    "0000000000000000000000000000000000000000000000000000000000000005" + // lifetime
                    "01" + // type of schain
                    "0000" + // nonce
                    "6432", // name
                    {from: developer});

                let schain1 = await schainsData.schains(web3.utils.soliditySha3("d2"));
                schain1[0].should.be.equal("d2");

                await skaleManager.deleteSchain("d2", {from: developer});

                await schainsData.numberOfSchains().should.be.eventually.deep.equal(web3.utils.toBN(0));
                price = web3.utils.toBN(await schainsFunctionality.getSchainPrice(2, 5));

                await skaleToken.send(
                    skaleManager.address,
                    price.toString(),
                    "0x10" + // create schain
                    "0000000000000000000000000000000000000000000000000000000000000005" + // lifetime
                    "02" + // type of schain
                    "0000" + // nonce
                    "6432", // name
                    {from: developer});

                schain1 = await schainsData.schains(web3.utils.soliditySha3("d2"));
                schain1[0].should.be.equal("d2");

                await skaleManager.deleteSchain("d2", {from: developer});

                await schainsData.numberOfSchains().should.be.eventually.deep.equal(web3.utils.toBN(0));
                price = web3.utils.toBN(await schainsFunctionality.getSchainPrice(3, 5));
                await skaleToken.send(
                    skaleManager.address,
                    price.toString(),
                    "0x10" + // create schain
                    "0000000000000000000000000000000000000000000000000000000000000005" + // lifetime
                    "03" + // type of schain
                    "0000" + // nonce
                    "6432", // name
                    {from: developer});

                schain1 = await schainsData.schains(web3.utils.soliditySha3("d2"));
                schain1[0].should.be.equal("d2");

                await skaleManager.deleteSchain("d2", {from: developer});

                await schainsData.numberOfSchains().should.be.eventually.deep.equal(web3.utils.toBN(0));
                price = web3.utils.toBN(await schainsFunctionality.getSchainPrice(4, 5));
                await skaleToken.send(
                    skaleManager.address,
                    price.toString(),
                    "0x10" + // create schain
                    "0000000000000000000000000000000000000000000000000000000000000005" + // lifetime
                    "04" + // type of schain
                    "0000" + // nonce
                    "6432", // name
                    {from: developer});

                schain1 = await schainsData.schains(web3.utils.soliditySha3("d2"));
                schain1[0].should.be.equal("d2");

                await skaleManager.deleteSchain("d2", {from: developer});

                await schainsData.numberOfSchains().should.be.eventually.deep.equal(web3.utils.toBN(0));
                price = web3.utils.toBN(await schainsFunctionality.getSchainPrice(5, 5));
                await skaleToken.send(
                    skaleManager.address,
                    price.toString(),
                    "0x10" + // create schain
                    "0000000000000000000000000000000000000000000000000000000000000005" + // lifetime
                    "05" + // type of schain
                    "0000" + // nonce
                    "6432", // name
                    {from: developer});

                schain1 = await schainsData.schains(web3.utils.soliditySha3("d2"));
                schain1[0].should.be.equal("d2");

                await skaleManager.deleteSchain("d2", {from: developer});

                await schainsData.numberOfSchains().should.be.eventually.deep.equal(web3.utils.toBN(0));
            });
        });
    });
});<|MERGE_RESOLUTION|>--- conflicted
+++ resolved
@@ -22,16 +22,8 @@
          SkaleDKGInstance,
          SkaleManagerContract,
          SkaleManagerInstance,
-<<<<<<< HEAD
          SkaleTokenInstance,
-         ValidatorsDataContract,
-         ValidatorsDataInstance,
-         ValidatorServiceInstance,
-         ValidatorsFunctionalityContract,
-         ValidatorsFunctionalityInstance} from "../types/truffle-contracts";
-=======
-         SkaleTokenInstance} from "../types/truffle-contracts";
->>>>>>> 659c80b3
+         ValidatorServiceInstance } from "../types/truffle-contracts";
 
 import { gasMultiplier } from "./utils/command_line";
 import { deployConstantsHolder } from "./utils/deploy/constantsHolder";
