import * as chai from "chai";
import * as chaiAsPromised from "chai-as-promised";
import { ConstantsHolderContract,
         ConstantsHolderInstance,
         ContractManagerContract,
         ContractManagerInstance,
         NodesDataContract,
         NodesDataInstance,
         NodesFunctionalityContract,
         NodesFunctionalityInstance,
         ValidatorServiceContract,
         ValidatorServiceInstance } from "../types/truffle-contracts";

import { gasMultiplier } from "./utils/command_line";
import { skipTime } from "./utils/time";

const ContractManager: ContractManagerContract = artifacts.require("./ContractManager");
const ConstantsHolder: ConstantsHolderContract = artifacts.require("./ConstantsHolder");
const NodesData: NodesDataContract = artifacts.require("./NodesData");
const NodesFunctionality: NodesFunctionalityContract = artifacts.require("./NodesFunctionality");
const ValidatorService: ValidatorServiceContract = artifacts.require("./ValidatorService");

chai.should();
chai.use(chaiAsPromised);

contract("NodesFunctionality", ([owner, validator]) => {
    let contractManager: ContractManagerInstance;
    let constantsHolder: ConstantsHolderInstance;
    let nodesData: NodesDataInstance;
    let nodesFunctionality: NodesFunctionalityInstance;
    let validatorService: ValidatorServiceInstance;

    beforeEach(async () => {
        contractManager = await ContractManager.new({from: owner});

        constantsHolder = await ConstantsHolder.new(
            contractManager.address,
            {from: owner, gas: 8000000});
        await contractManager.setContractsAddress("Constants", constantsHolder.address);

        nodesData = await NodesData.new(
            5,
            contractManager.address,
            {from: owner, gas: 8000000 * gasMultiplier});
        await contractManager.setContractsAddress("NodesData", nodesData.address);

        nodesFunctionality = await NodesFunctionality.new(
            contractManager.address,
            {from: owner, gas: 8000000 * gasMultiplier});
        await contractManager.setContractsAddress("NodesFunctionality", nodesFunctionality.address);

        validatorService = await ValidatorService.new(
            contractManager.address,
            {from: owner, gas: 8000000 * gasMultiplier});
        await contractManager.setContractsAddress("ValidatorService", validatorService.address);

        await validatorService.registerValidator("Validator", validator, "D2", 0, 0);
    });

    it("should fail to create node if no money", async () => {
        await nodesFunctionality.createNode(validator, "0x11")
            .should.be.eventually.rejectedWith("Not enough money to create Node");
    });

    // it("should fail to create node if no money", async () => {
    //     await nodesFunctionality.createNode(1, "0x11")
    //         .should.be.eventually.rejectedWith("Not enough money to create Node");
    // });

    it("should fail to create node if ip is zero", async () => {
        await nodesFunctionality.createNode(
            validator,
            "0x01" +
            "2161" + // port
            "0000" + // nonce
            "00000000" + // ip
            "7f000001" + // public ip
            "1122334455667788990011223344556677889900112233445566778899001122" +
            "1122334455667788990011223344556677889900112233445566778899001122" + // public key
            "d2") // name
            .should.be.eventually.rejectedWith("IP address is zero or is not available");
    });

    it("should fail if data string is too short", async () => {
        await nodesFunctionality.createNode(
        validator,
        "0x01" +
        "2161" + // port
        "0000" + // nonce
        "00000000" + // ip
        "7f000001" + // public ip
        "1122334455667788990011223344556677889900112233445566778899001122" +
        "1122334455667788990011223344556677889900112233445566778899001122") // public key
        .should.be.eventually.rejectedWith("Incorrect bytes data config");
    });

    it("should fail to create node if port is zero", async () => {
        await nodesFunctionality.createNode(
            validator,
            "0x01" +
            "0000" + // port
            "0000" + // nonce
            "7f000001" + // ip
            "7f000001" + // public ip
            "1122334455667788990011223344556677889900112233445566778899001122" +
            "1122334455667788990011223344556677889900112233445566778899001122" + // public key
            "d2") // name
            .should.be.eventually.rejectedWith("Port is zero");
    });

    it("should create node", async () => {
        await nodesFunctionality.createNode(
            validator,
            "0x01" +
            "2161" + // port
            "0000" + // nonce
            "7f000001" + // ip
            "7f000001" + // public ip
            "1122334455667788990011223344556677889900112233445566778899001122" +
            "1122334455667788990011223344556677889900112233445566778899001122" + // public key
            "6432"); // name

        const node = await nodesData.nodes(0);
        node[1].should.be.equal("d2");
        node[2].should.be.equal("0x7f000001");
        node[3].should.be.equal("0x7f000001");
        node[4].should.be.deep.equal(web3.utils.toBN(8545));
        node[5].should.be.equal(
            "0x1122334455667788990011223344556677889900112233445566778899001122" +
            "1122334455667788990011223344556677889900112233445566778899001122");
        node[9].should.be.deep.equal(web3.utils.toBN(0));
    });

    describe("when node is created", async () => {
        beforeEach(async () => {
            await nodesFunctionality.createNode(
                validator,
                "0x01" +
                "2161" + // port
                "0000" + // nonce
                "7f000001" + // ip
                "7f000001" + // public ip
                "1122334455667788990011223344556677889900112233445566778899001122" +
                "1122334455667788990011223344556677889900112233445566778899001122" + // public key
                "6432"); // name
        });

        it("should fail to delete non existing node", async () => {
            await nodesFunctionality.removeNode(validator, 1)
                .should.be.eventually.rejectedWith("Node does not exist for message sender");
        });

        it("should fail to delete non active node", async () => {
            await nodesData.setNodeLeaving(0);

            await nodesFunctionality.removeNode(validator, 0)
                .should.be.eventually.rejectedWith("Node is not Active");
        });

        it("should delete node", async () => {
            await nodesFunctionality.removeNode(validator, 0);

            await nodesData.numberOfActiveNodes().should.be.eventually.deep.equal(web3.utils.toBN(0));
        });

        it("should fail to withdraw deposit for non existing node", async () => {
            await nodesFunctionality.initWithdrawDeposit(validator, 1)
                .should.be.eventually.rejectedWith("Node does not exist for message sender");

            await nodesFunctionality.initWithdrawDeposit(owner, 0)
                .should.be.eventually.rejectedWith("Validator with such address doesn't exist");
        });

        it("should init withdrawing deposit", async () => {
            await nodesFunctionality.initWithdrawDeposit(validator, 0);

            await nodesData.numberOfActiveNodes().should.be.eventually.deep.equal(web3.utils.toBN(0));
        });

        it("should complete withdrawing deposit", async () => {
            await nodesFunctionality.completeWithdrawDeposit(owner, 0)
                .should.be.eventually.rejectedWith("Validator with such address doesn't exist");

            await nodesFunctionality.completeWithdrawDeposit(validator, 1)
                .should.be.eventually.rejectedWith("Node does not exist for message sender");

            await nodesFunctionality.completeWithdrawDeposit(validator, 0)
                .should.be.eventually.rejectedWith("Node is no Leaving");

            await nodesFunctionality.initWithdrawDeposit(validator, 0);

            await nodesFunctionality.completeWithdrawDeposit(validator, 0)
<<<<<<< HEAD
                .should.be.eventually.rejectedWith("Leaving period is not expired");
=======
                .should.be.eventually.rejectedWith("leaving period has not expired");
>>>>>>> 8c44fd9f

            skipTime(web3, 5);

            await nodesFunctionality.completeWithdrawDeposit(validator, 0);

            const node = await nodesData.nodes(0);
            node[9].should.be.deep.equal(web3.utils.toBN(2));
        });
    });

    describe("when two nodes are created", async () => {
        beforeEach(async () => {
            await nodesFunctionality.createNode(
                validator,
                "0x01" +
                "2161" + // port
                "0000" + // nonce
                "7f000001" + // ip
                "7f000001" + // public ip
                "1122334455667788990011223344556677889900112233445566778899001122" +
                "1122334455667788990011223344556677889900112233445566778899001122" + // public key
                "6432"); // name
            await nodesFunctionality.createNode(
                validator,
                "0x01" +
                "2161" + // port
                "0000" + // nonce
                "7f000002" + // ip
                "7f000002" + // public ip
                "1122334455667788990011223344556677889900112233445566778899001122" +
                "1122334455667788990011223344556677889900112233445566778899001122" + // public key
                "6433"); // name
        });

        it("should delete first node", async () => {
            await nodesFunctionality.removeNode(validator, 0);

            await nodesData.numberOfActiveNodes().should.be.eventually.deep.equal(web3.utils.toBN(1));
        });

        it("should delete second node", async () => {
            await nodesFunctionality.removeNode(validator, 1);

            await nodesData.numberOfActiveNodes().should.be.eventually.deep.equal(web3.utils.toBN(1));
        });

        it("should init withdrawing deposit from first node", async () => {
            await nodesFunctionality.initWithdrawDeposit(validator, 0);

            await nodesData.numberOfActiveNodes().should.be.eventually.deep.equal(web3.utils.toBN(1));
        });

        it("should init withdrawing deposit from second node", async () => {
            await nodesFunctionality.initWithdrawDeposit(validator, 1);

            await nodesData.numberOfActiveNodes().should.be.eventually.deep.equal(web3.utils.toBN(1));
        });

        it("should complete withdrawing deposit from first node", async () => {
            await nodesFunctionality.completeWithdrawDeposit(owner, 0)
                .should.be.eventually.rejectedWith("Validator with such address doesn't exist");

            await nodesFunctionality.completeWithdrawDeposit(validator, 0)
                .should.be.eventually.rejectedWith("Node is no Leaving");

            await nodesFunctionality.initWithdrawDeposit(validator, 0);

            await nodesFunctionality.completeWithdrawDeposit(validator, 0)
                .should.be.eventually.rejectedWith("leaving period has not expired");

            skipTime(web3, 5);

            await nodesFunctionality.completeWithdrawDeposit(validator, 0);

            const node = await nodesData.nodes(0);
            node[9].should.be.deep.equal(web3.utils.toBN(2));
        });

        it("should complete withdrawing deposit from second node", async () => {
            await nodesFunctionality.completeWithdrawDeposit(owner, 1)
                .should.be.eventually.rejectedWith("Validator with such address doesn't exist");

            await nodesFunctionality.completeWithdrawDeposit(validator, 1)
                .should.be.eventually.rejectedWith("Node is no Leaving");

            await nodesFunctionality.initWithdrawDeposit(validator, 1);

            await nodesFunctionality.completeWithdrawDeposit(validator, 1)
                .should.be.eventually.rejectedWith("leaving period has not expired");

            skipTime(web3, 5);

            await nodesFunctionality.completeWithdrawDeposit(validator, 1);

            const node = await nodesData.nodes(1);
            node[9].should.be.deep.equal(web3.utils.toBN(2));
        });
    });

});<|MERGE_RESOLUTION|>--- conflicted
+++ resolved
@@ -190,11 +190,7 @@
             await nodesFunctionality.initWithdrawDeposit(validator, 0);
 
             await nodesFunctionality.completeWithdrawDeposit(validator, 0)
-<<<<<<< HEAD
-                .should.be.eventually.rejectedWith("Leaving period is not expired");
-=======
-                .should.be.eventually.rejectedWith("leaving period has not expired");
->>>>>>> 8c44fd9f
+                .should.be.eventually.rejectedWith("Leaving period has not expired");
 
             skipTime(web3, 5);
 
