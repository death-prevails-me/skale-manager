--- conflicted
+++ resolved
@@ -1,20 +1,11 @@
 import * as chaiAsPromised from "chai-as-promised";
 import { ContractManagerInstance,
-<<<<<<< HEAD
          NodesInstance } from "../types/truffle-contracts";
-import { currentTime, skipTime } from "./utils/time";
-
-import chai = require("chai");
-import { deployContractManager } from "./utils/deploy/contractManager";
-import { deployNodes } from "./utils/deploy/nodes";
-=======
-         NodesDataInstance } from "../types/truffle-contracts";
 import { currentTime, skipTime } from "./tools/time";
 
 import chai = require("chai");
 import { deployContractManager } from "./tools/deploy/contractManager";
-import { deployNodesData } from "./tools/deploy/nodesData";
->>>>>>> 81ca961a
+import { deployNodes } from "./tools/deploy/nodes";
 chai.should();
 chai.use(chaiAsPromised);
 
