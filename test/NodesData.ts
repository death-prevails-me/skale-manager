import chaiAsPromised from "chai-as-promised";
import { ContractManagerInstance,
         NodesInstance,
         SkaleManagerInstance,
         ValidatorServiceInstance} from "../types/truffle-contracts";
import { currentTime, skipTime } from "./tools/time";

import * as elliptic from "elliptic";
const EC = elliptic.ec;
const ec = new EC("secp256k1");
import { privateKeys } from "./tools/private-keys";

import chai = require("chai");
import { deployContractManager } from "./tools/deploy/contractManager";
import { deployNodes } from "./tools/deploy/nodes";
import { deployValidatorService } from "./tools/deploy/delegation/validatorService";
<<<<<<< HEAD
import { deploySkaleManagerMock } from "./tools/deploy/test/skaleManagerMock";
=======
import { deploySkaleManager } from "./tools/deploy/skaleManager";
>>>>>>> 29041782
chai.should();
chai.use(chaiAsPromised);

contract("NodesData", ([owner, validator, nodeAddress, admin]) => {
    let contractManager: ContractManagerInstance;
    let nodes: NodesInstance;
    let validatorService: ValidatorServiceInstance;
    let skaleManager: SkaleManagerInstance;

    beforeEach(async () => {
        contractManager = await deployContractManager();
        nodes = await deployNodes(contractManager);
        validatorService = await deployValidatorService(contractManager);
<<<<<<< HEAD
        const skaleManagerMock = await deploySkaleManagerMock(contractManager);
        await contractManager.setContractsAddress("SkaleManager", skaleManagerMock.address);

        // contract must be set in contractManager for proper work of allow modifier
        await contractManager.setContractsAddress("NodeRotation", contractManager.address);
        await contractManager.setContractsAddress("Schains", contractManager.address);
        await contractManager.setContractsAddress("SchainsInternal", contractManager.address);
=======
        skaleManager = await deploySkaleManager(contractManager);
>>>>>>> 29041782

        await validatorService.registerValidator("Validator", "D2", 0, 0, {from: validator});
        const validatorIndex = await validatorService.getValidatorId(validator);
        let signature1 = await web3.eth.sign(web3.utils.soliditySha3(validatorIndex.toString()), nodeAddress);
        signature1 = (signature1.slice(130) === "00" ? signature1.slice(0, 130) + "1b" :
                (signature1.slice(130) === "01" ? signature1.slice(0, 130) + "1c" : signature1));
        await validatorService.linkNodeAddress(nodeAddress, signature1, {from: validator});
        await skaleManager.grantRole(await web3.utils.soliditySha3("ADMIN_ROLE"), admin, {from: owner});
    });

    it("should add node", async () => {
        const pubKey = ec.keyFromPrivate(String(privateKeys[2]).slice(2)).getPublic();
        await nodes.createNode(
            nodeAddress,
            {
                port: 8545,
                nonce: 0,
                ip: "0x7f000001",
                publicIp: "0x7f000002",
                publicKey: ["0x" + pubKey.x.toString('hex'), "0x" + pubKey.y.toString('hex')],
                name: "d2"
            });

        const node = await nodes.nodes(0);

        node[0].should.be.equal("d2");
        node[1].should.be.equal("0x7f000001");
        node[2].should.be.equal("0x7f000002");
        node[3].should.be.deep.eq(web3.utils.toBN(8545));
        (await nodes.getNodePublicKey(0)).should.be.deep.equal(
            ["0x" + pubKey.x.toString('hex'),
            "0x" + pubKey.y.toString('hex')]);
        node[7].should.be.deep.eq(web3.utils.toBN(0));

        const nodeId = web3.utils.soliditySha3("d2");
        await nodes.nodesIPCheck("0x7f000001").should.be.eventually.true;
        await nodes.nodesNameCheck(nodeId).should.be.eventually.true;
        const nodeByName = await nodes.nodes(await nodes.nodesNameToIndex(nodeId));
        node.should.be.deep.equal(nodeByName);
        await nodes.isNodeExist(nodeAddress, 0).should.be.eventually.true;
        (await nodes.getActiveNodesByAddress({from: nodeAddress})).should.be.deep.equal([web3.utils.toBN(0)]);
        expect(await nodes.getActiveNodesByAddress({from: owner})).to.be.empty;
        await nodes.numberOfActiveNodes().should.be.eventually.deep.equal(web3.utils.toBN(1));
        await nodes.getNumberOfNodes().should.be.eventually.deep.equal(web3.utils.toBN(1));
    });

    describe("when a node is added", async () => {
        beforeEach(async () => {
            const pubKey = ec.keyFromPrivate(String(privateKeys[2]).slice(2)).getPublic();
            await nodes.createNode(
                nodeAddress,
                {
                    port: 8545,
                    nonce: 0,
                    ip: "0x7f000001",
                    publicIp: "0x7f000002",
                    publicKey: ["0x" + pubKey.x.toString('hex'), "0x" + pubKey.y.toString('hex')],
                    name: "d2"
                });
        });

        // it("should add a fractional node", async () => {
        //     await nodes.addFractionalNode(0);

        //     const nodeFilling = await nodes.fractionalNodes(0);
        //     nodeFilling[0].should.be.deep.equal(web3.utils.toBN(0));
        //     nodeFilling[1].should.be.deep.equal(web3.utils.toBN(128));

        //     const link = await nodes.nodesLink(0);
        //     link[0].should.be.deep.equal(web3.utils.toBN(0));
        //     expect(link[1]).to.be.false;
        // });

        // it("should add a full node", async () => {
        //     await nodes.addFullNode(0);

        //     const nodeFilling = await nodes.fullNodes(0);
        //     nodeFilling[0].should.be.deep.equal(web3.utils.toBN(0));
        //     nodeFilling[1].should.be.deep.equal(web3.utils.toBN(128));

        //     const link = await nodes.nodesLink(0);
        //     link[0].should.be.deep.equal(web3.utils.toBN(0));
        //     expect(link[1]).to.be.true;
        // });

        it("should set node as leaving", async () => {
            await nodes.initExit(0);

            await nodes.numberOfActiveNodes().should.be.eventually.deep.equal(web3.utils.toBN(0));
            await nodes.numberOfLeavingNodes().should.be.eventually.deep.equal(web3.utils.toBN(1));
        });

        it("should set node as left one", async () => {
            await nodes.initExit(0);
            await nodes.completeExit(0);

            await nodes.nodesIPCheck("0x7f000001").should.be.eventually.false;
            await nodes.nodesNameCheck(web3.utils.soliditySha3("d2")).should.be.eventually.false;

            await nodes.numberOfActiveNodes().should.be.eventually.deep.equal(web3.utils.toBN(0));
            await nodes.numberOfLeftNodes().should.be.eventually.deep.equal(web3.utils.toBN(1));
        });

        it("should change node last reward date", async () => {
            skipTime(web3, 5);
            const res = await nodes.changeNodeLastRewardDate(0);
            const currentTimeLocal = (await web3.eth.getBlock(res.receipt.blockNumber)).timestamp;

            (await nodes.nodes(0))[5].should.be.deep.equal(web3.utils.toBN(currentTimeLocal));
            await nodes.getNodeLastRewardDate(0).should.be.eventually.deep.equal(web3.utils.toBN(currentTimeLocal));
        });

        it("should get ip address of Node", async () => {
            await nodes.getNodeIP(0).should.be.eventually.equal("0x7f000001");
        });

        it("should get ip node's port", async () => {
            await nodes.getNodePort(0).should.be.eventually.deep.equal(web3.utils.toBN(8545));
        });

        it("should check if node status is active", async () => {
            await nodes.isNodeActive(0).should.be.eventually.true;
        });

        it("should check if node status is leaving", async () => {
            await nodes.isNodeLeaving(0).should.be.eventually.false;
        });

        it("should check if node status is left", async () => {
            await nodes.isNodeLeft(0).should.be.eventually.false;
        });

<<<<<<< HEAD
=======
        it("should calculate node next reward date", async () => {
            let currentTimeValue = web3.utils.toBN(await currentTime(web3));
            const rewardPeriod = web3.utils.toBN(3600);
            let nextRewardTime = currentTimeValue.add(rewardPeriod);
            let obtainedNextRewardTime = web3.utils.toBN(await nodes.getNodeNextRewardDate(0));

            obtainedNextRewardTime.should.be.deep.equal(nextRewardTime);

            // test if we OK with time in the far future
            skipTime(web3, 100 * 365 * 24 * 60 * 60);
            const pubKey = ec.keyFromPrivate(String(privateKeys[2]).slice(2)).getPublic();
            await nodes.createNode(
                nodeAddress,
                {
                    port: 8545,
                    nonce: 0,
                    ip: "0x7f000002",
                    publicIp: "0x7f000002",
                    publicKey: ["0x" + pubKey.x.toString('hex'), "0x" + pubKey.y.toString('hex')],
                    name: "d3"
                });
             currentTimeValue = web3.utils.toBN(await currentTime(web3));
             nextRewardTime = currentTimeValue.add(rewardPeriod);
             obtainedNextRewardTime = web3.utils.toBN(await nodes.getNodeNextRewardDate(1));

             obtainedNextRewardTime.toString(10).should.be.equal(nextRewardTime.toString(10));
        });

>>>>>>> 29041782
        it("should get array of ips of active nodes", async () => {
            const activeNodes = await nodes.getActiveNodeIPs();

            activeNodes.length.should.be.equal(1);
            activeNodes[0].should.be.equal("0x7f000001");
        });

        it("should get array of indexes of active nodes", async () => {
            const activeNodes = await nodes.getActiveNodeIds();

            activeNodes.length.should.be.equal(1);
            const nodeIndex = web3.utils.toBN(activeNodes[0]);
            expect(nodeIndex.eq(web3.utils.toBN(0))).to.be.true;
        });

        it("should get array of indexes of active nodes of msg.sender", async () => {
            const activeNodes = await nodes.getActiveNodesByAddress({from: nodeAddress});

            activeNodes.length.should.be.equal(1);
            const nodeIndex = web3.utils.toBN(activeNodes[0]);
            expect(nodeIndex.eq(web3.utils.toBN(0))).to.be.true;
        });

        it("should return Node status", async () => {
            let status = await nodes.getNodeStatus(0);
            assert.equal(status.toNumber(), 0);
            await nodes.initExit(0);
            status = await nodes.getNodeStatus(0);
            assert.equal(status.toNumber(), 1);
        });

        it("should set node status In Maintenance from node address", async () => {
            let status = await nodes.getNodeStatus(0);
            assert.equal(status.toNumber(), 0);
            await nodes.setNodeInMaintenance(0, {from: nodeAddress});
            status = await nodes.getNodeStatus(0);
            assert.equal(status.toNumber(), 3);
            const boolStatus = await nodes.isNodeInMaintenance(0);
            assert.equal(boolStatus, true);
        });

        it("should set node status From In Maintenance from node address", async () => {
            let status = await nodes.getNodeStatus(0);
            assert.equal(status.toNumber(), 0);
            await nodes.setNodeInMaintenance(0, {from: nodeAddress});
            status = await nodes.getNodeStatus(0);
            assert.equal(status.toNumber(), 3);
            const boolStatus = await nodes.isNodeInMaintenance(0);
            assert.equal(boolStatus, true);

            await nodes.removeNodeFromInMaintenance(0, {from: nodeAddress});
            status = await nodes.getNodeStatus(0);
            assert.equal(status.toNumber(), 0);
        });

        it("should set node status In Maintenance from validator address", async () => {
            let status = await nodes.getNodeStatus(0);
            assert.equal(status.toNumber(), 0);
            await nodes.setNodeInMaintenance(0, {from: validator});
            status = await nodes.getNodeStatus(0);
            assert.equal(status.toNumber(), 3);
            const boolStatus = await nodes.isNodeInMaintenance(0);
            assert.equal(boolStatus, true);
        });

        it("should set node status From In Maintenance from validator address", async () => {
            let status = await nodes.getNodeStatus(0);
            assert.equal(status.toNumber(), 0);
            await nodes.setNodeInMaintenance(0, {from: validator});
            status = await nodes.getNodeStatus(0);
            assert.equal(status.toNumber(), 3);
            const boolStatus = await nodes.isNodeInMaintenance(0);
            assert.equal(boolStatus, true);

            await nodes.removeNodeFromInMaintenance(0, {from: validator});
            status = await nodes.getNodeStatus(0);
            assert.equal(status.toNumber(), 0);
        });

        it("should set node status In Maintenance from admin", async () => {
            let status = await nodes.getNodeStatus(0);
            assert.equal(status.toNumber(), 0);
            await nodes.setNodeInMaintenance(0, {from: admin});
            status = await nodes.getNodeStatus(0);
            assert.equal(status.toNumber(), 3);
            const boolStatus = await nodes.isNodeInMaintenance(0);
            assert.equal(boolStatus, true);
        });

        it("should set node status From In Maintenance from admin", async () => {
            let status = await nodes.getNodeStatus(0);
            assert.equal(status.toNumber(), 0);
            await nodes.setNodeInMaintenance(0, {from: admin});
            status = await nodes.getNodeStatus(0);
            assert.equal(status.toNumber(), 3);
            const boolStatus = await nodes.isNodeInMaintenance(0);
            assert.equal(boolStatus, true);

            await nodes.removeNodeFromInMaintenance(0, {from: admin});
            status = await nodes.getNodeStatus(0);
            assert.equal(status.toNumber(), 0);
        });

        it("should set node status In Maintenance from owner", async () => {
            let status = await nodes.getNodeStatus(0);
            assert.equal(status.toNumber(), 0);
            await nodes.setNodeInMaintenance(0, {from: owner});
            status = await nodes.getNodeStatus(0);
            assert.equal(status.toNumber(), 3);
            const boolStatus = await nodes.isNodeInMaintenance(0);
            assert.equal(boolStatus, true);
        });

        it("should set node status From In Maintenance from owner", async () => {
            let status = await nodes.getNodeStatus(0);
            assert.equal(status.toNumber(), 0);
            await nodes.setNodeInMaintenance(0, {from: owner});
            status = await nodes.getNodeStatus(0);
            assert.equal(status.toNumber(), 3);
            const boolStatus = await nodes.isNodeInMaintenance(0);
            assert.equal(boolStatus, true);

            await nodes.removeNodeFromInMaintenance(0, {from: owner});
            status = await nodes.getNodeStatus(0);
            assert.equal(status.toNumber(), 0);
        });

        it("should node set node status In Maintenance from Leaving or Left", async () => {
            let status = await nodes.getNodeStatus(0);
            assert.equal(status.toNumber(), 0);
            await nodes.initExit(0);
            status = await nodes.getNodeStatus(0);
            assert.equal(status.toNumber(), 1);
            await nodes.setNodeInMaintenance(0).should.be.eventually.rejectedWith("Node is not Active");
            await nodes.completeExit(0);
            await nodes.setNodeInMaintenance(0).should.be.eventually.rejectedWith("Node is not Active");
        });

        it("should decrease number of active nodes after setting node in maintenance", async () => {
            const numberOfActiveNodes = await nodes.numberOfActiveNodes();
            await nodes.setNodeInMaintenance(0);
            const numberOfActiveNodesAfter = await nodes.numberOfActiveNodes();
            assert.equal(numberOfActiveNodesAfter.toNumber(), numberOfActiveNodes.toNumber()-1);
        });

        // describe("when node is registered as fractional", async () => {
        //     beforeEach(async () => {
        //         await nodes.addFractionalNode(0);
        //     });

        //     it("should remove fractional node", async () => {
        //         await nodes.removeFractionalNode(0);

        //         await nodes.getNumberOfFractionalNodes().should.be.eventually.deep.equal(web3.utils.toBN(0));
        //     });

        //     it("should remove space from fractional node", async () => {
        //         await nodes.removeSpaceFromFractionalNode(0, 2);

        //         (await nodes.fractionalNodes(0))[1].should.be.deep.equal(web3.utils.toBN(126));
        //     });

        //     it("should add space to fractional node", async () => {
        //         await nodes.addSpaceToFractionalNode(0, 2);

        //         (await nodes.fractionalNodes(0))[1].should.be.deep.equal(web3.utils.toBN(130));
        //     });

        //     it("should get number of free fractional nodes", async () => {
        //         await nodes.getNumberOfFreeFractionalNodes(128, 1).should.be.eventually.deep.equal(true);
        //     });
        // });

        // describe("when node is registered as full", async () => {
        //     beforeEach(async () => {
        //         await nodes.addFullNode(0);
        //     });

        //     it("should remove fractional node", async () => {
        //         await nodes.removeFullNode(0);

        //         await nodes.getNumberOfFullNodes().should.be.eventually.deep.equal(web3.utils.toBN(0));
        //     });

        //     it("should remove space from full node", async () => {
        //         await nodes.removeSpaceFromFullNode(0, 2);

        //         (await nodes.fullNodes(0))[1].should.be.deep.equal(web3.utils.toBN(126));
        //     });

        //     it("should add space to full node", async () => {
        //         await nodes.addSpaceToFullNode(0, 2);

        //         (await nodes.fullNodes(0))[1].should.be.deep.equal(web3.utils.toBN(130));
        //     });

        //     it("should get number of free full nodes", async () => {
        //         await nodes.getNumberOfFreeFullNodes(1).should.be.eventually.deep.equal(true);
        //     });
        // });

        describe("when node is registered", async () => {
            beforeEach(async () => {
                const pubKey = ec.keyFromPrivate(String(privateKeys[2]).slice(2)).getPublic();
                await nodes.createNode(
                    nodeAddress,
                    {
                        port: 8545,
                        nonce: 0,
                        ip: "0x7f000003",
                        publicIp: "0x7f000004",
                        publicKey: ["0x" + pubKey.x.toString('hex'), "0x" + pubKey.y.toString('hex')],
                        name: "d3"
                    });
            });

            it("should remove node", async () => {
                await nodes.getNumberOnlineNodes().should.be.eventually.deep.equal(web3.utils.toBN(2));
                await nodes.initExit(0);
                await nodes.completeExit(0);
                await nodes.getNumberOnlineNodes().should.be.eventually.deep.equal(web3.utils.toBN(1));
            });

            it("should remove space from node", async () => {
                await nodes.removeSpaceFromNode(0, 2);

                (await nodes.spaceOfNodes(0))[0].should.be.deep.equal(web3.utils.toBN(126));
            });

            it("should add space to full node", async () => {
                await nodes.addSpaceToNode(0, 2);

                (await nodes.spaceOfNodes(0))[0].should.be.deep.equal(web3.utils.toBN(130));
            });

            it("should get number of free full nodes", async () => {
                await nodes.countNodesWithFreeSpace(1).should.be.eventually.deep.equal(web3.utils.toBN(2));
            });
        });

    });

    describe("when two nodes are added", async () => {
        beforeEach(async () => {
            const pubKey = ec.keyFromPrivate(String(privateKeys[2]).slice(2)).getPublic();
            await nodes.createNode(
                nodeAddress,
                {
                    port: 8545,
                    nonce: 0,
                    ip: "0x7f000001",
                    publicIp: "0x7f000001",
                    publicKey: ["0x" + pubKey.x.toString('hex'), "0x" + pubKey.y.toString('hex')],
                    name: "d1"
                });
            await nodes.createNode(
                nodeAddress,
                {
                    port: 8545,
                    nonce: 0,
                    ip: "0x7f000002",
                    publicIp: "0x7f000002",
                    publicKey: ["0x" + pubKey.x.toString('hex'), "0x" + pubKey.y.toString('hex')],
                    name: "d2"
                });
        });

        // describe("when nodes are registered as fractional", async () => {
        //     beforeEach(async () => {
        //         await nodes.addFractionalNode(0);
        //         await nodes.addFractionalNode(1);
        //     });

        //     it("should remove first fractional node", async () => {
        //         await nodes.removeFractionalNode(0);

        //         await nodes.getNumberOfFractionalNodes().should.be.eventually.deep.equal(web3.utils.toBN(1));
        //     });

        //     it("should remove second fractional node", async () => {
        //         await nodes.removeFractionalNode(1);

        //         await nodes.getNumberOfFractionalNodes().should.be.eventually.deep.equal(web3.utils.toBN(1));
        //     });

        //     it("should not remove larger space from fractional node than its has", async () => {
        //         const nodesFillingBefore = await nodes.fractionalNodes(0);
        //         const spaceBefore = nodesFillingBefore["1"];
        //         await nodes.removeSpaceFromFractionalNode(0, 129);
        //         const nodesFillingAfter = await nodes.fractionalNodes(0);
        //         const spaceAfter = nodesFillingAfter["1"];
        //         parseInt(spaceBefore.toString(), 10).should.be.equal(parseInt(spaceAfter.toString(), 10));
        //     });
        // });

        describe("when nodes are registered", async () => {
            beforeEach(async () => {
                const pubKey = ec.keyFromPrivate(String(privateKeys[2]).slice(2)).getPublic();
                await nodes.createNode(
                    nodeAddress,
                    {
                        port: 8545,
                        nonce: 0,
                        ip: "0x7f000003",
                        publicIp: "0x7f000003",
                        publicKey: ["0x" + pubKey.x.toString('hex'), "0x" + pubKey.y.toString('hex')],
                        name: "d3"
                    });
                await nodes.createNode(
                    nodeAddress,
                    {
                        port: 8545,
                        nonce: 0,
                        ip: "0x7f000004",
                        publicIp: "0x7f000004",
                        publicKey: ["0x" + pubKey.x.toString('hex'), "0x" + pubKey.y.toString('hex')],
                        name: "d4"
                    });
            });

            it("should remove first node", async () => {
                await nodes.initExit(0);
                await nodes.completeExit(0);
                await nodes.getNumberOnlineNodes().should.be.eventually.deep.equal(web3.utils.toBN(3));
            });

            it("should remove second node", async () => {
                await nodes.initExit(1);
                await nodes.completeExit(1);
                await nodes.getNumberOnlineNodes().should.be.eventually.deep.equal(web3.utils.toBN(3));
            });

            it("should not remove larger space from full node than its has", async () => {
                const nodesFillingBefore = await nodes.spaceOfNodes(0);
                const spaceBefore = nodesFillingBefore["0"];
                await nodes.removeSpaceFromNode(0, 129);
                const nodesFillingAfter = await nodes.spaceOfNodes(0);
                const spaceAfter = nodesFillingAfter["0"];
                parseInt(spaceBefore.toString(), 10).should.be.equal(parseInt(spaceAfter.toString(), 10));
            });

        });

    });

});<|MERGE_RESOLUTION|>--- conflicted
+++ resolved
@@ -14,11 +14,7 @@
 import { deployContractManager } from "./tools/deploy/contractManager";
 import { deployNodes } from "./tools/deploy/nodes";
 import { deployValidatorService } from "./tools/deploy/delegation/validatorService";
-<<<<<<< HEAD
 import { deploySkaleManagerMock } from "./tools/deploy/test/skaleManagerMock";
-=======
-import { deploySkaleManager } from "./tools/deploy/skaleManager";
->>>>>>> 29041782
 chai.should();
 chai.use(chaiAsPromised);
 
@@ -26,13 +22,11 @@
     let contractManager: ContractManagerInstance;
     let nodes: NodesInstance;
     let validatorService: ValidatorServiceInstance;
-    let skaleManager: SkaleManagerInstance;
 
     beforeEach(async () => {
         contractManager = await deployContractManager();
         nodes = await deployNodes(contractManager);
         validatorService = await deployValidatorService(contractManager);
-<<<<<<< HEAD
         const skaleManagerMock = await deploySkaleManagerMock(contractManager);
         await contractManager.setContractsAddress("SkaleManager", skaleManagerMock.address);
 
@@ -40,9 +34,6 @@
         await contractManager.setContractsAddress("NodeRotation", contractManager.address);
         await contractManager.setContractsAddress("Schains", contractManager.address);
         await contractManager.setContractsAddress("SchainsInternal", contractManager.address);
-=======
-        skaleManager = await deploySkaleManager(contractManager);
->>>>>>> 29041782
 
         await validatorService.registerValidator("Validator", "D2", 0, 0, {from: validator});
         const validatorIndex = await validatorService.getValidatorId(validator);
@@ -50,7 +41,7 @@
         signature1 = (signature1.slice(130) === "00" ? signature1.slice(0, 130) + "1b" :
                 (signature1.slice(130) === "01" ? signature1.slice(0, 130) + "1c" : signature1));
         await validatorService.linkNodeAddress(nodeAddress, signature1, {from: validator});
-        await skaleManager.grantRole(await web3.utils.soliditySha3("ADMIN_ROLE"), admin, {from: owner});
+        await skaleManagerMock.grantRole(await web3.utils.soliditySha3("ADMIN_ROLE"), admin, {from: owner});
     });
 
     it("should add node", async () => {
@@ -175,37 +166,6 @@
             await nodes.isNodeLeft(0).should.be.eventually.false;
         });
 
-<<<<<<< HEAD
-=======
-        it("should calculate node next reward date", async () => {
-            let currentTimeValue = web3.utils.toBN(await currentTime(web3));
-            const rewardPeriod = web3.utils.toBN(3600);
-            let nextRewardTime = currentTimeValue.add(rewardPeriod);
-            let obtainedNextRewardTime = web3.utils.toBN(await nodes.getNodeNextRewardDate(0));
-
-            obtainedNextRewardTime.should.be.deep.equal(nextRewardTime);
-
-            // test if we OK with time in the far future
-            skipTime(web3, 100 * 365 * 24 * 60 * 60);
-            const pubKey = ec.keyFromPrivate(String(privateKeys[2]).slice(2)).getPublic();
-            await nodes.createNode(
-                nodeAddress,
-                {
-                    port: 8545,
-                    nonce: 0,
-                    ip: "0x7f000002",
-                    publicIp: "0x7f000002",
-                    publicKey: ["0x" + pubKey.x.toString('hex'), "0x" + pubKey.y.toString('hex')],
-                    name: "d3"
-                });
-             currentTimeValue = web3.utils.toBN(await currentTime(web3));
-             nextRewardTime = currentTimeValue.add(rewardPeriod);
-             obtainedNextRewardTime = web3.utils.toBN(await nodes.getNodeNextRewardDate(1));
-
-             obtainedNextRewardTime.toString(10).should.be.equal(nextRewardTime.toString(10));
-        });
-
->>>>>>> 29041782
         it("should get array of ips of active nodes", async () => {
             const activeNodes = await nodes.getActiveNodeIPs();
 
