import * as chai from "chai";
import chaiAsPromised from "chai-as-promised";
import { ConstantsHolder,
         ContractManager,
         KeyStorage,
         Nodes,
         SchainsInternal,
         Schains,
         SkaleDKGTester,
         SkaleManager,
         ValidatorService,
         NodeRotation,
         Wallets} from "../typechain";

import { BigNumber } from "ethers";
import { skipTime, currentTime } from "./tools/time";

import * as elliptic from "elliptic";
const EC = elliptic.ec;
const ec = new EC("secp256k1");
import { privateKeys } from "./tools/private-keys";

import { deployConstantsHolder } from "./tools/deploy/constantsHolder";
import { deployContractManager } from "./tools/deploy/contractManager";
import { deployKeyStorage } from "./tools/deploy/keyStorage";
import { deployValidatorService } from "./tools/deploy/delegation/validatorService";
import { deployNodes } from "./tools/deploy/nodes";
import { deploySchainsInternalMock } from "./tools/deploy/test/schainsInternalMock";
import { deploySchains } from "./tools/deploy/schains";
import { deploySkaleDKGTester } from "./tools/deploy/test/skaleDKGTester";
import { deploySkaleManager } from "./tools/deploy/skaleManager";
import { deployNodeRotation } from "./tools/deploy/nodeRotation";
import { ethers, web3 } from "hardhat";
import { solidity } from "ethereum-waffle";
import { SignerWithAddress } from "@nomiclabs/hardhat-ethers/dist/src/signer-with-address";
import { assert, expect } from "chai";
import { deployWallets } from "./tools/deploy/wallets";
import { makeSnapshot, applySnapshot } from "./tools/snapshot";

chai.should();
chai.use(chaiAsPromised);
chai.use(solidity);

async function getValidatorIdSignature(validatorId: BigNumber, signer: SignerWithAddress) {
    const hash = web3.utils.soliditySha3(validatorId.toString());
    if (hash) {
        let signature = await web3.eth.sign(hash, signer.address);
        signature = (
            signature.slice(130) === "00" ?
            signature.slice(0, 130) + "1b" :
            (
                signature.slice(130) === "01" ?
                signature.slice(0, 130) + "1c" :
                signature
            )
        );
        return signature;
    } else {
        return "";
    }
}

function stringValue(value: string | null) {
    if (value) {
        return value;
    } else {
        return "";
    }
}

function hexValue(value: string) {
    if (value.length % 2 === 0) {
        return value;
    } else {
        return "0" + value;
    }
}

describe("Schains", () => {
    let owner: SignerWithAddress;
    let holder: SignerWithAddress;
    let validator: SignerWithAddress;
    let nodeAddress: SignerWithAddress;
    let nodeAddress2: SignerWithAddress;
    let nodeAddress3: SignerWithAddress;

    let constantsHolder: ConstantsHolder;
    let contractManager: ContractManager;
    let schains: Schains;
    let schainsInternal: SchainsInternal;
    let nodes: Nodes;
    let validatorService: ValidatorService;
    let skaleDKG: SkaleDKGTester;
    let skaleManager: SkaleManager;
    let keyStorage: KeyStorage;
    let nodeRotation: NodeRotation;
    let wallets: Wallets;
    const zeroAddress = "0x0000000000000000000000000000000000000000";
    let snapshot: number;
    let cleanContracts: number;

    before(async () => {
        [owner, holder, validator, nodeAddress, nodeAddress2, nodeAddress3] = await ethers.getSigners();

        contractManager = await deployContractManager();

        constantsHolder = await deployConstantsHolder(contractManager);
        nodes = await deployNodes(contractManager);
        // await contractManager.setContractsAddress("Nodes", nodes.address);
        schainsInternal = await deploySchainsInternalMock(contractManager);
        await contractManager.setContractsAddress("SchainsInternal", schainsInternal.address);
        schains = await deploySchains(contractManager);
        validatorService = await deployValidatorService(contractManager);
        skaleDKG = await deploySkaleDKGTester(contractManager);
        await contractManager.setContractsAddress("SkaleDKG", skaleDKG.address);
        keyStorage = await deployKeyStorage(contractManager);
        skaleManager = await deploySkaleManager(contractManager);
        nodeRotation = await deployNodeRotation(contractManager);
        wallets = await deployWallets(contractManager);

        const VALIDATOR_MANAGER_ROLE = await validatorService.VALIDATOR_MANAGER_ROLE();
        await validatorService.grantRole(VALIDATOR_MANAGER_ROLE, owner.address);
        const CONSTANTS_HOLDER_MANAGER_ROLE = await constantsHolder.CONSTANTS_HOLDER_MANAGER_ROLE();
        await constantsHolder.grantRole(CONSTANTS_HOLDER_MANAGER_ROLE, owner.address);
        const SCHAIN_TYPE_MANAGER_ROLE = await schainsInternal.SCHAIN_TYPE_MANAGER_ROLE();
        await schainsInternal.grantRole(SCHAIN_TYPE_MANAGER_ROLE, owner.address);
        const NODE_MANAGER_ROLE = await nodes.NODE_MANAGER_ROLE();
        await nodes.grantRole(NODE_MANAGER_ROLE, owner.address);

        await validatorService.connect(validator).registerValidator("D2", "D2 is even", 0, 0);
        const validatorIndex = await validatorService.getValidatorId(validator.address);
        await validatorService.enableValidator(validatorIndex);
        const signature = await getValidatorIdSignature(validatorIndex, nodeAddress);
        await validatorService.connect(validator).linkNodeAddress(nodeAddress.address, signature);
        const signature2 = await getValidatorIdSignature(validatorIndex, nodeAddress2);
        await validatorService.connect(validator).linkNodeAddress(nodeAddress2.address, signature2);
        const signature3 = await getValidatorIdSignature(validatorIndex, nodeAddress3);
        await validatorService.connect(validator).linkNodeAddress(nodeAddress3.address, signature3);
        await constantsHolder.setMSR(0);

        await schainsInternal.addSchainType(1, 16);
        await schainsInternal.addSchainType(4, 16);
        await schainsInternal.addSchainType(128, 16);
        await schainsInternal.addSchainType(0, 2);
        await schainsInternal.addSchainType(32, 4);
    });

    beforeEach(async () => {
        snapshot = await makeSnapshot();
    });

    afterEach(async () => {
        await applySnapshot(snapshot);
    });

    describe("should add schain", async () => {
        it("should fail when user does not have enough money", async () => {
            await schains.addSchain(
                holder.address,
                5,
                web3.eth.abi.encodeParameters(["uint", "uint8", "uint16", "string"], [5, 1, 0, "d2"])
            ).should.be.eventually.rejectedWith("Not enough money to create Schain");
        });

        it("should not allow everyone to create schains as the foundation", async () => {
            await schains.addSchainByFoundation(5, 1, 0, "d2", zeroAddress)
                .should.be.eventually.rejectedWith("Sender is not authorized to create schain");
        })

        it("should fail when schain type is wrong", async () => {
            await schains.addSchain(
                holder.address,
                5,
                web3.eth.abi.encodeParameters(["uint", "uint8", "uint16", "string"], [5, 6, 0, "d2"]),
            ).should.be.eventually.rejectedWith("Invalid type of schain");
        });

        it("should fail when data parameter is too short", async () => {
            await schains.addSchain(
                holder.address,
                5,
                web3.eth.abi.encodeParameters(["uint", "uint8", "uint16"], [5, 6, 0])
            ).should.be.eventually.rejected;
        });

        it("should fail when schain name is Mainnet", async () => {
            const price = await schains.getSchainPrice(1, 5);
            await schains.addSchain(
                holder.address,
                price.toString(),
                web3.eth.abi.encodeParameters(["uint", "uint8", "uint16", "string"], [5, 1, 0, "Mainnet"])
            ).should.be.eventually.rejectedWith("Schain name is not available");
        });

        it("should fail when nodes count is too low", async () => {
            const price = await schains.getSchainPrice(1, 5);
            await schains.addSchain(
                holder.address,
                price.toString(),
                web3.eth.abi.encodeParameters(["uint", "uint8", "uint16", "string"], [5, 1, 0, "d2"])
            ).should.be.eventually.rejectedWith("Not enough nodes to create Schain");
        });

        describe("when 2 nodes are registered (Ivan test)", async () => {
            it("should create 2 nodes, and play with schains", async () => {
                const nodesCount = 2;
                const pubKey = ec.keyFromPrivate(String(privateKeys[3]).slice(2)).getPublic();
                for (const index of Array.from(Array(nodesCount).keys())) {
                    const hexIndex = ("0" + index.toString(16)).slice(-2);
                    await skaleManager.connect(nodeAddress).createNode(
                        8545, // port
                        0, // nonce
                        "0x7f0000" + hexIndex, // ip
                        "0x7f0000" + hexIndex, // public ip
                        ["0x" + pubKey.x.toString('hex'), "0x" + pubKey.y.toString('hex')], // public key
                        "D2-" + hexIndex, // name
                        "somedomain.name");
                }

                const deposit = await schains.getSchainPrice(4, 5);

                await schains.addSchain(
                    owner.address,
                    deposit,
                    web3.eth.abi.encodeParameters(["uint", "uint8", "uint16", "string"], [5, 4, 0, "d2"]));

                await schains.addSchain(
                    owner.address,
                    deposit,
                    web3.eth.abi.encodeParameters(["uint", "uint8", "uint16", "string"], [5, 4, 0, "d3"]));

                await schains.deleteSchain(
                    owner.address,
                    "d2");

                await schains.deleteSchain(
                    owner.address,
                    "d3");
                await schainsInternal.getActiveSchains(0).should.be.eventually.empty;
                await schainsInternal.getActiveSchains(1).should.be.eventually.empty;

                await nodes.initExit(0);
                await nodes.completeExit(0);
                await nodes.initExit(1);
                await nodes.completeExit(1);

                for (const index of Array.from(Array(nodesCount).keys())) {
                    const hexIndex = ("1" + index.toString(16)).slice(-2);
                    await skaleManager.connect(nodeAddress).createNode(
                        8545, // port
                        0, // nonce
                        "0x7f0000" + hexIndex, // ip
                        "0x7f0000" + hexIndex, // public ip
                        ["0x" + pubKey.x.toString('hex'), "0x" + pubKey.y.toString('hex')], // public key
                        "D2-" + hexIndex, // name
                        "somedomain.name");
                }

                await schains.addSchain(
                    holder.address,
                    deposit,
                    web3.eth.abi.encodeParameters(["uint", "uint8", "uint16", "string"], [5, 4, 0, "d4"]));
            });
        });

        describe("when 2 nodes are registered (Node rotation test)", async () => {
            it("should create 2 nodes, and play with schains", async () => {
                const nodesCount = 2;
                const pubKey = ec.keyFromPrivate(String(privateKeys[3]).slice(2)).getPublic();
                for (const index of Array.from(Array(nodesCount).keys())) {
                    const hexIndex = ("0" + index.toString(16)).slice(-2);
                    await skaleManager.connect(nodeAddress).createNode(
                        8545, // port
                        0, // nonce
                        "0x7f0000" + hexIndex, // ip
                        "0x7f0000" + hexIndex, // public ip
                        ["0x" + pubKey.x.toString('hex'), "0x" + pubKey.y.toString('hex')], // public key
                        "D2-" + hexIndex, // name
                        "somedomain.name");
                }

                const deposit = await schains.getSchainPrice(4, 5);

                const verificationVector = [{
                    x: {
                        a: "0x02c2b888a23187f22195eadadbc05847a00dc59c913d465dbc4dfac9cfab437d",
                        b: "0x2695832627b9081e77da7a3fc4d574363bf051700055822f3d394dc3d9ff7417",
                    },
                    y: {
                        a: "0x24727c45f9322be756fbec6514525cbbfa27ef1951d3fed10f483c23f921879d",
                        b: "0x03a7a3e6f3b539dad43c0eca46e3f889b2b2300815ffc4633e26e64406625a99"
                    }
                }];

                const encryptedSecretKeyContribution: {share: string, publicKey: [string, string]}[] = [
                    {
                        share: "0x937c9c846a6fa7fd1984fe82e739ae37fcaa555c1dc0e8597c9f81b6a12f232f",
                        publicKey: [
                            "0xfdf8101e91bd658fa1cea6fdd75adb8542951ce3d251cdaa78f43493dad730b5",
                            "0x9d32d2e872b36aa70cdce544b550ebe96994de860b6f6ebb7d0b4d4e6724b4bf"
                        ]
                    },
                    {
                        share: "0x7232f27fdfe521f3c7997dbb1c15452b7f196bd119d915ce76af3d1a008e1810",
                        publicKey: [
                            "0x086ff076abe442563ae9b8938d483ae581f4de2ee54298b3078289bbd85250c8",
                            "0xdf956450d32f671e4a8ec1e584119753ff171e80a61465246bfd291e8dac3d77"
                        ]
                    }
                ];

                await schains.addSchain(
                    owner.address,
                    deposit,
                    web3.eth.abi.encodeParameters(["uint", "uint8", "uint16", "string"], [5, 4, 0, "d2"]));
                let res1 = await schainsInternal.getNodesInGroup(stringValue(web3.utils.soliditySha3("d2")));
                let res = await skaleDKG.connect(nodeAddress).isBroadcastPossible(stringValue(web3.utils.soliditySha3("d2")), res1[0]);
                assert.equal(res, true);
                await wallets.connect(owner).rechargeSchainWallet(stringValue(web3.utils.soliditySha3("d2")), {value: 1e20.toString()});
                await skaleDKG.connect(nodeAddress).broadcast(
                    stringValue(web3.utils.soliditySha3("d2")),
                    res1[0],
                    verificationVector,
                    // the last symbol is spoiled in parameter below
                    encryptedSecretKeyContribution
                );
                res = await skaleDKG.connect(nodeAddress).isBroadcastPossible(stringValue(web3.utils.soliditySha3("d2")), res1[1]);
                assert.equal(res, true);
                await skaleDKG.connect(nodeAddress).broadcast(
                    stringValue(web3.utils.soliditySha3("d2")),
                    res1[1],
                    verificationVector,
                    // the last symbol is spoiled in parameter below
                    encryptedSecretKeyContribution
                );

                res = await skaleDKG.isChannelOpened(stringValue(web3.utils.soliditySha3("d2")));
                assert.equal(res, true);

                res = await skaleDKG.connect(nodeAddress).isAlrightPossible(
                    stringValue(web3.utils.soliditySha3("d2")),
                    res1[0]
                );
                assert.equal(res, true);

                await skaleDKG.connect(nodeAddress).alright(
                    stringValue(web3.utils.soliditySha3("d2")),
                    res1[0]
                );

                res = await skaleDKG.isChannelOpened(stringValue(web3.utils.soliditySha3("d2")));
                assert.equal(res, true);

                res = await skaleDKG.connect(nodeAddress).isAlrightPossible(
                    stringValue(web3.utils.soliditySha3("d2")),
                    res1[1]
                );
                assert.equal(res, true);

                await skaleDKG.connect(nodeAddress).alright(
                    stringValue(web3.utils.soliditySha3("d2")),
                    res1[1]
                );

                await skaleManager.connect(nodeAddress).createNode(
                    8545, // port
                    0, // nonce
                    "0x7f000011", // ip
                    "0x7f000011", // public ip
                    ["0x" + pubKey.x.toString('hex'), "0x" + pubKey.y.toString('hex')], // public key
                    "D2-11", // name
                    "somedomain.name");

                res = await skaleDKG.isChannelOpened(stringValue(web3.utils.soliditySha3("d2")));
                assert.equal(res, false);

                await skaleManager.connect(nodeAddress).nodeExit(0);
                res1 = await schainsInternal.getNodesInGroup(stringValue(web3.utils.soliditySha3("d2")));
                const nodeRot = res1[1];
                res = await skaleDKG.connect(nodeAddress).isBroadcastPossible(stringValue(web3.utils.soliditySha3("d2")), nodeRot);
                assert.equal(res, true);
                res = await skaleDKG.connect(nodeAddress).isBroadcastPossible(stringValue(web3.utils.soliditySha3("d2")), res1[0]);
                assert.equal(res, true);
                await skaleDKG.connect(nodeAddress).broadcast(
                    stringValue(web3.utils.soliditySha3("d2")),
                    res1[0],
                    verificationVector,
                    // the last symbol is spoiled in parameter below
                    encryptedSecretKeyContribution
                );
                res = await skaleDKG.connect(nodeAddress).isBroadcastPossible(stringValue(web3.utils.soliditySha3("d2")), res1[1]);
                assert.equal(res, true);
                await skaleDKG.connect(nodeAddress).broadcast(
                    stringValue(web3.utils.soliditySha3("d2")),
                    res1[1],
                    verificationVector,
                    // the last symbol is spoiled in parameter below
                    encryptedSecretKeyContribution
                );

                res = await skaleDKG.isChannelOpened(stringValue(web3.utils.soliditySha3("d2")));
                assert.equal(res, true);

                res = await skaleDKG.connect(nodeAddress).isAlrightPossible(
                    stringValue(web3.utils.soliditySha3("d2")),
                    res1[0]
                );
                assert.equal(res, true);

                await skaleDKG.connect(nodeAddress).alright(
                    stringValue(web3.utils.soliditySha3("d2")),
                    res1[0]
                );

                res = await skaleDKG.isChannelOpened(stringValue(web3.utils.soliditySha3("d2")));
                assert.equal(res, true);

                res = await skaleDKG.connect(nodeAddress).isAlrightPossible(
                    stringValue(web3.utils.soliditySha3("d2")),
                    res1[1]
                );
                assert.equal(res, true);

                await skaleDKG.connect(nodeAddress).alright(
                    stringValue(web3.utils.soliditySha3("d2")),
                    res1[1]
                );
            });
        });

        describe("when 4 nodes are registered", async () => {
            before(async () => {
                cleanContracts = await makeSnapshot();
                const nodesCount = 4;
                const pubKey = ec.keyFromPrivate(String(privateKeys[3]).slice(2)).getPublic();
                for (const index of Array.from(Array(nodesCount).keys())) {
                    const hexIndex = ("0" + index.toString(16)).slice(-2);
                    await skaleManager.connect(nodeAddress).createNode(
                        8545, // port
                        0, // nonce
                        "0x7f0000" + hexIndex, // ip
                        "0x7f0000" + hexIndex, // public ip
                        ["0x" + pubKey.x.toString('hex'), "0x" + pubKey.y.toString('hex')], // public key
                        "D2-" + hexIndex, // name
                        "somedomain.name");
                }
            });

            after(async () => {
                await applySnapshot(cleanContracts);
            });

            it("should create 4 node schain", async () => {
                const deposit = await schains.getSchainPrice(5, 5);

                await schains.addSchain(
                    holder.address,
                    deposit,
                    web3.eth.abi.encodeParameters(["uint", "uint8", "uint16", "string"], [5, 5, 0, "d2"]));

                const sChains = await schainsInternal.getSchains();
                sChains.length.should.be.equal(1);
                const schainId = sChains[0];

                await schainsInternal.isOwnerAddress(holder.address, schainId).should.be.eventually.true;
            });

            it("should not create 4 node schain with 1 deleted node", async () => {
                await nodes.initExit(1);
                await nodes.completeExit(1);

                const deposit = await schains.getSchainPrice(5, 5);

                await schains.addSchain(
                    holder.address,
                    deposit,
                    web3.eth.abi.encodeParameters(["uint", "uint8", "uint16", "string"], [5, 5, 0, "d2"])
                ).should.be.eventually.rejectedWith("Not enough nodes to create Schain");
            });

            it("should not create 4 node schain with 1 In Maintenance node", async () => {
                await nodes.setNodeInMaintenance(2);

                const deposit = await schains.getSchainPrice(5, 5);

                await schains.addSchain(
                    holder.address,
                    deposit,
                    web3.eth.abi.encodeParameters(["uint", "uint8", "uint16", "string"], [5, 5, 0, "d2"]),
                ).should.be.eventually.rejectedWith("Not enough nodes to create Schain");
            });

            it("should create 4 node schain with 1 From In Maintenance node", async () => {
                await nodes.setNodeInMaintenance(2);

                const deposit = await schains.getSchainPrice(5, 5);

                await schains.addSchain(
                    holder.address,
                    deposit,
                    web3.eth.abi.encodeParameters(["uint", "uint8", "uint16", "string"], [5, 5, 0, "d2"]),
                ).should.be.eventually.rejectedWith("Not enough nodes to create Schain");

                await nodes.removeNodeFromInMaintenance(2);

                await schains.addSchain(
                    holder.address,
                    deposit,
                    web3.eth.abi.encodeParameters(["uint", "uint8", "uint16", "string"], [5, 5, 0, "d2"]),
                );

                const sChains = await schainsInternal.getSchains();
                sChains.length.should.be.equal(1);
                const schainId = sChains[0];

                await schainsInternal.isOwnerAddress(holder.address, schainId).should.be.eventually.true;
            });

            it("should not create 4 node schain on deleted node", async () => {
                const removedNode = 1;
                await nodes.initExit(removedNode);
                await nodes.completeExit(removedNode);

                const pubKey = ec.keyFromPrivate(String(privateKeys[3]).slice(2)).getPublic();
                await skaleManager.connect(nodeAddress).createNode(
                    8545, // port
                    0, // nonce
                    "0x7f000028", // ip
                    "0x7f000028", // public ip
                    ["0x" + pubKey.x.toString('hex'), "0x" + pubKey.y.toString('hex')], // public key
                    "D2-28", // name
                    "somedomain.name");

                const deposit = await schains.getSchainPrice(5, 5);

                await schains.addSchain(
                    holder.address,
                    deposit,
                    web3.eth.abi.encodeParameters(["uint", "uint8", "uint16", "string"], [5, 5, 0, "d2"]),
                );

                let nodesInGroup = await schainsInternal.getNodesInGroup(stringValue(web3.utils.soliditySha3("d2")));

                for (const node of nodesInGroup) {
                    node.should.be.not.equal(removedNode);
                }

                await schains.addSchain(
                    holder.address,
                    deposit,
                    web3.eth.abi.encodeParameters(["uint", "uint8", "uint16", "string"], [5, 5, 0, "d3"]),
                );

                nodesInGroup = await schainsInternal.getNodesInGroup(stringValue(web3.utils.soliditySha3("d3")));

                for (const node of nodesInGroup) {
                    node.should.be.not.equal(removedNode);
                }

                await schains.addSchain(
                    holder.address,
                    deposit,
                    web3.eth.abi.encodeParameters(["uint", "uint8", "uint16", "string"], [5, 5, 0, "d4"]),
                );

                nodesInGroup = await schainsInternal.getNodesInGroup(stringValue(web3.utils.soliditySha3("d4")));

                for (const node of nodesInGroup) {
                    node.should.be.not.equal(removedNode);
                }

                await schains.addSchain(
                    holder.address,
                    deposit,
                    web3.eth.abi.encodeParameters(["uint", "uint8", "uint16", "string"], [5, 5, 0, "d5"]),
                );

                nodesInGroup = await schainsInternal.getNodesInGroup(stringValue(web3.utils.soliditySha3("d5")));

                for (const node of nodesInGroup) {
                    node.should.be.not.equal(removedNode);
                }
            });

            it("should create & delete 4 node schain", async () => {
                const deposit = await schains.getSchainPrice(5, 5);

                await schains.addSchain(
                    holder.address,
                    deposit,
                    web3.eth.abi.encodeParameters(["uint", "uint8", "uint16", "string"], [5, 5, 0, "d2"]),
                );

                const sChains = await schainsInternal.getSchains();
                sChains.length.should.be.equal(1);
                const schainId = sChains[0];

                await schainsInternal.isOwnerAddress(holder.address, schainId).should.be.eventually.true;

                await schains.deleteSchain(
                    holder.address,
                    "d2",
                );

                await schainsInternal.getSchains().should.be.eventually.empty;
            });

            it("should allow the foundation to create schain without tokens", async () => {
                const schainCreator = holder;
                await schains.grantRole(await schains.SCHAIN_CREATOR_ROLE(), schainCreator.address);
                await schains.connect(schainCreator).addSchainByFoundation(5, 5, 0, "d2", zeroAddress);

                const sChains = await schainsInternal.getSchains();
                sChains.length.should.be.equal(1);
                const schainId = sChains[0];

                await schainsInternal.isOwnerAddress(schainCreator.address, schainId).should.be.eventually.true;
            });

            it("should assign schain creator on different address", async () => {
                await schains.grantRole(await schains.SCHAIN_CREATOR_ROLE(), owner.address);
                await schains.addSchainByFoundation(5, 5, 0, "d2", holder.address);

                const sChains = await schainsInternal.getSchains();
                sChains.length.should.be.equal(1);
                const schainId = sChains[0];

                await schainsInternal.isOwnerAddress(holder.address, schainId).should.be.eventually.true;
            });

        });

        describe("when 20 nodes are registered", async () => {
            before(async () => {
                cleanContracts = await makeSnapshot();
                const nodesCount = 20;
                const pubKey = ec.keyFromPrivate(String(privateKeys[3]).slice(2)).getPublic();
                for (const index of Array.from(Array(nodesCount).keys())) {
                    const hexIndex = ("0" + index.toString(16)).slice(-2);
                    await skaleManager.connect(nodeAddress).createNode(
                        8545, // port
                        0, // nonce
                        "0x7f0000" + hexIndex, // ip
                        "0x7f0000" + hexIndex, // public ip
                        ["0x" + pubKey.x.toString('hex'), "0x" + pubKey.y.toString('hex')], // public key
                        "D2-" + hexIndex, // name
                        "somedomain.name");
                }
            });

            after(async () => {
                await applySnapshot(cleanContracts);
            });

            it("should create Medium schain", async () => {
                const deposit = await schains.getSchainPrice(3, 5);

                await schains.addSchain(
                    holder.address,
                    deposit,
                    web3.eth.abi.encodeParameters(["uint", "uint8", "uint16", "string"], [5, 3, 0, "d2"]),
                );

                const sChains = await schainsInternal.getSchains();
                sChains.length.should.be.equal(1);
            });

            it("should not create another Medium schain", async () => {
                const deposit = await schains.getSchainPrice(3, 5);

                await schains.addSchain(
                    holder.address,
                    deposit,
                    web3.eth.abi.encodeParameters(["uint", "uint8", "uint16", "string"], [5, 3, 0, "d2"]),
                );

                await schains.addSchain(
                    holder.address,
                    deposit,
                    web3.eth.abi.encodeParameters(["uint", "uint8", "uint16", "string"], [5, 3, 0, "d3"]),
                ).should.be.eventually.rejectedWith("Not enough nodes to create Schain");
            });

            it("should assign schain creator on different address and create small schain", async () => {
                await schains.grantRole(await schains.SCHAIN_CREATOR_ROLE(), holder.address);
                await schains.connect(holder).addSchainByFoundation(5, 1, 0, "d2", zeroAddress);

                const sChains = await schainsInternal.getSchains();
                sChains.length.should.be.equal(1);
                const schainId = sChains[0];

                await schainsInternal.isOwnerAddress(holder.address, schainId).should.be.eventually.true;
            });

            it("should assign schain creator on different address and create medium schain", async () => {
                await schains.grantRole(await schains.SCHAIN_CREATOR_ROLE(), holder.address);
                await schains.connect(holder).addSchainByFoundation(5, 2, 0, "d2", zeroAddress);

                const sChains = await schainsInternal.getSchains();
                sChains.length.should.be.equal(1);
                const schainId = sChains[0];

                await schainsInternal.isOwnerAddress(holder.address, schainId).should.be.eventually.true;
            });

            it("should assign schain creator on different address and create large schain", async () => {
                await schains.grantRole(await schains.SCHAIN_CREATOR_ROLE(), holder.address);
                await schains.connect(holder).addSchainByFoundation(5, 3, 0, "d2", zeroAddress);

                const sChains = await schainsInternal.getSchains();
                sChains.length.should.be.equal(1);
                const schainId = sChains[0];

                await schainsInternal.isOwnerAddress(holder.address, schainId).should.be.eventually.true;
            });
<<<<<<< HEAD
=======

>>>>>>> bf6a83e1
        });

        describe("when nodes are registered", async () => {
            let nodesAreRegistered: number;
            before(async () => {
                cleanContracts = await makeSnapshot();
                const nodesCount = 16;
                const pubKey = ec.keyFromPrivate(String(privateKeys[3]).slice(2)).getPublic();
                for (const index of Array.from(Array(nodesCount).keys())) {
                    const hexIndex = ("0" + index.toString(16)).slice(-2);
                    await skaleManager.connect(nodeAddress).createNode(
                        8545, // port
                        0, // nonce
                        "0x7f0000" + hexIndex, // ip
                        "0x7f0000" + hexIndex, // public ip
                        ["0x" + pubKey.x.toString('hex'), "0x" + pubKey.y.toString('hex')], // public key
                        "D2-" + hexIndex, // name
                        "somedomain.name");
                }
            });

            after(async () => {
                await applySnapshot(cleanContracts);
            });

            it("successfully create 1 type Of Schain", async () => {
                const deposit = await schains.getSchainPrice(1, 5);

                await schains.addSchain(
                    holder.address,
                    deposit,
                    web3.eth.abi.encodeParameters(["uint", "uint8", "uint16", "string"], [5, 1, 0, "d2"]),
                );

                const sChains = await schainsInternal.getSchains();
                sChains.length.should.be.equal(1);
                const schainId = sChains[0];

                await schainsInternal.isOwnerAddress(holder.address, schainId).should.be.eventually.true;

                const obtainedSchains = await schainsInternal.schains(schainId);
                const schainsArray = Array(8);
                for (const index of Array.from(Array(8).keys())) {
                    schainsArray[index] = obtainedSchains[index];
                }

                const [obtainedSchainName,
                       obtainedSchainOwner,
                       obtainedIndexInOwnerList,
                       obtainedPart,
                       obtainedLifetime,
                       obtainedStartDate,
                       obtainedBlock,
                       obtainedDeposit,
                       obtainedIndex] = schainsArray;

                obtainedSchainName.should.be.equal("d2");
                obtainedSchainOwner.should.be.equal(holder.address);
                obtainedPart.should.be.equal(1);
                obtainedLifetime.should.be.equal(5);
                obtainedDeposit.should.be.equal(deposit);
            });

            it("should add new type of Schain and create Schain", async () => {
                await schainsInternal.addSchainType(8, 16);
                const deposit = await schains.getSchainPrice(6, 5);

                await schains.addSchain(
                    holder.address,
                    deposit,
                    web3.eth.abi.encodeParameters(["uint", "uint8", "uint16", "string"], [5, 6, 0, "d2"]),
                );

                const sChains = await schainsInternal.getSchains();
                sChains.length.should.be.equal(1);
                const schainId = sChains[0];

                await schainsInternal.isOwnerAddress(holder.address, schainId).should.be.eventually.true;

                const obtainedSchains = await schainsInternal.schains(schainId);
                const schainsArray = Array(8);
                for (const index of Array.from(Array(8).keys())) {
                    schainsArray[index] = obtainedSchains[index];
                }

                const [obtainedSchainName,
                       obtainedSchainOwner,
                       obtainedIndexInOwnerList,
                       obtainedPart,
                       obtainedLifetime,
                       obtainedStartDate,
                       obtainedBlock,
                       obtainedDeposit,
                       obtainedIndex] = schainsArray;

                obtainedSchainName.should.be.equal("d2");
                obtainedSchainOwner.should.be.equal(holder.address);
                obtainedPart.should.be.equal(8);
                obtainedLifetime.should.be.equal(5);
                obtainedDeposit.should.be.equal(deposit);
            });

            it("should add another new type of Schain and create Schain", async () => {
                await schainsInternal.addSchainType(32, 16);
                const deposit = await schains.getSchainPrice(6, 5);

                await schains.addSchain(
                    holder.address,
                    deposit,
                    web3.eth.abi.encodeParameters(["uint", "uint8", "uint16", "string"], [5, 6, 0, "d2"]),
                );

                const sChains = await schainsInternal.getSchains();
                sChains.length.should.be.equal(1);
                const schainId = sChains[0];

                await schainsInternal.isOwnerAddress(holder.address, schainId).should.be.eventually.true;

                const obtainedSchains = await schainsInternal.schains(schainId);
                const schainsArray = Array(8);
                for (const index of Array.from(Array(8).keys())) {
                    schainsArray[index] = obtainedSchains[index];
                }

                const [obtainedSchainName,
                       obtainedSchainOwner,
                       obtainedIndexInOwnerList,
                       obtainedPart,
                       obtainedLifetime,
                       obtainedStartDate,
                       obtainedBlock,
                       obtainedDeposit,
                       obtainedIndex] = schainsArray;

                obtainedSchainName.should.be.equal("d2");
                obtainedSchainOwner.should.be.equal(holder.address);
                obtainedPart.should.be.equal(32);
                obtainedLifetime.should.be.equal(5);
                obtainedDeposit.should.be.equal(deposit);
            });

            describe("when schain is created", async () => {
                before(async () => {
                    nodesAreRegistered = await makeSnapshot();
                    const deposit = await schains.getSchainPrice(1, 5);
                    await schains.addSchain(
                        holder.address,
                        deposit,
                        web3.eth.abi.encodeParameters(["uint", "uint8", "uint16", "string"], [5, 1, 0, "D2"]),
                    );
                });

                after(async () => {
                    await applySnapshot(nodesAreRegistered);
                });

                it("should failed when create another schain with the same name", async () => {
                    const deposit = await schains.getSchainPrice(1, 5);
                    await schains.addSchain(
                        holder.address,
                        deposit,
                        web3.eth.abi.encodeParameters(["uint", "uint8", "uint16", "string"], [5, 1, 0, "D2"]),
                    ).should.be.eventually.rejectedWith("Schain name is not available");
                });

                it("should be able to delete schain", async () => {
                    await schains.deleteSchain(
                        holder.address,
                        "D2",
                    );
                    await schainsInternal.getSchains().should.be.eventually.empty;
                });

                it("should check group", async () => {
                    const res = await schainsInternal.getNodesInGroup(stringValue(web3.utils.soliditySha3("D2")));
                    res.length.should.be.equal(16);
                });

                it("should check node addresses", async () => {
                    expect(await schainsInternal.isNodeAddressesInGroup(stringValue(web3.utils.soliditySha3("D2")), nodeAddress.address)).be.true;
                    expect(await schainsInternal.isNodeAddressesInGroup(stringValue(web3.utils.soliditySha3("D2")), nodeAddress2.address)).be.false;
                });

                it("should delete group", async () => {
                    await schainsInternal.deleteGroup(stringValue(web3.utils.soliditySha3("D2")));
                    const res = await schainsInternal.getNodesInGroup(stringValue(web3.utils.soliditySha3("D2")));
                    res.length.should.be.equal(0);
                    await schainsInternal.getNodesInGroup(stringValue(web3.utils.soliditySha3("D2"))).should.be.eventually.empty;
                });

                it("should fail on deleting schain if owner is wrong", async () => {
                    await schains.deleteSchain(
                        nodeAddress.address,
                        "D2",
                    ).should.be.eventually.rejectedWith("Message sender is not the owner of the Schain");
                });

            });

            describe("when test schain is created", async () => {

                before(async () => {
                    nodesAreRegistered = await makeSnapshot();
                    const deposit = await schains.getSchainPrice(4, 5);
                    await schains.addSchain(
                        holder.address,
                        deposit,
                        web3.eth.abi.encodeParameters(["uint", "uint8", "uint16", "string"], [5, 4, 0, "D2"]),
                    );
                });

                after(async () => {
                    await applySnapshot(nodesAreRegistered);
                });

                it("should failed when create another schain with the same name", async () => {
                    const deposit = await schains.getSchainPrice(4, 5);
                    await schains.addSchain(
                        holder.address,
                        deposit,
                        web3.eth.abi.encodeParameters(["uint", "uint8", "uint16", "string"], [5, 4, 0, "D2"]),
                    ).should.be.eventually.rejectedWith("Schain name is not available");
                });

                it("should be able to delete schain", async () => {

                    await schains.deleteSchain(
                        holder.address,
                        "D2",
                    );
                    await schainsInternal.getSchains().should.be.eventually.empty;
                });

                it("should fail on deleting schain if owner is wrong", async () => {

                    await schains.deleteSchain(
                        nodeAddress.address,
                        "D2",
                    ).should.be.eventually.rejectedWith("Message sender is not the owner of the Schain");
                });

            });

        });
    });

    describe("should calculate schain price", async () => {
        it("of tiny schain", async () => {
            const price = await schains.getSchainPrice(1, 5);
            const correctPrice = 3952894150981;

            price.should.be.equal(correctPrice);
        });

        it("of small schain", async () => {
            const price = await schains.getSchainPrice(2, 5);
            const correctPrice = 15811576603926;

            price.should.be.equal(correctPrice);
        });

        it("of medium schain", async () => {
            const price = await schains.getSchainPrice(3, 5);
            const correctPrice = 505970451325642;

            price.should.be.equal(correctPrice);
        });

        it("of test schain", async () => {
            const price = await schains.getSchainPrice(4, 5);
            const correctPrice = BigNumber.from("1000000000000000000");

            price.should.be.equal(correctPrice);
        });

        it("of medium test schain", async () => {
            const price = await schains.getSchainPrice(5, 5);
            const correctPrice = 31623153207852;

            price.should.be.equal(correctPrice);
        });

        it("should revert on wrong schain type", async () => {
            await schains.getSchainPrice(6, 5).should.be.eventually.rejectedWith("Invalid type of schain");
        });
    });

    describe("when 4 nodes, 2 schains and 2 additional nodes created", async () => {
        const ACTIVE = 0;
        const LEAVING = 1;
        const LEFT = 2;
        let nodeStatus;

        before(async () => {
            cleanContracts = await makeSnapshot();
            const deposit = await schains.getSchainPrice(5, 5);
            const nodesCount = 4;
            const pubKey = ec.keyFromPrivate(String(privateKeys[3]).slice(2)).getPublic();
            for (const index of Array.from(Array(nodesCount).keys())) {
                const hexIndex = ("0" + index.toString(16)).slice(-2);
                await skaleManager.connect(nodeAddress).createNode(
                    8545, // port
                    0, // nonce
                    "0x7f0000" + hexIndex, // ip
                    "0x7f0000" + hexIndex, // public ip
                    ["0x" + pubKey.x.toString('hex'), "0x" + pubKey.y.toString('hex')], // public key
                    "D2-" + hexIndex, // name
                    "somedomain.name");
            }
            await schains.addSchain(
                holder.address,
                deposit,
                web3.eth.abi.encodeParameters(["uint", "uint8", "uint16", "string"], [5, 5, 0, "d2"]),
            );
            await skaleDKG.setSuccessfulDKGPublic(
                stringValue(web3.utils.soliditySha3("d2")),
            );

            await schains.addSchain(
                holder.address,
                deposit,
                web3.eth.abi.encodeParameters(["uint", "uint8", "uint16", "string"], [5, 5, 0, "d3"]),
            );
            await skaleDKG.setSuccessfulDKGPublic(
                stringValue(web3.utils.soliditySha3("d3")),
            );
            await skaleManager.connect(nodeAddress).createNode(
                8545, // port
                0, // nonce
                "0x7f000010", // ip
                "0x7f000010", // public ip
                ["0x" + pubKey.x.toString('hex'), "0x" + pubKey.y.toString('hex')], // public key
                "D2-10", // name
                "somedomain.name");
            await skaleManager.connect(nodeAddress).createNode(
                8545, // port
                0, // nonce
                "0x7f000011", // ip
                "0x7f000011", // public ip
                ["0x" + pubKey.x.toString('hex'), "0x" + pubKey.y.toString('hex')], // public key
                "D2-11", // name
                "somedomain.name");

        });

        after(async () => {
            await applySnapshot(cleanContracts);
        });

        it("should reject if node in maintenance call nodeExit", async () => {
            await nodes.setNodeInMaintenance(0);
            await skaleManager.connect(nodeAddress).nodeExit(0)
                .should.be.eventually.rejectedWith("Node should be Leaving");
        });

        it("should rotate 2 nodes consistently", async () => {
            const res1 = await schainsInternal.getNodesInGroup(stringValue(web3.utils.soliditySha3("d2")));
            const res2 = await schainsInternal.getNodesInGroup(stringValue(web3.utils.soliditySha3("d3")));
            await skaleManager.connect(nodeAddress).nodeExit(0);
            const leavingTimeOfNode = (await nodeRotation.getLeavingHistory(0))[0].finishedRotation.toNumber();
            const _12hours = 43200;
            assert.equal(await currentTime(web3), leavingTimeOfNode-_12hours);
            const rotatedSchain = (await nodeRotation.getLeavingHistory(0))[0].schainIndex;
            const rotationForRotatedSchain = await nodeRotation.getRotation(rotatedSchain);
            rotationForRotatedSchain.newNodeIndex.should.be.not.equal(0);
            rotationForRotatedSchain.freezeUntil.should.be.not.equal(0);
            rotationForRotatedSchain.rotationCounter.should.be.not.equal(0);

            const activeSchain = await schainsInternal.getActiveSchain(0);
            const rotationForActiveSchain = await nodeRotation.getRotation(activeSchain);
            rotationForActiveSchain.nodeIndex.should.be.equal(0);
            rotationForActiveSchain.newNodeIndex.should.be.equal(0);
            rotationForActiveSchain.freezeUntil.should.be.not.equal(0);
            rotationForActiveSchain.rotationCounter.should.be.equal(0);

            const nodeRot = res1[3];
            const res = await skaleDKG.isBroadcastPossible(
                stringValue(web3.utils.soliditySha3("d3")), nodeRot);
            await skaleDKG.setSuccessfulDKGPublic(
                stringValue(web3.utils.soliditySha3("d3")),
            );
            await skaleManager.connect(nodeAddress).nodeExit(1)
                .should.be.eventually.rejectedWith("Occupied by rotation on Schain");
            await skaleManager.connect(nodeAddress).nodeExit(0);
            await skaleDKG.setSuccessfulDKGPublic(
                stringValue(web3.utils.soliditySha3("d2")),
            );

            const rotationForSecondRotatedSchain = await nodeRotation.getRotation(activeSchain);
            rotationForSecondRotatedSchain.newNodeIndex.should.be.not.equal(0);
            rotationForSecondRotatedSchain.freezeUntil.should.be.not.equal(0);
            rotationForSecondRotatedSchain.rotationCounter.should.be.not.equal(0);

            nodeStatus = await nodes.getNodeStatus(0);
            assert.equal(nodeStatus, LEFT);
            await skaleManager.connect(nodeAddress).nodeExit(0)
                .should.be.eventually.rejectedWith("Sender is not permitted to call this function");

            nodeStatus = await nodes.getNodeStatus(1);
            assert.equal(nodeStatus, ACTIVE);
            await skaleManager.connect(nodeAddress).nodeExit(1)
                .should.be.eventually.rejectedWith("Occupied by rotation on Schain");
            await skipTime(ethers, 43260);

            await skaleManager.connect(nodeAddress).nodeExit(1);
            await skaleDKG.setSuccessfulDKGPublic(
                stringValue(web3.utils.soliditySha3("d3")),
            );
            nodeStatus = await nodes.getNodeStatus(1);
            assert.equal(nodeStatus, LEAVING);
            await skaleManager.connect(nodeAddress).nodeExit(1);
            await skaleDKG.setSuccessfulDKGPublic(
                stringValue(web3.utils.soliditySha3("d2")),
            );
            nodeStatus = await nodes.getNodeStatus(1);
            assert.equal(nodeStatus, LEFT);
            await skaleManager.connect(nodeAddress).nodeExit(1)
                .should.be.eventually.rejectedWith("Sender is not permitted to call this function");
        });

        it("should rotate node on the same position", async () => {
            const arrayD2 = await schainsInternal.getNodesInGroup(stringValue(web3.utils.soliditySha3("d2")));
            const arrayD3 = await schainsInternal.getNodesInGroup(stringValue(web3.utils.soliditySha3("d3")));
            await skaleManager.connect(nodeAddress).nodeExit(0);
            const newArrayD3 = await schainsInternal.getNodesInGroup(stringValue(web3.utils.soliditySha3("d3")));
            let zeroPositionD3 = 0;
            let iter = 0;
            for (const nodeIndex of arrayD3) {
                if (nodeIndex.toNumber() === 0) {
                    zeroPositionD3 = iter;
                }
                iter++;
            }
            let exist4 = false;
            let exist5 = false;
            iter = 0;
            for (const nodeIndex of newArrayD3) {
                if (nodeIndex.toNumber() === 4) {
                    exist4 = true;
                }
                if (nodeIndex.toNumber() === 5) {
                    exist5 = true;
                }
                iter++;
            }
            assert.equal(exist4 && exist5, false);
            assert.equal(
                (exist5 && newArrayD3[zeroPositionD3].toNumber() === 5) ||
                (exist4 && newArrayD3[zeroPositionD3].toNumber() === 4),
                true
            );
            await skaleDKG.setSuccessfulDKGPublic(
                stringValue(web3.utils.soliditySha3("d3")),
            );
            await skaleManager.connect(nodeAddress).nodeExit(0);
            const newArrayD2 = await schainsInternal.getNodesInGroup(stringValue(web3.utils.soliditySha3("d2")));
            let zeroPositionD2 = 0;
            iter = 0;
            for (const nodeIndex of arrayD2) {
                if (nodeIndex.toNumber() === 0) {
                    zeroPositionD2 = iter;
                }
                iter++;
            }
            exist4 = false;
            exist5 = false;
            iter = 0;
            for (const nodeIndex of newArrayD2) {
                if (nodeIndex.toNumber() === 4) {
                    exist4 = true;
                }
                if (nodeIndex.toNumber() === 5) {
                    exist5 = true;
                }
                iter++;
            }
            assert.equal(exist4 && exist5, false);
            assert.equal(
                (exist5 && newArrayD2[zeroPositionD2].toNumber() === 5) ||
                (exist4 && newArrayD2[zeroPositionD2].toNumber() === 4),
                true
            );
            await skaleDKG.setSuccessfulDKGPublic(
                stringValue(web3.utils.soliditySha3("d2")),
            );
            await skipTime(ethers, 43260);
            await skaleManager.connect(nodeAddress).nodeExit(1);
            const newNewArrayD3 = await schainsInternal.getNodesInGroup(stringValue(web3.utils.soliditySha3("d3")));
            let onePositionD3 = 0;
            iter = 0;
            for (const nodeIndex of arrayD3) {
                if (nodeIndex.toNumber() === 1) {
                    onePositionD3 = iter;
                }
                iter++;
            }
            exist4 = false;
            exist5 = false;
            iter = 0;
            for (const nodeIndex of newNewArrayD3) {
                if (nodeIndex.toNumber() === 4 && iter !== zeroPositionD3) {
                    exist4 = true;
                }
                if (nodeIndex.toNumber() === 5 && iter !== zeroPositionD3) {
                    exist5 = true;
                }
                iter++;
            }
            assert.equal(exist4 && exist5, false);
            assert.equal(
                (exist5 && newNewArrayD3[onePositionD3].toNumber() === 5) ||
                (exist4 && newNewArrayD3[onePositionD3].toNumber() === 4),
                true
            );
            await skaleDKG.setSuccessfulDKGPublic(
                stringValue(web3.utils.soliditySha3("d3")),
            );
            await skaleManager.connect(nodeAddress).nodeExit(1);
            const newNewArrayD2 = await schainsInternal.getNodesInGroup(stringValue(web3.utils.soliditySha3("d2")));
            let onePositionD2 = 0;
            iter = 0;
            for (const nodeIndex of arrayD2) {
                if (nodeIndex.toNumber() === 1) {
                    onePositionD2 = iter;
                }
                iter++;
            }
            exist4 = false;
            exist5 = false;
            iter = 0;
            for (const nodeIndex of newNewArrayD2) {
                if (nodeIndex.toNumber() === 4 && iter !== zeroPositionD2) {
                    exist4 = true;
                }
                if (nodeIndex.toNumber() === 5 && iter !== zeroPositionD2) {
                    exist5 = true;
                }
                iter++;
            }
            assert.equal(exist4 && exist5, false);
            assert.equal(
                (exist5 && newNewArrayD2[onePositionD2].toNumber() === 5) ||
                (exist4 && newNewArrayD2[onePositionD2].toNumber() === 4),
                true
            );
            await skaleDKG.setSuccessfulDKGPublic(
                stringValue(web3.utils.soliditySha3("d2")),
            );
        });

        it("should allow to rotate if occupied node didn't rotated for 12 hours", async () => {
            await skaleManager.connect(nodeAddress).nodeExit(0);
            await skaleDKG.setSuccessfulDKGPublic(
                stringValue(web3.utils.soliditySha3("d3")),
            );
            await skaleManager.connect(nodeAddress).nodeExit(1)
                .should.be.eventually.rejectedWith("Occupied by rotation on Schain");
            await skipTime(ethers, 43260);
            await skaleManager.connect(nodeAddress).nodeExit(1);
            await skaleDKG.setSuccessfulDKGPublic(
                stringValue(web3.utils.soliditySha3("d3")),
            );

            await skaleManager.connect(nodeAddress).nodeExit(0)
                .should.be.eventually.rejectedWith("Occupied by rotation on Schain");

            nodeStatus = await nodes.getNodeStatus(1);
            assert.equal(nodeStatus, LEAVING);
            await skaleManager.connect(nodeAddress).nodeExit(1);
            nodeStatus = await nodes.getNodeStatus(1);
            assert.equal(nodeStatus, LEFT);
        });

        it("should not create schain with the same name after removing", async () => {
            const deposit = await schains.getSchainPrice(5, 5);
            await skaleManager.connect(nodeAddress).nodeExit(0);
            await skaleDKG.setSuccessfulDKGPublic(
                stringValue(web3.utils.soliditySha3("d3")),
            );
            await skaleManager.connect(nodeAddress).nodeExit(0);
            await skaleDKG.setSuccessfulDKGPublic(
                stringValue(web3.utils.soliditySha3("d2")),
            );
            await skaleManager.connect(holder).deleteSchainByRoot("d2")
                .should.be.eventually.rejectedWith("SCHAIN_DELETER_ROLE is required");
            const SCHAIN_DELETER_ROLE = await skaleManager.SCHAIN_DELETER_ROLE();
            await skaleManager.grantRole(SCHAIN_DELETER_ROLE, holder.address);
            await skaleManager.connect(holder).deleteSchainByRoot("d2");
            await skaleManager.connect(holder).deleteSchainByRoot("d3");
            await schainsInternal.getActiveSchains(0).should.be.eventually.empty;
            await schainsInternal.getActiveSchains(1).should.be.eventually.empty;
            await schainsInternal.getActiveSchains(2).should.be.eventually.empty;
            await schainsInternal.getActiveSchains(3).should.be.eventually.empty;
            await schainsInternal.getActiveSchains(4).should.be.eventually.empty;
            await schainsInternal.getActiveSchains(5).should.be.eventually.empty;
            let schainNameAvailable = await schainsInternal.isSchainNameAvailable("d2");
            assert.equal(schainNameAvailable, false);
            await schains.addSchain(
                holder.address,
                deposit,
                web3.eth.abi.encodeParameters(["uint", "uint8", "uint16", "string"], [5, 5, 0, "d2"]),
            ).should.be.eventually.rejectedWith("Schain name is not available");
            schainNameAvailable = await schainsInternal.isSchainNameAvailable("d3");
            assert.equal(schainNameAvailable, false);
            await schains.addSchain(
                holder.address,
                deposit,
                web3.eth.abi.encodeParameters(["uint", "uint8", "uint16", "string"], [5, 5, 0, "d3"]),
            ).should.be.eventually.rejectedWith("Schain name is not available");
            schainNameAvailable = await schainsInternal.isSchainNameAvailable("d4");
            assert.equal(schainNameAvailable, true);
            await schains.addSchain(
                holder.address,
                deposit,
                web3.eth.abi.encodeParameters(["uint", "uint8", "uint16", "string"], [5, 5, 0, "d4"]),
            );
            await skaleDKG.setSuccessfulDKGPublic(
                stringValue(web3.utils.soliditySha3("d4")),
            );
            const nodesInGroupBN = await schainsInternal.getNodesInGroup(stringValue(web3.utils.soliditySha3("d4")));
            const nodeInGroup = nodesInGroupBN.map((value: BigNumber) => value.toNumber())[0];
            await skaleManager.connect(nodeAddress).nodeExit(nodeInGroup);
        });

        it("should be possible to send broadcast", async () => {
            let res = await skaleDKG.isChannelOpened(stringValue(web3.utils.soliditySha3("d3")));
            assert.equal(res, false);
            await skaleManager.connect(nodeAddress).nodeExit(0);
            const res1 = await schainsInternal.getNodesInGroup(stringValue(web3.utils.soliditySha3("d3")));
            const nodeRot = res1[3];
            res = await skaleDKG.isChannelOpened(stringValue(web3.utils.soliditySha3("d3")));
            assert.equal(res, true);
            res = await skaleDKG.connect(nodeAddress).isBroadcastPossible(stringValue(web3.utils.soliditySha3("d3")), nodeRot);
            assert.equal(res, true);
        });

        it("should revert if dkg not finished", async () => {
            let res = await skaleDKG.isChannelOpened(stringValue(web3.utils.soliditySha3("d3")));
            assert.equal(res, false);
            await skaleManager.connect(nodeAddress).nodeExit(0);
            const res1 = await schainsInternal.getNodesInGroup(stringValue(web3.utils.soliditySha3("d3")));
            const nodeRot = res1[3];
            res = await skaleDKG.isChannelOpened(stringValue(web3.utils.soliditySha3("d3")));
            assert.equal(res, true);
            res = await skaleDKG.connect(nodeAddress).isBroadcastPossible(stringValue(web3.utils.soliditySha3("d3")), nodeRot);
            assert.equal(res, true);

            await skaleManager.connect(nodeAddress).nodeExit(1)
                .should.be.eventually.rejectedWith("Occupied by rotation on Schain");
            await skaleManager.connect(nodeAddress).nodeExit(0);

            await skipTime(ethers, 43260);

            await skaleManager.connect(nodeAddress).nodeExit(1)
                .should.be.eventually.rejectedWith("DKG did not finish on Schain");
        });

        it("should be possible to send broadcast", async () => {
            let res = await skaleDKG.isChannelOpened(stringValue(web3.utils.soliditySha3("d3")));
            assert.equal(res, false);
            await skaleManager.connect(nodeAddress).nodeExit(0);
            const res1 = await schainsInternal.getNodesInGroup(stringValue(web3.utils.soliditySha3("d3")));
            const nodeRot = res1[3];
            res = await skaleDKG.isChannelOpened(stringValue(web3.utils.soliditySha3("d3")));
            assert.equal(res, true);
            res = await skaleDKG.connect(nodeAddress).isBroadcastPossible(stringValue(web3.utils.soliditySha3("d3")), nodeRot);
            assert.equal(res, true);
            await skipTime(ethers, 43260);
            await skaleManager.connect(nodeAddress).nodeExit(0);

            await skaleManager.connect(nodeAddress).nodeExit(1)
                .should.be.eventually.rejectedWith("DKG did not finish on Schain");
        });

        it("should be possible to send broadcast", async () => {
            let res = await skaleDKG.isChannelOpened(stringValue(web3.utils.soliditySha3("d3")));
            assert.equal(res, false);
            await skaleManager.connect(nodeAddress).nodeExit(0);
            const res1 = await schainsInternal.getNodesInGroup(stringValue(web3.utils.soliditySha3("d3")));
            const nodeRot = res1[3];
            res = await skaleDKG.isChannelOpened(stringValue(web3.utils.soliditySha3("d3")));
            assert.equal(res, true);
            res = await skaleDKG.connect(nodeAddress).isBroadcastPossible(stringValue(web3.utils.soliditySha3("d3")), nodeRot);
            assert.equal(res, true);
            await skaleDKG.setSuccessfulDKGPublic(
                stringValue(web3.utils.soliditySha3("d3")),
            );
            await skaleManager.connect(nodeAddress).nodeExit(1)
                .should.be.eventually.rejectedWith("Occupied by rotation on Schain");
            await skaleManager.connect(nodeAddress).nodeExit(0);
            await skaleDKG.setSuccessfulDKGPublic(
                stringValue(web3.utils.soliditySha3("d2")),
            );

            await skipTime(ethers, 43260);

            await skaleManager.connect(nodeAddress).nodeExit(1);
        });

        it("should be possible to process dkg after node rotation", async () => {
            let res = await skaleDKG.isChannelOpened(stringValue(web3.utils.soliditySha3("d3")));
            assert.equal(res, false);
            await skaleManager.connect(nodeAddress).nodeExit(0);
            const res1 = await schainsInternal.getNodesInGroup(stringValue(web3.utils.soliditySha3("d3")));
            const nodeRot = res1[3];
            res = await skaleDKG.connect(nodeAddress).isBroadcastPossible(stringValue(web3.utils.soliditySha3("d3")), nodeRot);
            assert.equal(res, true);

            const verificationVector = [
                {
                    x: {
                        a: "0x02c2b888a23187f22195eadadbc05847a00dc59c913d465dbc4dfac9cfab437d",
                        b: "0x2695832627b9081e77da7a3fc4d574363bf051700055822f3d394dc3d9ff7417",
                    },
                    y: {
                        a: "0x24727c45f9322be756fbec6514525cbbfa27ef1951d3fed10f483c23f921879d",
                        b: "0x03a7a3e6f3b539dad43c0eca46e3f889b2b2300815ffc4633e26e64406625a99"
                    }
                },
                {
                    x: {
                        a: "0x02c2b888a23187f22195eadadbc05847a00dc59c913d465dbc4dfac9cfab437d",
                        b: "0x2695832627b9081e77da7a3fc4d574363bf051700055822f3d394dc3d9ff7417",
                    },
                    y: {
                        a: "0x24727c45f9322be756fbec6514525cbbfa27ef1951d3fed10f483c23f921879d",
                        b: "0x03a7a3e6f3b539dad43c0eca46e3f889b2b2300815ffc4633e26e64406625a99"
                    }
                },
                {
                    x: {
                        a: "0x02c2b888a23187f22195eadadbc05847a00dc59c913d465dbc4dfac9cfab437d",
                        b: "0x2695832627b9081e77da7a3fc4d574363bf051700055822f3d394dc3d9ff7417",
                    },
                    y: {
                        a: "0x24727c45f9322be756fbec6514525cbbfa27ef1951d3fed10f483c23f921879d",
                        b: "0x03a7a3e6f3b539dad43c0eca46e3f889b2b2300815ffc4633e26e64406625a99"
                    }
                }
            ];

            const encryptedSecretKeyContribution: {share: string, publicKey: [string, string]}[] = [
                {
                    share: "0x937c9c846a6fa7fd1984fe82e739ae37fcaa555c1dc0e8597c9f81b6a12f232f",
                    publicKey: [
                        "0xfdf8101e91bd658fa1cea6fdd75adb8542951ce3d251cdaa78f43493dad730b5",
                        "0x9d32d2e872b36aa70cdce544b550ebe96994de860b6f6ebb7d0b4d4e6724b4bf"
                    ]
                },
                {
                    share: "0x7232f27fdfe521f3c7997dbb1c15452b7f196bd119d915ce76af3d1a008e1810",
                    publicKey: [
                        "0x086ff076abe442563ae9b8938d483ae581f4de2ee54298b3078289bbd85250c8",
                        "0xdf956450d32f671e4a8ec1e584119753ff171e80a61465246bfd291e8dac3d77"
                    ]
                },
                {
                    share: "0x7232f27fdfe521f3c7997dbb1c15452b7f196bd119d915ce76af3d1a008e1810",
                    publicKey: [
                        "0x086ff076abe442563ae9b8938d483ae581f4de2ee54298b3078289bbd85250c8",
                        "0xdf956450d32f671e4a8ec1e584119753ff171e80a61465246bfd291e8dac3d77"
                    ]
                },
                {
                    share: "0x7232f27fdfe521f3c7997dbb1c15452b7f196bd119d915ce76af3d1a008e1810",
                    publicKey: [
                        "0x086ff076abe442563ae9b8938d483ae581f4de2ee54298b3078289bbd85250c8",
                        "0xdf956450d32f671e4a8ec1e584119753ff171e80a61465246bfd291e8dac3d77"
                    ]
                }
            ];

            // let res10 = await keyStorage.getBroadcastedData(stringValue(web3.utils.soliditySha3("d3")), res1[0]);
            res = await skaleDKG.connect(nodeAddress).isBroadcastPossible(stringValue(web3.utils.soliditySha3("d3")), res1[0]);
            assert.equal(res, true);
            await wallets.connect(owner).rechargeSchainWallet(stringValue(web3.utils.soliditySha3("d3")), {value: 1e20.toString()});
            await skaleDKG.connect(nodeAddress).broadcast(
                stringValue(web3.utils.soliditySha3("d3")),
                res1[0],
                verificationVector,
                // the last symbol is spoiled in parameter below
                encryptedSecretKeyContribution
            );
            // res10 = await keyStorage.getBroadcastedData(stringValue(web3.utils.soliditySha3("d3")), res1[1]);
            res = await skaleDKG.connect(nodeAddress).isBroadcastPossible(stringValue(web3.utils.soliditySha3("d3")), res1[1]);
            assert.equal(res, true);
            await skaleDKG.connect(nodeAddress).broadcast(
                stringValue(web3.utils.soliditySha3("d3")),
                res1[1],
                verificationVector,
                // the last symbol is spoiled in parameter below
                encryptedSecretKeyContribution
            );
            res = await skaleDKG.connect(nodeAddress).isBroadcastPossible(stringValue(web3.utils.soliditySha3("d3")), res1[2]);
            assert.equal(res, true);
            await skaleDKG.connect(nodeAddress).broadcast(
                stringValue(web3.utils.soliditySha3("d3")),
                res1[2],
                verificationVector,
                // the last symbol is spoiled in parameter below
                encryptedSecretKeyContribution
            );
            await skaleDKG.connect(nodeAddress).broadcast(
                stringValue(web3.utils.soliditySha3("d3")),
                res1[3],
                verificationVector,
                // the last symbol is spoiled in parameter below
                encryptedSecretKeyContribution
            );

            res = await skaleDKG.isChannelOpened(stringValue(web3.utils.soliditySha3("d3")));
            assert.equal(res, true);

            res = await skaleDKG.connect(nodeAddress).isAlrightPossible(
                stringValue(web3.utils.soliditySha3("d3")),
                res1[0]
            );
            assert.equal(res, true);

            await skaleDKG.connect(nodeAddress).alright(
                stringValue(web3.utils.soliditySha3("d3")),
                res1[0]
            );

            res = await skaleDKG.isChannelOpened(stringValue(web3.utils.soliditySha3("d3")));
            assert.equal(res, true);

            res = await skaleDKG.connect(nodeAddress).isAlrightPossible(
                stringValue(web3.utils.soliditySha3("d3")),
                res1[1]
            );
            assert.equal(res, true);

            await skaleDKG.connect(nodeAddress).alright(
                stringValue(web3.utils.soliditySha3("d3")),
                res1[1]
            );

            res = await skaleDKG.isChannelOpened(stringValue(web3.utils.soliditySha3("d3")));
            assert.equal(res, true);

            res = await skaleDKG.connect(nodeAddress).isAlrightPossible(
                stringValue(web3.utils.soliditySha3("d3")),
                res1[2]
            );
            assert.equal(res, true);

            await skaleDKG.connect(nodeAddress).alright(
                stringValue(web3.utils.soliditySha3("d3")),
                res1[2]
            );

            res = await skaleDKG.isChannelOpened(stringValue(web3.utils.soliditySha3("d3")));
            assert.equal(res, true);

            res = await skaleDKG.connect(nodeAddress).isAlrightPossible(
                stringValue(web3.utils.soliditySha3("d3")),
                res1[3]
            );
            assert.equal(res, true);

            await skaleDKG.connect(nodeAddress).alright(
                stringValue(web3.utils.soliditySha3("d3")),
                res1[3]
            );
        });
    });

    describe("when 6 nodes, 4 schains and 2 rotations(Kavun test)", async () => {

        before(async () => {
            cleanContracts = await makeSnapshot();
            const deposit = await schains.getSchainPrice(5, 5);
            const nodesCount = 6;
            const pubKey = ec.keyFromPrivate(String(privateKeys[3]).slice(2)).getPublic();
            for (const index of Array.from(Array(nodesCount).keys())) {
                const hexIndex = ("0" + index.toString(16)).slice(-2);
                await skaleManager.connect(nodeAddress).createNode(
                    8545, // port
                    0, // nonce
                    "0x7f0000" + hexIndex, // ip
                    "0x7f0000" + hexIndex, // public ip
                    ["0x" + pubKey.x.toString('hex'), "0x" + pubKey.y.toString('hex')], // public key
                    "D2-" + hexIndex, // name
                    "somedomain.name");
            }
            await schains.addSchain(
                holder.address,
                deposit,
                web3.eth.abi.encodeParameters(["uint", "uint8", "uint16", "string"], [5, 5, 0, "d1"]),
            );
            await skaleDKG.setSuccessfulDKGPublic(
                stringValue(web3.utils.soliditySha3("d1")),
            );

            await schains.addSchain(
                holder.address,
                deposit,
                web3.eth.abi.encodeParameters(["uint", "uint8", "uint16", "string"], [5, 5, 0, "d2"]),
            );
            await skaleDKG.setSuccessfulDKGPublic(
                stringValue(web3.utils.soliditySha3("d2")),
            );

            await schains.addSchain(
                holder.address,
                deposit,
                web3.eth.abi.encodeParameters(["uint", "uint8", "uint16", "string"], [5, 5, 0, "d3"]),
            );
            await skaleDKG.setSuccessfulDKGPublic(
                stringValue(web3.utils.soliditySha3("d3")),
            );

            await schains.addSchain(
                holder.address,
                deposit,
                web3.eth.abi.encodeParameters(["uint", "uint8", "uint16", "string"], [5, 5, 0, "d4"]),
            );
            await skaleDKG.setSuccessfulDKGPublic(
                stringValue(web3.utils.soliditySha3("d4")),
            );

        });

        after(async () => {
            await applySnapshot(cleanContracts);
        });

        it("should rotate 1 node with 3 schains", async () => {
            let rotIndex = 7;
            let schainIds = await schainsInternal.getSchainIdsForNode(0);
            for(const index of Array(6).keys()) {
                const res = await schainsInternal.getSchainIdsForNode(index);
                if (res.length >= 3) {
                    rotIndex = index;
                    schainIds = res;
                    break;
                }
            }
            for (const schainId of Array.from(schainIds).reverse()) {
                await skaleManager.connect(nodeAddress).nodeExit(rotIndex);
                await skaleDKG.setSuccessfulDKGPublic(schainId);
            }
            await schainsInternal.getSchainIdsForNode(rotIndex).should.be.eventually.empty;
        });

        it("should rotate another 1 node with 4 schains", async () => {
            let rotIndex1 = 7;
            let schainIds1 = await schainsInternal.getSchainIdsForNode(0);
            for(const index of Array.from(Array(6).keys())) {
                const res = await schainsInternal.getSchainIdsForNode(index);
                if (res.length >= 3) {
                    rotIndex1 = index;
                    schainIds1 = res;
                    break;
                }
            }
            for (const schainId of Array.from(schainIds1).reverse()) {
                await skaleManager.connect(nodeAddress).nodeExit(rotIndex1);
                await skaleDKG.setSuccessfulDKGPublic(
                    schainId,
                );
            }
            await schainsInternal.getSchainIdsForNode(rotIndex1).should.be.eventually.empty;
            let rotIndex2 = 7;
            let schainIds2 = await schainsInternal.getSchainIdsForNode(0);
            for(const index of Array.from(Array(6).keys())) {
                if (await nodes.isNodeActive(index)) {
                    const res = await schainsInternal.getSchainIdsForNode(index);
                    if (res.length === 4) {
                        rotIndex2 = index;
                        schainIds2 = res;
                        break;
                    }
                }
            }

            await skipTime(ethers, 43260);
            for (const schainId of Array.from(schainIds2).reverse()) {
                await skaleManager.connect(nodeAddress).nodeExit(rotIndex2);
                await skaleDKG.setSuccessfulDKGPublic(
                    schainId,
                );
            }
            await schainsInternal.getSchainIdsForNode(rotIndex2).should.be.eventually.empty;
            await schainsInternal.getSchainIdsForNode(rotIndex1).should.be.eventually.empty;
        });
    });

    describe("when 8 nodes, 4 schains and 2 rotations(Kavun test)", async () => {

        before(async () => {
            cleanContracts = await makeSnapshot();
            const deposit = await schains.getSchainPrice(5, 5);
            const nodesCount = 6;
            const pubKey = ec.keyFromPrivate(String(privateKeys[3]).slice(2)).getPublic();
            for (const index of Array.from(Array(nodesCount).keys())) {
                const hexIndex = ("0" + index.toString(16)).slice(-2);
                await skaleManager.connect(nodeAddress).createNode(
                    8545, // port
                    0, // nonce
                    "0x7f0000" + hexIndex, // ip
                    "0x7f0000" + hexIndex, // public ip
                    ["0x" +  hexValue(pubKey.x.toString('hex')), "0x" + hexValue(pubKey.y.toString('hex'))], // public key
                    "D2-" + hexIndex, // name
                    "somedomain.name");
            }
            const pubKey2 = ec.keyFromPrivate(String(privateKeys[4]).slice(2)).getPublic();
            await skaleManager.connect(nodeAddress2).createNode(
                8545, // port
                0, // nonce
                "0x7f0000ff", // ip
                "0x7f0000ff", // public ip
                ["0x" + hexValue(pubKey2.x.toString('hex')), "0x" + hexValue(pubKey2.y.toString('hex'))], // public key
                "D2-ff", // name
                "somedomain.name");
            const pubKey3 = ec.keyFromPrivate(String(privateKeys[5]).slice(2)).getPublic();
            await skaleManager.connect(nodeAddress3).createNode(
                8545, // port
                0, // nonce
                "0x7f0000fe", // ip
                "0x7f0000fe", // public ip
                ["0x" +  hexValue(pubKey3.x.toString('hex')), "0x" +  hexValue(pubKey3.y.toString('hex'))], // public key
                "D2-fe", // name
                "somedomain.name");
            await schains.addSchain(
                holder.address,
                deposit,
                web3.eth.abi.encodeParameters(["uint", "uint8", "uint16", "string"], [5, 5, 0, "d1"]),
            );
            await skaleDKG.setSuccessfulDKGPublic(
                stringValue(web3.utils.soliditySha3("d1")),
            );

            await schains.addSchain(
                holder.address,
                deposit,
                web3.eth.abi.encodeParameters(["uint", "uint8", "uint16", "string"], [5, 5, 0, "d2"]),
            );
            await skaleDKG.setSuccessfulDKGPublic(
                stringValue(web3.utils.soliditySha3("d2")),
            );

            await schains.addSchain(
                holder.address,
                deposit,
                web3.eth.abi.encodeParameters(["uint", "uint8", "uint16", "string"], [5, 5, 0, "d3"]),
            );
            await skaleDKG.setSuccessfulDKGPublic(
                stringValue(web3.utils.soliditySha3("d3")),
            );

            await schains.addSchain(
                holder.address,
                deposit,
                web3.eth.abi.encodeParameters(["uint", "uint8", "uint16", "string"], [5, 5, 0, "d4"]),
            );
            await skaleDKG.setSuccessfulDKGPublic(
                stringValue(web3.utils.soliditySha3("d4")),
            );

        });

        after(async () => {
            await applySnapshot(cleanContracts);
        });

        it("should rotate 1 node with 3 schains", async () => {
            let rotIndex = 8;
            let schainIds = await schainsInternal.getSchainIdsForNode(0);
            for(const index of Array.from(Array(6).keys())) {
                const res = await schainsInternal.getSchainIdsForNode(index);
                if (res.length >= 3) {
                    rotIndex = index;
                    schainIds = res;
                    break;
                }
            }
            for (const schainId of Array.from(schainIds).reverse()) {
                if (rotIndex === 7) {
                    await skaleManager.connect(nodeAddress).nodeExit(rotIndex);
                } else if (rotIndex === 6) {
                    await skaleManager.connect(nodeAddress2).nodeExit(rotIndex);
                } else if (rotIndex < 6) {
                    await skaleManager.connect(nodeAddress).nodeExit(rotIndex);
                } else {
                    break;
                }
                await skaleDKG.setSuccessfulDKGPublic(
                    schainId,
                );
            }
            await schainsInternal.getSchainIdsForNode(rotIndex).should.be.eventually.empty;
        });

        it("should rotate another 1 node with 4 schains", async () => {
            let rotIndex1 = 8;
            let schainIds1 = await schainsInternal.getSchainIdsForNode(0);
            for(const index of Array.from(Array(6).keys())) {
                const res = await schainsInternal.getSchainIdsForNode(index);
                if (res.length >= 3) {
                    rotIndex1 = index;
                    schainIds1 = res;
                    break;
                }
            }
            for (const schainId of Array.from(schainIds1).reverse()) {
                if (rotIndex1 === 7) {
                    await skaleManager.connect(nodeAddress).nodeExit(rotIndex1);
                } else if (rotIndex1 === 6) {
                    await skaleManager.connect(nodeAddress2).nodeExit(rotIndex1);
                } else if (rotIndex1 < 6) {
                    await skaleManager.connect(nodeAddress).nodeExit(rotIndex1);
                } else {
                    break;
                }
                await skaleDKG.setSuccessfulDKGPublic(
                    schainId,
                );
            }
            await schainsInternal.getSchainIdsForNode(rotIndex1).should.be.eventually.empty;
            let rotIndex2 = 8;
            let schainIds2 = await schainsInternal.getSchainIdsForNode(0);
            for(const index of Array.from(Array(6).keys())) {
                if (await nodes.isNodeActive(index)) {
                    const res = await schainsInternal.getSchainIdsForNode(index);
                    if (res.length === 4) {
                        rotIndex2 = index;
                        schainIds2 = res;
                        break;
                    }
                }
            }

            await skipTime(ethers, 43260);
            for (const schainId of Array.from(schainIds2).reverse()) {
                if (rotIndex2 === 7) {
                    await skaleManager.connect(nodeAddress).nodeExit(rotIndex2);
                } else if (rotIndex2 === 6) {
                    await skaleManager.connect(nodeAddress2).nodeExit(rotIndex2);
                } else if (rotIndex2 < 6) {
                    await skaleManager.connect(nodeAddress).nodeExit(rotIndex2);
                } else {
                    break;
                }
                await skaleDKG.setSuccessfulDKGPublic(
                    schainId,
                );
            }
            await schainsInternal.getSchainIdsForNode(rotIndex2).should.be.eventually.empty;
            await schainsInternal.getSchainIdsForNode(rotIndex1).should.be.eventually.empty;
        });

        it("should rotate 7 node and unlink from Validator", async () => {
            const rotIndex = 6;
            const schainIds = await schainsInternal.getSchainIdsForNode(rotIndex);
            for (const schainId of Array.from(schainIds).reverse()) {
                const valId = await validatorService.getValidatorIdByNodeAddress(nodeAddress2.address);
                ((await validatorService.getValidatorIdByNodeAddress(nodeAddress2.address)).toString()).should.be.equal("1");
                await skaleManager.connect(nodeAddress2).nodeExit(rotIndex);
                await skaleDKG.setSuccessfulDKGPublic(
                    schainId,
                );
            }
            if (!(await nodes.isNodeLeft(rotIndex))) {
                await skaleManager.connect(nodeAddress2).nodeExit(rotIndex);
            }
            await validatorService.getValidatorIdByNodeAddress(nodeAddress2.address)
            .should.be.eventually.rejectedWith("Node address is not assigned to a validator");
            await schainsInternal.getSchainIdsForNode(rotIndex).should.be.eventually.empty;
        });

        it("should rotate 7 node from validator address", async () => {
            const rotatedNodeIndex = 6;
            const schainIds = await schainsInternal.getSchainIdsForNode(rotatedNodeIndex);
            for (const schainId of Array.from(schainIds).reverse()) {
                const validatorId = await validatorService.getValidatorIdByNodeAddress(nodeAddress2.address);
                validatorId.toString().should.be.equal("1");
                await skaleManager.connect(validator).nodeExit(rotatedNodeIndex);
                await skaleDKG.setSuccessfulDKGPublic(schainId);
            }
            if (!(await nodes.isNodeLeft(rotatedNodeIndex))) {
                await skaleManager.connect(validator).nodeExit(rotatedNodeIndex);
            }
            await validatorService.getValidatorIdByNodeAddress(nodeAddress2.address)
                .should.be.eventually.rejectedWith("Node address is not assigned to a validator");
            await schainsInternal.getSchainIdsForNode(rotatedNodeIndex).should.be.eventually.empty;
        });

        it("should rotate 7 node from contract owner address", async () => {
            const rotatedNodeIndex = 6;
            const schainIds = await schainsInternal.getSchainIdsForNode(rotatedNodeIndex);
            for (const schainId of Array.from(schainIds).reverse()) {
                const validatorId = await validatorService.getValidatorIdByNodeAddress(nodeAddress2.address);
                validatorId.toString().should.be.equal("1");
                await skaleManager.nodeExit(rotatedNodeIndex);
                await skaleDKG.setSuccessfulDKGPublic(schainId);
            }
            if (!(await nodes.isNodeLeft(rotatedNodeIndex))) {
                await skaleManager.nodeExit(rotatedNodeIndex);
            }
            await validatorService.getValidatorIdByNodeAddress(nodeAddress2.address)
                .should.be.eventually.rejectedWith("Node address is not assigned to a validator");
            await schainsInternal.getSchainIdsForNode(rotatedNodeIndex).should.be.eventually.empty;
        });

        it("should rotate 8 node and unlink from Validator", async () => {
            const rotIndex = 7;
            const schainIds = await schainsInternal.getSchainIdsForNode(rotIndex);
            for (const schainId of Array.from(schainIds).reverse()) {
                const valId = await validatorService.getValidatorIdByNodeAddress(nodeAddress3.address);
                ((await validatorService.getValidatorIdByNodeAddress(nodeAddress3.address)).toString()).should.be.equal("1");
                await skaleManager.connect(nodeAddress3).nodeExit(rotIndex);
                await skaleDKG.setSuccessfulDKGPublic(
                    schainId,
                );
            }
            if (!(await nodes.isNodeLeft(rotIndex))) {
                await skaleManager.connect(nodeAddress3).nodeExit(rotIndex);
            }
            await validatorService.getValidatorIdByNodeAddress(nodeAddress3.address)
            .should.be.eventually.rejectedWith("Node address is not assigned to a validator");
            await schainsInternal.getSchainIdsForNode(rotIndex).should.be.eventually.empty;
        });
    });
});<|MERGE_RESOLUTION|>--- conflicted
+++ resolved
@@ -713,10 +713,6 @@
 
                 await schainsInternal.isOwnerAddress(holder.address, schainId).should.be.eventually.true;
             });
-<<<<<<< HEAD
-=======
-
->>>>>>> bf6a83e1
         });
 
         describe("when nodes are registered", async () => {
