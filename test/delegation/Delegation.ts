import { ConstantsHolderInstance,
    ContractManagerInstance,
    DelegationControllerInstance,
    DelegationPeriodManagerInstance,
    DistributorInstance,
    PunisherInstance,
    SkaleManagerMockContract,
    SkaleManagerMockInstance,
    SkaleTokenInstance,
    TokenStateInstance,
    ValidatorServiceInstance} from "../../types/truffle-contracts";

const SkaleManagerMock: SkaleManagerMockContract = artifacts.require("./SkaleManagerMock");

import { currentTime, skipTime, skipTimeToDate } from "../tools/time";

import BigNumber from "bignumber.js";
import * as chai from "chai";
import * as chaiAsPromised from "chai-as-promised";
import { deployConstantsHolder } from "../tools/deploy/constantsHolder";
import { deployContractManager } from "../tools/deploy/contractManager";
import { deployDelegationController } from "../tools/deploy/delegation/delegationController";
import { deployDelegationPeriodManager } from "../tools/deploy/delegation/delegationPeriodManager";
import { deployDistributor } from "../tools/deploy/delegation/distributor";
import { deployPunisher } from "../tools/deploy/delegation/punisher";
import { deployTokenState } from "../tools/deploy/delegation/tokenState";
import { deployValidatorService } from "../tools/deploy/delegation/validatorService";
import { deploySkaleToken } from "../tools/deploy/skaleToken";
import { Delegation } from "../tools/types";

chai.should();
chai.use(chaiAsPromised);

const allowedDelegationPeriods = [3, 6, 12];

contract("Delegation", ([owner,
                         holder1,
                         holder2,
                         holder3,
                         validator,
                         bountyAddress]) => {
    let contractManager: ContractManagerInstance;
    let skaleToken: SkaleTokenInstance;
    let delegationController: DelegationControllerInstance;
    let delegationPeriodManager: DelegationPeriodManagerInstance;
    let skaleManagerMock: SkaleManagerMockInstance;
    let validatorService: ValidatorServiceInstance;
    let constantsHolder: ConstantsHolderInstance;
    let tokenState: TokenStateInstance;
    let distributor: DistributorInstance;
    let punisher: PunisherInstance;

    const defaultAmount = 100 * 1e18;
    const month = 60 * 60 * 24 * 31;

    beforeEach(async () => {
        contractManager = await deployContractManager();

        skaleManagerMock = await SkaleManagerMock.new(contractManager.address);
        await contractManager.setContractsAddress("SkaleManager", skaleManagerMock.address);

        skaleToken = await deploySkaleToken(contractManager);
        delegationController = await deployDelegationController(contractManager);
        delegationPeriodManager = await deployDelegationPeriodManager(contractManager);
        validatorService = await deployValidatorService(contractManager);
        constantsHolder = await deployConstantsHolder(contractManager);
        tokenState = await deployTokenState(contractManager);
        distributor = await deployDistributor(contractManager);
        punisher = await deployPunisher(contractManager);

        // each test will start from Nov 10
        await skipTimeToDate(web3, 10, 10);
    });

    describe("when holders have tokens and validator is registered", async () => {
        let validatorId: number;
        beforeEach(async () => {
            validatorId = 1;
            await skaleToken.mint(holder1, defaultAmount.toString(), "0x", "0x");
            await skaleToken.mint(holder2, defaultAmount.toString(), "0x", "0x");
            await skaleToken.mint(holder3, defaultAmount.toString(), "0x", "0x");
            await skaleToken.mint(skaleManagerMock.address, defaultAmount.toString(), "0x", "0x");
            await validatorService.registerValidator(
                "First validator", "Super-pooper validator", 150, 0, {from: validator});
            await validatorService.enableValidator(validatorId, {from: owner});
        });

        for (let delegationPeriod = 1; delegationPeriod <= 18; ++delegationPeriod) {
            it("should check " + delegationPeriod + " month" + (delegationPeriod > 1 ? "s" : "")
                + " delegation period availability", async () => {
                await delegationPeriodManager.isDelegationPeriodAllowed(delegationPeriod)
                    .should.be.eventually.equal(allowedDelegationPeriods.includes(delegationPeriod));
            });

            if (allowedDelegationPeriods.includes(delegationPeriod)) {
                describe("when delegation period is " + delegationPeriod + " months", async () => {
                    let requestId: number;

                    it("should send request for delegation", async () => {
                        const { logs } = await delegationController.delegate(
                            validatorId, defaultAmount.toString(), delegationPeriod, "D2 is even", {from: holder1});
                        assert.equal(logs.length, 1, "No DelegationRequestIsSent Event emitted");
                        assert.equal(logs[0].event, "DelegationProposed");
                        requestId = logs[0].args.delegationId;

                        const delegation: Delegation = new Delegation(
                            await delegationController.delegations(requestId));
                        assert.equal(holder1, delegation.holder);
                        assert.equal(validatorId, delegation.validatorId.toNumber());
                        assert.equal(delegationPeriod, delegation.delegationPeriod.toNumber());
                        assert.equal("D2 is even", delegation.info);
                    });

                    describe("when delegation request is sent", async () => {

                        beforeEach(async () => {
                            const { logs } = await delegationController.delegate(
                        validatorId, defaultAmount.toString(), delegationPeriod, "D2 is even", {from: holder1});
                            assert.equal(logs.length, 1, "No DelegationRequest Event emitted");
                            assert.equal(logs[0].event, "DelegationProposed");
                            requestId = logs[0].args.delegationId;
                        });

                        it("should not allow to burn locked tokens", async () => {
                            await skaleToken.burn(1, "0x", {from: holder1})
                                .should.be.eventually.rejectedWith("Token should be unlocked for transferring");
                        });

                        it("should not allow holder to spend tokens", async () => {
                            await skaleToken.transfer(holder2, 1, {from: holder1})
                                .should.be.eventually.rejectedWith("Token should be unlocked for transferring");
                            await skaleToken.approve(holder2, 1, {from: holder1});
                            await skaleToken.transferFrom(holder1, holder2, 1, {from: holder2})
                                .should.be.eventually.rejectedWith("Token should be unlocked for transferring");
                            await skaleToken.send(holder2, 1, "0x", {from: holder1})
                                .should.be.eventually.rejectedWith("Token should be unlocked for transferring");
                        });

                        it("should allow holder to receive tokens", async () => {
                            await skaleToken.transfer(holder1, 1, {from: holder2});
                            const balance = (await skaleToken.balanceOf(holder1)).toString();
                            balance.should.be.equal("100000000000000000001");
                        });

                        it("should accept delegation request", async () => {
                            await delegationController.acceptPendingDelegation(requestId, {from: validator});
                        });

                        it("should unlock token if validator does not accept delegation request", async () => {
                            await skipTimeToDate(web3, 1, 11);

                            await skaleToken.transfer(holder2, 1, {from: holder1});
                            await skaleToken.approve(holder2, 1, {from: holder1});
                            await skaleToken.transferFrom(holder1, holder2, 1, {from: holder2});
                            await skaleToken.send(holder2, 1, "0x", {from: holder1});

                            const balance = new BigNumber((await skaleToken.balanceOf(holder1)).toString());
                            const correctBalance = (new BigNumber(defaultAmount)).minus(3);

                            balance.should.be.deep.equal(correctBalance);
                        });

                        describe("when delegation request is accepted", async () => {
                            beforeEach(async () => {
                                await delegationController.acceptPendingDelegation(requestId, {from: validator});
                            });

                            it("should extend delegation period if undelegation request was not sent",
                                async () => {
                                    await skipTimeToDate(web3, 1, (11 + delegationPeriod) % 12);

                                    await skaleToken.transfer(holder2, 1, {from: holder1})
                                    .should.be.eventually.rejectedWith("Token should be unlocked for transferring");
                                    await skaleToken.approve(holder2, 1, {from: holder1});
                                    await skaleToken.transferFrom(holder1, holder2, 1, {from: holder2})
                                    .should.be.eventually.rejectedWith("Token should be unlocked for transferring");
                                    await skaleToken.send(holder2, 1, "0x", {from: holder1})
                                    .should.be.eventually.rejectedWith("Token should be unlocked for transferring");

                                    await delegationController.requestUndelegation(requestId, {from: holder1});

                                    await skipTimeToDate(web3, 27, (11 + delegationPeriod + delegationPeriod - 1) % 12);

                                    await skaleToken.transfer(holder2, 1, {from: holder1})
                                    .should.be.eventually.rejectedWith("Token should be unlocked for transferring");

                                    await skaleToken.approve(holder2, 1, {from: holder1});
                                    await skaleToken.transferFrom(holder1, holder2, 1, {from: holder2})
                                    .should.be.eventually.rejectedWith("Token should be unlocked for transferring");
                                    await skaleToken.send(holder2, 1, "0x", {from: holder1})
                                    .should.be.eventually.rejectedWith("Token should be unlocked for transferring");

                                    await skipTimeToDate(web3, 1, (11 + delegationPeriod + delegationPeriod) % 12);

                                    await skaleToken.transfer(holder2, 1, {from: holder1});
                                    await skaleToken.approve(holder2, 1, {from: holder1});
                                    await skaleToken.transferFrom(holder1, holder2, 1, {from: holder2});
                                    await skaleToken.send(holder2, 1, "0x", {from: holder1});

                                    (await skaleToken.balanceOf(holder1)).toString().should.be.equal("99999999999999999997");
                            });
                        });
                    });
                });
            } else {
                it("should not allow to send delegation request for " + delegationPeriod +
                    " month" + (delegationPeriod > 1 ? "s" : "" ), async () => {
                    await delegationController.delegate(validatorId, defaultAmount.toString(), delegationPeriod,
                        "D2 is even", {from: holder1})
                        .should.be.eventually.rejectedWith("This delegation period is not allowed");
                });
            }
        }

        it("should not allow holder to delegate to unregistered validator", async () => {
            await delegationController.delegate(13, 1,  3, "D2 is even", {from: holder1})
                .should.be.eventually.rejectedWith("Validator with such ID does not exist");
        });

        it("should return bond amount if validator delegated to itself", async () => {
            await skaleToken.mint(validator, defaultAmount.toString(), "0x", "0x");
            await delegationController.delegate(
                validatorId, defaultAmount.toString(), 3, "D2 is even", {from: validator});
            await delegationController.delegate(
                validatorId, defaultAmount.toString(), 3, "D2 is even", {from: holder1});
            await delegationController.acceptPendingDelegation(0, {from: validator});
            await delegationController.acceptPendingDelegation(1, {from: validator});

            skipTime(web3, month);

<<<<<<< HEAD
            const bondAmount = await validatorService.getBondAmount(validatorId);
=======
            const bondAmount = await validatorService.getBondAmount.call(validatorId);
>>>>>>> 59002730
            assert.equal(defaultAmount.toString(), bondAmount.toString());
        });

        it("should bond equals zero for validator if she delegated to another validator", async () =>{
            const validator1 = validator;
            const validator2 = holder1;
            const validator1Id = 1;
            const validator2Id = 2;
            await validatorService.registerValidator(
                "Second validator", "Super-pooper validator", 150, 0, {from: validator2});
            await validatorService.enableValidator(validator2Id, {from: owner});
            await delegationController.delegate(
                validator2Id, 200, 3, "D2 is even", {from: validator2});
            await delegationController.delegate(
                validator1Id, 200, 3, "D2 is even", {from: validator2});
            await delegationController.acceptPendingDelegation(0, {from: validator2});
            await delegationController.acceptPendingDelegation(1, {from: validator1});

            skipTime(web3, month);

<<<<<<< HEAD
            const bondAmount1 = await validatorService.getBondAmount(validator1Id);
            const bondAmount2 = await validatorService.getBondAmount(validator2Id);
=======
            const bondAmount1 = await validatorService.getBondAmount.call(validator1Id);
            const bondAmount2 = await validatorService.getBondAmount.call(validator2Id);
>>>>>>> 59002730
            assert.equal(bondAmount1.toNumber(), 0);
            assert.equal(bondAmount2.toNumber(), 200);
        });
        describe("when 3 holders delegated", async () => {
            const delegatedAmount1 = 2e6;
            const delegatedAmount2 = 3e6;
            const delegatedAmount3 = 5e6;
            beforeEach(async () => {
                delegationController.delegate(validatorId, delegatedAmount1, 12, "D2 is even", {from: holder1});
                delegationController.delegate(validatorId, delegatedAmount2, 6,
                    "D2 is even more even", {from: holder2});
                delegationController.delegate(validatorId, delegatedAmount3, 3, "D2 is the evenest", {from: holder3});

                await delegationController.acceptPendingDelegation(0, {from: validator});
                await delegationController.acceptPendingDelegation(1, {from: validator});
                await delegationController.acceptPendingDelegation(2, {from: validator});

                skipTime(web3, month);
            });

            it("should distribute funds sent to Distributor across delegators", async () => {
                await constantsHolder.setLaunchTimestamp(await currentTime(web3));

                await skaleManagerMock.payBounty(validatorId, 101);

                skipTime(web3, month);

                // 15% fee to validator

                // Stakes:
                // holder1: 20%
                // holder2: 30%
                // holder3: 50%

                // Affective stakes:
                // holder1: $8
                // holder2: $9
                // holder3: $10

                // Shares:
                // holder1: ~29%
                // holder2: ~33%
                // holder3: ~37%

                // TODO: Validator should get 17 (not 15) because of rounding errors
                (await distributor.getEarnedFeeAmount.call(
                    {from: validator}))[0].toNumber().should.be.equal(15);
                (await distributor.getAndUpdateEarnedBountyAmount.call(
                    validatorId, {from: holder1}))[0].toNumber().should.be.equal(25);
                (await distributor.getAndUpdateEarnedBountyAmount.call(
                    validatorId, {from: holder2}))[0].toNumber().should.be.equal(28);
                (await distributor.getAndUpdateEarnedBountyAmount.call(
                    validatorId, {from: holder3}))[0].toNumber().should.be.equal(31);

                await distributor.withdrawFee(bountyAddress, {from: validator})
                    .should.be.eventually.rejectedWith("Bounty is locked");
                await distributor.withdrawBounty(validatorId, bountyAddress, {from: holder1})
                    .should.be.eventually.rejectedWith("Bounty is locked");

                skipTime(web3, 3 * month);

                await distributor.withdrawFee(bountyAddress, {from: validator});
                (await distributor.getEarnedFeeAmount.call(
                    {from: validator}))[0].toNumber().should.be.equal(0);
                await distributor.withdrawFee(validator, {from: validator});
                (await distributor.getEarnedFeeAmount.call(
                    {from: validator}))[0].toNumber().should.be.equal(0);

                (await skaleToken.balanceOf(bountyAddress)).toNumber().should.be.equal(15);

                await distributor.withdrawBounty(validatorId, bountyAddress, {from: holder1});
                (await distributor.getAndUpdateEarnedBountyAmount.call(
                    validatorId, {from: holder1}))[0].toNumber().should.be.equal(0);
                await distributor.withdrawBounty(validatorId, holder2, {from: holder2});
                (await distributor.getAndUpdateEarnedBountyAmount.call(
                    validatorId, {from: holder2}))[0].toNumber().should.be.equal(0);

                (await skaleToken.balanceOf(bountyAddress)).toNumber().should.be.equal(15 + 25);

                const balance = (await skaleToken.balanceOf(holder2)).toString();
                balance.should.be.equal((new BigNumber(defaultAmount)).plus(28).toString());
            });

            describe("Slashing", async () => {

                it("should slash validator and lock delegators fund in proportion of delegation share", async () => {
                    // do 5 seperate slashes to check aggregation
                    const slashesNumber = 5;
                    for (let i = 0; i < slashesNumber; ++i) {
                        await punisher.slash(validatorId, 5);
                    }

                    // Stakes:
                    // holder1: $2e6
                    // holder2: $3e6
                    // holder3: $5e6

                    (await tokenState.getAndUpdateLockedAmount.call(holder1)).toNumber()
                        .should.be.equal(delegatedAmount1);
                    (await delegationController.getAndUpdateDelegatedAmount.call(
                        holder1)).toNumber().should.be.equal(delegatedAmount1 - 1 * slashesNumber);

                    (await tokenState.getAndUpdateLockedAmount.call(holder2)).toNumber()
                        .should.be.equal(delegatedAmount2);
                    (await delegationController.getAndUpdateDelegatedAmount.call(
                        holder2)).toNumber().should.be.equal(delegatedAmount2 - 2 * slashesNumber);

                    (await tokenState.getAndUpdateLockedAmount.call(holder3)).toNumber()
                        .should.be.equal(delegatedAmount3);
                    (await delegationController.getAndUpdateDelegatedAmount.call(
                        holder3)).toNumber().should.be.equal(delegatedAmount3 - 3 * slashesNumber);
                });

                it("should not lock more tokens than were delegated", async () => {
                    await punisher.slash(validatorId, 10 * (delegatedAmount1 + delegatedAmount2 + delegatedAmount3));

                    (await tokenState.getAndUpdateLockedAmount.call(holder1)).toNumber()
                        .should.be.equal(delegatedAmount1);
                    (await delegationController.getAndUpdateDelegatedAmount.call(
                        holder1)).toNumber().should.be.equal(0);

                    (await tokenState.getAndUpdateLockedAmount.call(holder2)).toNumber()
                        .should.be.equal(delegatedAmount2);
                    (await delegationController.getAndUpdateDelegatedAmount.call(
                        holder2)).toNumber().should.be.equal(0);

                    (await tokenState.getAndUpdateLockedAmount.call(holder3)).toNumber()
                        .should.be.equal(delegatedAmount3);
                    (await delegationController.getAndUpdateDelegatedAmount.call(
                        holder3)).toNumber().should.be.equal(0);
                });

                it("should allow to return slashed tokens back", async () => {
                    await punisher.slash(validatorId, 10);

                    (await tokenState.getAndUpdateLockedAmount.call(holder3)).toNumber()
                        .should.be.equal(delegatedAmount3);
                    (await delegationController.getAndUpdateDelegatedAmount.call(
                        holder3)).toNumber().should.be.equal(delegatedAmount3 - 5);

                    await delegationController.processAllSlashes(holder3);
                    await punisher.forgive(holder3, 3);

                    (await tokenState.getAndUpdateLockedAmount.call(holder3)).toNumber()
                        .should.be.equal(delegatedAmount3 - 3);
                    (await delegationController.getAndUpdateDelegatedAmount.call(
                        holder3)).toNumber().should.be.equal(delegatedAmount3 - 5);
                });

                it("should not pay bounty for slashed tokens", async () => {
                    // slash everything
                    await punisher.slash(validatorId, delegatedAmount1 + delegatedAmount2 + delegatedAmount3);

                    delegationController.delegate(validatorId, 1e7, 3, "D2 is the evenest", {from: holder1});
                    const delegationId = 3;
                    await delegationController.acceptPendingDelegation(delegationId, {from: validator});

                    skipTime(web3, month);

                    // now only holder1 has delegated and not slashed tokens

                    await skaleManagerMock.payBounty(validatorId, 100);

                    skipTime(web3, month);

                    (await distributor.getEarnedFeeAmount.call(
                        {from: validator}))[0].toNumber().should.be.equal(15);
                    (await distributor.getAndUpdateEarnedBountyAmount.call(
                        validatorId, {from: holder1}))[0].toNumber().should.be.equal(85);
                    (await distributor.getAndUpdateEarnedBountyAmount.call(
                        validatorId, {from: holder2}))[0].toNumber().should.be.equal(0);
                    (await distributor.getAndUpdateEarnedBountyAmount.call(
                        validatorId, {from: holder3}))[0].toNumber().should.be.equal(0);
                });

                it("should reduce delegated amount immediately after slashing", async () => {
                    await delegationController.getAndUpdateDelegatedAmount(holder1, {from: holder1});

                    await punisher.slash(validatorId, 1);

                    (await delegationController.getAndUpdateDelegatedAmount.call(holder1, {from: holder1})).toNumber()
                        .should.be.equal(delegatedAmount1 - 1);
                });

                it("should not consume extra gas for slashing calculation if holder has never delegated", async () => {
                    const amount = 100;
                    await skaleToken.mint(validator, amount, "0x", "0x");
                    // make owner balance non zero to do not affect transfer costs
                    await skaleToken.mint(owner, 1, "0x", "0x");
                    let tx = await skaleToken.transfer(owner, 1, {from: validator});
                    const gasUsedBeforeSlashing = tx.receipt.gasUsed;
                    for (let i = 0; i < 10; ++i) {
                        await punisher.slash(validatorId, 1);
                    }
                    tx = await skaleToken.transfer(owner, 1, {from: validator});
                    tx.receipt.gasUsed.should.be.equal(gasUsedBeforeSlashing);
                });
            });
        });

        it("should be possible for N.O.D.E. foundation to spin up node immediately", async () => {
            await constantsHolder.setMSR(0);
            const validatorIndex = await validatorService.getValidatorId(validator);
            let signature = await web3.eth.sign(web3.utils.soliditySha3(validatorIndex.toString()), bountyAddress);
            signature = (signature.slice(130) === "00" ? signature.slice(0, 130) + "1b" :
                (signature.slice(130) === "01" ? signature.slice(0, 130) + "1c" : signature));
            await validatorService.linkNodeAddress(bountyAddress, signature, {from: validator});
            await validatorService.checkPossibilityCreatingNode(bountyAddress);
        });

        it("should be possible to distribute bounty accross thousands of holders", async () => {
            let holdersAmount = 1000;
            if (process.env.TRAVIS) {
                console.log("Reduce holders amount to fit Travis timelimit");
                holdersAmount = 10;
            }
            const delegatedAmount = 1e7;
            const holders = [];
            for (let i = 0; i < holdersAmount; ++i) {
                holders.push(web3.eth.accounts.create());
            }
            const etherAmount = 5 * 1e18;

            const web3DelegationController = new web3.eth.Contract(
                artifacts.require("./DelegationController").abi,
                delegationController.address);
            const web3Distributor = new web3.eth.Contract(
                artifacts.require("./Distributor").abi,
                distributor.address);

            await constantsHolder.setLaunchTimestamp(0);

            let delegationId = 0;
            for (const holder of holders) {
                await web3.eth.sendTransaction({from: holder1, to: holder.address, value: etherAmount});
                await skaleToken.mint(holder.address, delegatedAmount, "0x", "0x");

                const callData = web3DelegationController.methods.delegate(
                    validatorId, delegatedAmount, 3, "D2 is even").encodeABI();

                const delegateTx = {
                    data: callData,
                    from: holder.address,
                    gas: 1e6,
                    to: delegationController.address,
                };

                const signedDelegateTx = await holder.signTransaction(delegateTx);
                await web3.eth.sendSignedTransaction(signedDelegateTx.rawTransaction);

                await delegationController.acceptPendingDelegation(delegationId++, {from: validator});
            }

            skipTime(web3, month);

            const bounty = Math.floor(holdersAmount * delegatedAmount / 0.85);
            (bounty - Math.floor(bounty * 0.15)).should.be.equal(holdersAmount * delegatedAmount);
            await skaleManagerMock.payBounty(validatorId, bounty);

            skipTime(web3, month);

            for (const holder of holders) {
                const callData = web3Distributor.methods.withdrawBounty(
                    validatorId, holder.address).encodeABI();

                const withdrawTx = {
                    data: callData,
                    from: holder.address,
                    gas: 1e6,
                    to: distributor.address,
                };

                const signedWithdrawTx = await holder.signTransaction(withdrawTx);
                await web3.eth.sendSignedTransaction(signedWithdrawTx.rawTransaction);

                (await skaleToken.balanceOf(holder.address)).toNumber().should.be.equal(delegatedAmount * 2);
                (await skaleToken.getAndUpdateDelegatedAmount.call(holder.address))
                    .toNumber().should.be.equal(delegatedAmount);

                const balance = Number.parseInt(await web3.eth.getBalance(holder.address), 10);
                const gas = 21 * 1e3;
                const gasPrice = 20 * 1e9;
                const sendTx = {
                    from: holder.address,
                    gas,
                    gasPrice,
                    to: holder1,
                    value: balance - gas * gasPrice,
                };
                const signedSendTx = await holder.signTransaction(sendTx);
                await web3.eth.sendSignedTransaction(signedSendTx.rawTransaction);
                await web3.eth.getBalance(holder.address).should.be.eventually.equal("0");
            }
        });

        // describe("when validator is registered", async () => {
        //     beforeEach(async () => {
        //         await validatorService.registerValidator(
        //             "First validator", "Super-pooper validator", 150, 0, {from: validator});
        //     });

        //     // MSR = $100
        //     // Bounty = $100 per month per node
        //     // Validator fee is 15%

        //     // Stake in time:
        //     // month       |11|12| 1| 2| 3| 4| 5| 6| 7| 8| 9|10|11|12| 1|
        //     // ----------------------------------------------------------
        //     // holder1 $97 |  |##|##|##|##|##|##|  |  |##|##|##|  |  |  |
        //     // holder2 $89 |  |  |##|##|##|##|##|##|##|##|##|##|##|##|  |
        //     // holder3 $83 |  |  |  |  |##|##|##|==|==|==|  |  |  |  |  |

        //     // month       |11|12| 1| 2| 3| 4| 5| 6| 7| 8| 9|10|11|12| 1|
        //     // ----------------------------------------------------------
        //     //             |  |  |  |  |##|##|##|  |  |##|  |  |  |  |  |
        //     // Nodes online|  |  |##|##|##|##|##|##|##|##|##|##|  |  |  |

        //     // bounty
        //     // month       |11|12| 1| 2| 3| 4| 5| 6| 7| 8| 9|10|11|12| 1|
        //     // ------------------------------------------------------------
        //     // holder 1    |  | 0|38|38|60|60|60|  |  |46|29|29|  |  |  |
        //     // holder 2    |  |  |46|46|74|74|74|57|57|84|55|55| 0| 0|  |
        //     // holder 3    |  |  |  |  |34|34|34|27|27|39|  |  |  |  |  |
        //     // validator   |  |  |15|15|30|30|30|15|15|30|15|15|  |  |  |

        //     it("should distribute bounty proportionally to delegation share and period coefficient", async () => {
        //         const holder1Balance = 97;
        //         const holder2Balance = 89;
        //         const holder3Balance = 83;

        //         await skaleToken.transfer(validator, (defaultAmount - holder1Balance).toString());
        //         await skaleToken.transfer(validator, (defaultAmount - holder2Balance)).toString();
        //         await skaleToken.transfer(validator, (defaultAmount - holder3Balance)).toString();

        //         await delegationService.setMinimumStakingRequirement(100);

        //         const validatorIds = await delegationService.getValidators.call();
        //         validatorIds.should.be.deep.equal([0]);

        //         let response = await delegationService.delegate(
        //             validatorId, holder1Balance, 6, "First holder", {from: holder1});
        //         const requestId1 = response.logs[0].args.id;
        //         await delegationService.accept(requestId1, {from: validator});

        //         await skipTimeToDate(web3, 28, 10);

        //         response = await delegationService.delegate(
        //             validatorId, holder2Balance, 12, "Second holder", {from: holder2});
        //         const requestId2 = response.logs[0].args.id;
        //         await delegationService.accept(requestId2, {from: validator});

        //         await skipTimeToDate(web3, 28, 11);

        //         await delegationService.createNode("4444", 0, "127.0.0.1", "127.0.0.1", {from: validator});

        //         await skipTimeToDate(web3, 1, 0);

        //         await delegationController.requestUndelegation(requestId1, {from: holder1});
        //         await delegationController.requestUndelegation(requestId2, {from: holder2});
        //         // get bounty
        //         await skipTimeToDate(web3, 1, 1);

        //         response = await delegationService.delegate(
        //             validatorId, holder3Balance, 3, "Third holder", {from: holder3});
        //         const requestId3 = response.logs[0].args.id;
        //         await delegationService.accept(requestId3, {from: validator});

        //         let bounty = await delegationService.getEarnedBountyAmount.call({from: holder1});
        //         bounty.should.be.equal(38);
        //         await delegationService.withdrawBounty(bountyAddress, bounty, {from: holder1});

        //         bounty = await delegationService.getEarnedBountyAmount.call({from: holder2});
        //         bounty.should.be.equal(46);
        //         await delegationService.withdrawBounty(bountyAddress, bounty, {from: holder2});

        //         bounty = await delegationService.getEarnedBountyAmount.call({from: validator});
        //         bounty.should.be.equal(15);
        //         await delegationService.withdrawBounty(bountyAddress, bounty, {from: validator});

        //         // spin up second node

        //         await skipTimeToDate(web3, 27, 1);
        //         await delegationService.createNode("2222", 1, "127.0.0.2", "127.0.0.2", {from: validator});

        //         // get bounty for February

        //         await skipTimeToDate(web3, 1, 2);

        //         bounty = await delegationService.getEarnedBountyAmount.call({from: holder1});
        //         bounty.should.be.equal(38);
        //         await delegationService.withdrawBounty(bountyAddress, bounty, {from: holder1});

        //         bounty = await delegationService.getEarnedBountyAmount.call({from: holder2});
        //         bounty.should.be.equal(46);
        //         await delegationService.withdrawBounty(bountyAddress, bounty, {from: holder2});

        //         bounty = await delegationService.getEarnedBountyAmount.call({from: validator});
        //         bounty.should.be.equal(15);
        //         await delegationService.withdrawBounty(bountyAddress, bounty, {from: validator});

        //         // get bounty for March

        //         await skipTimeToDate(web3, 1, 3);

        //         bounty = await delegationService.getEarnedBountyAmount.call({from: holder1});
        //         bounty.should.be.equal(60);
        //         await delegationService.withdrawBounty(bountyAddress, bounty, {from: holder1});

        //         bounty = await delegationService.getEarnedBountyAmount.call({from: holder2});
        //         bounty.should.be.equal(74);
        //         await delegationService.withdrawBounty(bountyAddress, bounty, {from: holder2});

        //         bounty = await delegationService.getEarnedBountyAmount.call({from: holder3});
        //         bounty.should.be.equal(34);
        //         await delegationService.withdrawBounty(bountyAddress, bounty, {from: holder3});

        //         bounty = await delegationService.getEarnedBountyAmount.call({from: validator});
        //         bounty.should.be.equal(30);
        //         await delegationService.withdrawBounty(bountyAddress, bounty, {from: validator});

        //         // get bounty for April

        //         await skipTimeToDate(web3, 1, 4);

        //         bounty = await delegationService.getEarnedBountyAmount.call({from: holder1});
        //         bounty.should.be.equal(60);
        //         await delegationService.withdrawBounty(bountyAddress, bounty, {from: holder1});

        //         bounty = await delegationService.getEarnedBountyAmount.call({from: holder2});
        //         bounty.should.be.equal(74);
        //         await delegationService.withdrawBounty(bountyAddress, bounty, {from: holder2});

        //         bounty = await delegationService.getEarnedBountyAmount.call({from: holder3});
        //         bounty.should.be.equal(34);
        //         await delegationService.withdrawBounty(bountyAddress, bounty, {from: holder3});

        //         bounty = await delegationService.getEarnedBountyAmount.call({from: validator});
        //         bounty.should.be.equal(30);
        //         await delegationService.withdrawBounty(bountyAddress, bounty, {from: validator});

        //         // get bounty for May

        //         await skipTimeToDate(web3, 1, 5);

        //         bounty = await delegationService.getEarnedBountyAmount.call({from: holder1});
        //         bounty.should.be.equal(60);
        //         await delegationService.withdrawBounty(bountyAddress, bounty, {from: holder1});

        //         bounty = await delegationService.getEarnedBountyAmount.call({from: holder2});
        //         bounty.should.be.equal(74);
        //         await delegationService.withdrawBounty(bountyAddress, bounty, {from: holder2});

        //         bounty = await delegationService.getEarnedBountyAmount.call({from: holder3});
        //         bounty.should.be.equal(34);
        //         await delegationService.withdrawBounty(bountyAddress, bounty, {from: holder3});

        //         bounty = await delegationService.getEarnedBountyAmount.call({from: validator});
        //         bounty.should.be.equal(30);
        //         await delegationService.withdrawBounty(bountyAddress, bounty, {from: validator});

        //         // stop one node

        //         await delegationService.deleteNode(0, {from: validator});

        //         // get bounty for June

        //         await skipTimeToDate(web3, 1, 6);

        //         bounty = await delegationService.getEarnedBountyAmount.call({from: holder1});
        //         bounty.should.be.equal(0);

        //         bounty = await delegationService.getEarnedBountyAmount.call({from: holder2});
        //         bounty.should.be.equal(57);
        //         await delegationService.withdrawBounty(bountyAddress, bounty, {from: holder2});

        //         bounty = await delegationService.getEarnedBountyAmount.call({from: holder3});
        //         bounty.should.be.equal(27);
        //         await delegationService.withdrawBounty(bountyAddress, bounty, {from: holder3});

        //         bounty = await delegationService.getEarnedBountyAmount.call({from: validator});
        //         bounty.should.be.equal(15);
        //         await delegationService.withdrawBounty(bountyAddress, bounty, {from: validator});

        //         // manage delegation

        //         response = await delegationService.delegate(
        //             validatorId, holder1Balance, 3, "D2 is even", {from: holder1});
        //         const requestId = response.logs[0].args.id;
        //         await delegationService.accept(requestId, {from: validator});

        //         await delegationController.requestUndelegation(requestId, {from: holder3});

        //         // spin up node

        //         await skipTimeToDate(web3, 30, 6);
        //         await delegationService.createNode("3333", 2, "127.0.0.3", "127.0.0.3", {from: validator});

        //         // get bounty for July

        //         await skipTimeToDate(web3, 1, 7);

        //         bounty = await delegationService.getEarnedBountyAmount.call({from: holder1});
        //         bounty.should.be.equal(0);
        //         await delegationService.withdrawBounty(bountyAddress, bounty, {from: holder1});

        //         bounty = await delegationService.getEarnedBountyAmount.call({from: holder2});
        //         bounty.should.be.equal(57);
        //         await delegationService.withdrawBounty(bountyAddress, bounty, {from: holder2});

        //         bounty = await delegationService.getEarnedBountyAmount.call({from: holder3});
        //         bounty.should.be.equal(27);
        //         await delegationService.withdrawBounty(bountyAddress, bounty, {from: holder3});

        //         bounty = await delegationService.getEarnedBountyAmount.call({from: validator});
        //         bounty.should.be.equal(15);
        //         await delegationService.withdrawBounty(bountyAddress, bounty, {from: validator});

        //         // get bounty for August

        //         await skipTimeToDate(web3, 1, 8);

        //         bounty = await delegationService.getEarnedBountyAmount.call({from: holder1});
        //         bounty.should.be.equal(46);
        //         await delegationService.withdrawBounty(bountyAddress, bounty, {from: holder1});

        //         bounty = await delegationService.getEarnedBountyAmount.call({from: holder2});
        //         bounty.should.be.equal(84);
        //         await delegationService.withdrawBounty(bountyAddress, bounty, {from: holder2});

        //         bounty = await delegationService.getEarnedBountyAmount.call({from: holder3});
        //         bounty.should.be.equal(39);
        //         await delegationService.withdrawBounty(bountyAddress, bounty, {from: holder3});

        //         bounty = await delegationService.getEarnedBountyAmount.call({from: validator});
        //         bounty.should.be.equal(30);
        //         await delegationService.withdrawBounty(bountyAddress, bounty, {from: validator});

        //         await delegationService.deleteNode(1, {from: validator});

        //         // get bounty for September

        //         await skipTimeToDate(web3, 1, 9);

        //         bounty = await delegationService.getEarnedBountyAmount.call({from: holder1});
        //         bounty.should.be.equal(29);
        //         await delegationService.withdrawBounty(bountyAddress, bounty, {from: holder1});

        //         bounty = await delegationService.getEarnedBountyAmount.call({from: holder2});
        //         bounty.should.be.equal(55);
        //         await delegationService.withdrawBounty(bountyAddress, bounty, {from: holder2});

        //         bounty = await delegationService.getEarnedBountyAmount.call({from: holder3});
        //         bounty.should.be.equal(0);
        //         await delegationService.withdrawBounty(bountyAddress, bounty, {from: holder3});

        //         bounty = await delegationService.getEarnedBountyAmount.call({from: validator});
        //         bounty.should.be.equal(15);
        //         await delegationService.withdrawBounty(bountyAddress, bounty, {from: validator});

        //     });
        // });
    });
});<|MERGE_RESOLUTION|>--- conflicted
+++ resolved
@@ -228,11 +228,7 @@
 
             skipTime(web3, month);
 
-<<<<<<< HEAD
             const bondAmount = await validatorService.getBondAmount(validatorId);
-=======
-            const bondAmount = await validatorService.getBondAmount.call(validatorId);
->>>>>>> 59002730
             assert.equal(defaultAmount.toString(), bondAmount.toString());
         });
 
@@ -250,16 +246,10 @@
                 validator1Id, 200, 3, "D2 is even", {from: validator2});
             await delegationController.acceptPendingDelegation(0, {from: validator2});
             await delegationController.acceptPendingDelegation(1, {from: validator1});
-
             skipTime(web3, month);
 
-<<<<<<< HEAD
             const bondAmount1 = await validatorService.getBondAmount(validator1Id);
             const bondAmount2 = await validatorService.getBondAmount(validator2Id);
-=======
-            const bondAmount1 = await validatorService.getBondAmount.call(validator1Id);
-            const bondAmount2 = await validatorService.getBondAmount.call(validator2Id);
->>>>>>> 59002730
             assert.equal(bondAmount1.toNumber(), 0);
             assert.equal(bondAmount2.toNumber(), 200);
         });
