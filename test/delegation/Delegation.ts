--- conflicted
+++ resolved
@@ -596,9 +596,6 @@
             await nodes.checkPossibilityCreatingNode(bountyAddress);
         });
 
-<<<<<<< HEAD
-        it("should be possible to distribute bounty across thousands of holders", async () => {
-=======
         it("should check limit of validators", async () => {
             const validatorsAmount = 20;
             const validators = [];
@@ -782,7 +779,6 @@
         });
 
         it("should be possible to distribute bounty accross thousands of holders", async () => {
->>>>>>> 9dd6fa46
             let holdersAmount = 1000;
             if (process.env.TRAVIS) {
                 console.log("Reduce holders amount to fit Travis timelimit");
