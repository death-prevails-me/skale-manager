import { ConstantsHolderInstance,
    ContractManagerInstance,
    DelegationControllerInstance,
    DelegationPeriodManagerInstance,
    DelegationServiceInstance,
    DistributorInstance,
    PunisherInstance,
    SkaleManagerMockContract,
    SkaleManagerMockInstance,
    SkaleTokenInstance,
    TokenStateInstance,
    ValidatorServiceInstance} from "../../types/truffle-contracts";

const SkaleManagerMock: SkaleManagerMockContract = artifacts.require("./SkaleManagerMock");

import { currentTime, skipTime, skipTimeToDate } from "../utils/time";

import BigNumber from "bignumber.js";
import * as chai from "chai";
import * as chaiAsPromised from "chai-as-promised";
import { deployConstantsHolder } from "../utils/deploy/constantsHolder";
import { deployContractManager } from "../utils/deploy/contractManager";
import { deployDelegationController } from "../utils/deploy/delegation/delegationController";
import { deployDelegationPeriodManager } from "../utils/deploy/delegation/delegationPeriodManager";
import { deployDelegationService } from "../utils/deploy/delegation/delegationService";
import { deployDistributor } from "../utils/deploy/delegation/distributor";
import { deployPunisher } from "../utils/deploy/delegation/punisher";
import { deployTokenState } from "../utils/deploy/delegation/tokenState";
import { deployValidatorService } from "../utils/deploy/delegation/validatorService";
import { deploySkaleToken } from "../utils/deploy/skaleToken";
import { Delegation } from "../utils/types";

chai.should();
chai.use(chaiAsPromised);

const allowedDelegationPeriods = [3, 6, 12];

contract("Delegation", ([owner,
                         holder1,
                         holder2,
                         holder3,
                         validator,
                         bountyAddress]) => {
    let contractManager: ContractManagerInstance;
    let skaleToken: SkaleTokenInstance;
    let delegationService: DelegationServiceInstance;
    let delegationController: DelegationControllerInstance;
    let delegationPeriodManager: DelegationPeriodManagerInstance;
    let skaleManagerMock: SkaleManagerMockInstance;
    let validatorService: ValidatorServiceInstance;
    let constantsHolder: ConstantsHolderInstance;
    let tokenState: TokenStateInstance;
    let distributor: DistributorInstance;
    let punisher: PunisherInstance;

    const defaultAmount = 100 * 1e18;
    const month = 60 * 60 * 24 * 31;

    beforeEach(async () => {
        contractManager = await deployContractManager();

        skaleManagerMock = await SkaleManagerMock.new(contractManager.address);
        await contractManager.setContractsAddress("SkaleManager", skaleManagerMock.address);

        skaleToken = await deploySkaleToken(contractManager);
        delegationService = await deployDelegationService(contractManager);
        delegationController = await deployDelegationController(contractManager);
        delegationPeriodManager = await deployDelegationPeriodManager(contractManager);
        validatorService = await deployValidatorService(contractManager);
        constantsHolder = await deployConstantsHolder(contractManager);
        tokenState = await deployTokenState(contractManager);
        distributor = await deployDistributor(contractManager);
        punisher = await deployPunisher(contractManager);

        // each test will start from Nov 10
        await skipTimeToDate(web3, 10, 10);
    });

    describe("when holders have tokens and validator is registered", async () => {
        let validatorId: number;
        beforeEach(async () => {
            await skaleToken.mint(owner, holder1, defaultAmount.toString(), "0x", "0x");
            await skaleToken.mint(owner, holder2, defaultAmount.toString(), "0x", "0x");
            await skaleToken.mint(owner, holder3, defaultAmount.toString(), "0x", "0x");
            await skaleToken.mint(owner, skaleManagerMock.address, defaultAmount.toString(), "0x", "0x");
            const { logs } = await delegationService.registerValidator(
                "First validator", "Super-pooper validator", 150, 0, {from: validator});
            validatorId = logs[0].args.validatorId.toNumber();
            await validatorService.enableValidator(validatorId, {from: owner});
        });

        for (let delegationPeriod = 1; delegationPeriod <= 18; ++delegationPeriod) {
            it("should check " + delegationPeriod + " month" + (delegationPeriod > 1 ? "s" : "")
                + " delegation period availability", async () => {
                await delegationPeriodManager.isDelegationPeriodAllowed(delegationPeriod)
                    .should.be.eventually.equal(allowedDelegationPeriods.includes(delegationPeriod));
            });

            if (allowedDelegationPeriods.includes(delegationPeriod)) {
                describe("when delegation period is " + delegationPeriod + " months", async () => {
                    let requestId: number;

                    it("should send request for delegation", async () => {
                        const { logs } = await delegationController.delegate(
                            validatorId, defaultAmount.toString(), delegationPeriod, "D2 is even", {from: holder1});
                        assert.equal(logs.length, 1, "No DelegationRequestIsSent Event emitted");
                        assert.equal(logs[0].event, "DelegationRequestIsSent");
                        requestId = logs[0].args.delegationId;

                        const delegation: Delegation = new Delegation(
                            await delegationController.delegations(requestId));
                        assert.equal(holder1, delegation.holder);
                        assert.equal(validatorId, delegation.validatorId.toNumber());
                        assert.equal(delegationPeriod, delegation.delegationPeriod.toNumber());
                        assert.equal("D2 is even", delegation.info);
                    });

                    describe("when delegation request is sent", async () => {

                        beforeEach(async () => {
                            const { logs } = await delegationController.delegate(
                        validatorId, defaultAmount.toString(), delegationPeriod, "D2 is even", {from: holder1});
                            assert.equal(logs.length, 1, "No DelegationRequest Event emitted");
                            assert.equal(logs[0].event, "DelegationRequestIsSent");
                            requestId = logs[0].args.delegationId;
                        });

                        it("should not allow holder to spend tokens", async () => {
                            await skaleToken.transfer(holder2, 1, {from: holder1})
                                .should.be.eventually.rejectedWith("Token should be unlocked for transferring");
                            await skaleToken.approve(holder2, 1, {from: holder1});
                            await skaleToken.transferFrom(holder1, holder2, 1, {from: holder2})
                                .should.be.eventually.rejectedWith("Token should be unlocked for transferring");
                            await skaleToken.send(holder2, 1, "0x", {from: holder1})
                                .should.be.eventually.rejectedWith("Token should be unlocked for transferring");
                        });

                        it("should allow holder to receive tokens", async () => {
                            await skaleToken.transfer(holder1, 1, {from: holder2});
                            const balance = (await skaleToken.balanceOf(holder1)).toString();
                            balance.should.be.equal("100000000000000000001");
                        });

                        it("should accept delegation request", async () => {
                            await delegationController.acceptPendingDelegation(requestId, {from: validator});

                            // await delegationService.listDelegationRequests().should.be.eventually.empty;
                        });

                        it("should unlock token if validator does not accept delegation request", async () => {
                            await skipTimeToDate(web3, 1, 11);

                            await skaleToken.transfer(holder2, 1, {from: holder1});
                            await skaleToken.approve(holder2, 1, {from: holder1});
                            await skaleToken.transferFrom(holder1, holder2, 1, {from: holder2});
                            await skaleToken.send(holder2, 1, "0x", {from: holder1});

                            const balance = new BigNumber((await skaleToken.balanceOf(holder1)).toString());
                            const correctBalance = (new BigNumber(defaultAmount)).minus(3);

                            balance.should.be.deep.equal(correctBalance);
                        });

                        describe("when delegation request is accepted", async () => {
                            beforeEach(async () => {
                                await delegationController.acceptPendingDelegation(requestId, {from: validator});
                            });

                            it("should extend delegation period if undelegation request was not sent",
                                async () => {
                                    await skipTimeToDate(web3, 1, (11 + delegationPeriod) % 12);

                                    await skaleToken.transfer(holder2, 1, {from: holder1})
                                    .should.be.eventually.rejectedWith("Token should be unlocked for transferring");
                                    await skaleToken.approve(holder2, 1, {from: holder1});
                                    await skaleToken.transferFrom(holder1, holder2, 1, {from: holder2})
                                    .should.be.eventually.rejectedWith("Token should be unlocked for transferring");
                                    await skaleToken.send(holder2, 1, "0x", {from: holder1})
                                    .should.be.eventually.rejectedWith("Token should be unlocked for transferring");

                                    await delegationService.requestUndelegation(requestId, {from: holder1});

                                    await skipTimeToDate(web3, 27, (11 + delegationPeriod + delegationPeriod - 1) % 12);

                                    await skaleToken.transfer(holder2, 1, {from: holder1})
                                    .should.be.eventually.rejectedWith("Token should be unlocked for transferring");

                                    await skaleToken.approve(holder2, 1, {from: holder1});
                                    await skaleToken.transferFrom(holder1, holder2, 1, {from: holder2})
                                    .should.be.eventually.rejectedWith("Token should be unlocked for transferring");
                                    await skaleToken.send(holder2, 1, "0x", {from: holder1})
                                    .should.be.eventually.rejectedWith("Token should be unlocked for transferring");

                                    await skipTimeToDate(web3, 1, (11 + delegationPeriod + delegationPeriod) % 12);

                                    await skaleToken.transfer(holder2, 1, {from: holder1});
                                    await skaleToken.approve(holder2, 1, {from: holder1});
                                    await skaleToken.transferFrom(holder1, holder2, 1, {from: holder2});
                                    await skaleToken.send(holder2, 1, "0x", {from: holder1});

                                    (await skaleToken.balanceOf(holder1)).toString().should.be.equal("99999999999999999997");
                            });
                        });
                    });
                });
            } else {
                it("should not allow to send delegation request for " + delegationPeriod +
                    " month" + (delegationPeriod > 1 ? "s" : "" ), async () => {
                    await delegationController.delegate(validatorId, defaultAmount.toString(), delegationPeriod,
                        "D2 is even", {from: holder1})
                        .should.be.eventually.rejectedWith("This delegation period is not allowed");
                });
            }
        }

        it("should not allow holder to delegate to unregistered validator", async () => {
            await delegationController.delegate(13, 1,  3, "D2 is even", {from: holder1})
                .should.be.eventually.rejectedWith("Validator with such id doesn't exist");
        });

        it("should return bond amount if validator delegated to itself", async () => {
            await skaleToken.mint(owner, validator, defaultAmount.toString(), "0x", "0x");
            await delegationService.delegate(validatorId, defaultAmount.toString(), 3, "D2 is even", {from: validator});
            await delegationService.delegate(validatorId, defaultAmount.toString(), 3, "D2 is even", {from: holder1});
            await delegationService.acceptPendingDelegation(0, {from: validator});
            await delegationService.acceptPendingDelegation(1, {from: validator});
            skipTime(web3, month);
            const bondAmount = await delegationService.getValidatorBondAmount.call(validator);
            assert.equal(defaultAmount.toString(), bondAmount.toString());
        });

        describe("when 3 holders delegated", async () => {
            beforeEach(async () => {
                delegationController.delegate(validatorId, 2, 12, "D2 is even", {from: holder1});
                delegationController.delegate(validatorId, 3, 6, "D2 is even more even", {from: holder2});
                delegationController.delegate(validatorId, 5, 3, "D2 is the evenest", {from: holder3});

                await delegationController.acceptPendingDelegation(0, {from: validator});
                await delegationController.acceptPendingDelegation(1, {from: validator});
                await delegationController.acceptPendingDelegation(2, {from: validator});

                skipTime(web3, month);
            });

<<<<<<< HEAD
            it("should distribute funds sent to Distributor across delegators", async () => {
                await constantsHolder.setLaunchTimestamp(await currentTime(web3));

=======
            it("should distribute funds sent to DelegationService across delegators", async () => {
                await delegationService.setLaunchTimestamp(await currentTime(web3));
>>>>>>> 8cad34d4
                await skaleManagerMock.payBounty(validatorId, 101);

                skipTime(web3, month);

                // 15% fee to validator

                // Stakes:
                // holder1: 20%
                // holder2: 30%
                // holder3: 50%

                // Affective stakes:
                // holder1: $8
                // holder2: $9
                // holder3: $10

                // Shares:
                // holder1: ~29%
                // holder2: ~33%
                // holder3: ~37%

                // TODO: Validator should get 17 (not 15) because of rounding errors
                (await distributor.calculateEarnedFeeAmount.call({from: validator}))[0].toNumber().should.be.equal(15);
                (await distributor.calculateEarnedBountyAmount.call(
                    validatorId, {from: holder1}))[0].toNumber().should.be.equal(25);
                (await distributor.calculateEarnedBountyAmount.call(
                    validatorId, {from: holder2}))[0].toNumber().should.be.equal(28);
                (await distributor.calculateEarnedBountyAmount.call(
                    validatorId, {from: holder3}))[0].toNumber().should.be.equal(31);

                await distributor.withdrawFee(bountyAddress, {from: validator})
                    .should.be.eventually.rejectedWith("Bounty is locked");
                await distributor.withdrawBounty(validatorId, bountyAddress, {from: holder1})
                    .should.be.eventually.rejectedWith("Bounty is locked");

                skipTime(web3, 3 * month);

                await distributor.withdrawFee(bountyAddress, {from: validator});
                (await distributor.calculateEarnedFeeAmount.call({from: validator}))[0].toNumber().should.be.equal(0);
                await distributor.withdrawFee(validator, {from: validator});
                (await distributor.calculateEarnedFeeAmount.call({from: validator}))[0].toNumber().should.be.equal(0);

                (await skaleToken.balanceOf(bountyAddress)).toNumber().should.be.equal(15);

                await distributor.withdrawBounty(validatorId, bountyAddress, {from: holder1});
                (await distributor.calculateEarnedBountyAmount.call(
                    validatorId, {from: holder1}))[0].toNumber().should.be.equal(0);
                await distributor.withdrawBounty(validatorId, holder2, {from: holder2});
                (await distributor.calculateEarnedBountyAmount.call(
                    validatorId, {from: holder2}))[0].toNumber().should.be.equal(0);

                (await skaleToken.balanceOf(bountyAddress)).toNumber().should.be.equal(15 + 25);

                const balance = (await skaleToken.balanceOf(holder2)).toString();
                balance.should.be.equal((new BigNumber(defaultAmount)).plus(28).toString());
            });

            describe("Slashing", async () => {

                it("should slash validator and lock delegators fund in proportion of delegation share", async () => {
                    await punisher.slash(validatorId, 5);

                    // Stakes:
                    // holder1: $2
                    // holder2: $3
                    // holder3: $5

                    (await tokenState.calculateLockedAmount.call(holder1)).toNumber().should.be.equal(2);
                    (await delegationController.calculateDelegatedAmount.call(holder1)).toNumber().should.be.equal(1);

                    (await tokenState.calculateLockedAmount.call(holder2)).toNumber().should.be.equal(3);
                    (await delegationController.calculateDelegatedAmount.call(holder2)).toNumber().should.be.equal(1);

                    (await tokenState.calculateLockedAmount.call(holder3)).toNumber().should.be.equal(5);
                    (await delegationController.calculateDelegatedAmount.call(holder3)).toNumber().should.be.equal(2);
                });

                it("should not lock more tokens than were delegated", async () => {
                    await punisher.slash(validatorId, 100);

                    (await tokenState.calculateLockedAmount.call(holder1)).toNumber().should.be.equal(2);
                    (await delegationController.calculateDelegatedAmount.call(holder1)).toNumber().should.be.equal(0);

                    (await tokenState.calculateLockedAmount.call(holder2)).toNumber().should.be.equal(3);
                    (await delegationController.calculateDelegatedAmount.call(holder2)).toNumber().should.be.equal(0);

                    (await tokenState.calculateLockedAmount.call(holder3)).toNumber().should.be.equal(5);
                    (await delegationController.calculateDelegatedAmount.call(holder3)).toNumber().should.be.equal(0);
                });

                it("should allow to return slashed tokens back", async () => {
                    await punisher.slash(validatorId, 10);

                    (await tokenState.calculateLockedAmount.call(holder3)).toNumber().should.be.equal(5);
                    (await delegationController.calculateDelegatedAmount.call(holder3)).toNumber().should.be.equal(0);

                    await delegationController.processAllSlashes(holder3);
                    await punisher.forgive(holder3, 3);

                    (await tokenState.calculateLockedAmount.call(holder3)).toNumber().should.be.equal(2);
                    (await delegationController.calculateDelegatedAmount.call(holder3)).toNumber().should.be.equal(0);
                });
            });
        });

        it("should be possible for N.O.D.E. foundation to spin up node immediately", async () => {
            await constantsHolder.setMSR(0);
            await validatorService.checkPossibilityCreatingNode(validator);
        });

        it("should be possible to distribute bounty accross thousands of holders", async () => {
            const holdersAmount = 1000;
            const delegatedAmount = 1;
            const holders = [];
            for (let i = 0; i < holdersAmount; ++i) {
                holders.push(web3.eth.accounts.create());
            }
            const etherAmount = 5 * 1e18;

            const web3DelegationController = new web3.eth.Contract(
                artifacts.require("./DelegationController").abi,
                delegationController.address);
            const web3Distributor = new web3.eth.Contract(
                artifacts.require("./Distributor").abi,
                distributor.address);

            await constantsHolder.setLaunchTimestamp(0);

            let delegationId = 0;
            for (const holder of holders) {
                await web3.eth.sendTransaction({from: holder1, to: holder.address, value: etherAmount});
                await skaleToken.mint(owner, holder.address, delegatedAmount, "0x", "0x");

                const callData = web3DelegationController.methods.delegate(
                    validatorId, delegatedAmount, 3, "D2 is even").encodeABI();

                const delegateTx = {
                    data: callData,
                    from: holder.address,
                    gas: 1e6,
                    to: delegationController.address,
                };

                const signedDelegateTx = await holder.signTransaction(delegateTx);
                await web3.eth.sendSignedTransaction(signedDelegateTx.rawTransaction);

                await delegationController.acceptPendingDelegation(delegationId++, {from: validator});
            }

            skipTime(web3, month);

            const bounty = Math.floor(holdersAmount * delegatedAmount / 0.85);
            (bounty - Math.floor(bounty * 0.15)).should.be.equal(holdersAmount * delegatedAmount);
            await skaleManagerMock.payBounty(validatorId, bounty);

            skipTime(web3, month);

            for (const holder of holders) {
                const callData = web3Distributor.methods.withdrawBounty(
                    validatorId, holder.address).encodeABI();

                const withdrawTx = {
                    data: callData,
                    from: holder.address,
                    gas: 1e6,
                    to: distributor.address,
                };

                const signedWithdrawTx = await holder.signTransaction(withdrawTx);
                await web3.eth.sendSignedTransaction(signedWithdrawTx.rawTransaction);

                (await skaleToken.balanceOf(holder.address)).toNumber().should.be.equal(delegatedAmount * 2);
                (await skaleToken.calculateDelegatedAmount.call(holder.address))
                    .toNumber().should.be.equal(delegatedAmount);

                const balance = Number.parseInt(await web3.eth.getBalance(holder.address), 10);
                const gas = 21 * 1e3;
                const gasPrice = 20 * 1e9;
                const sendTx = {
                    from: holder.address,
                    gas,
                    gasPrice,
                    to: holder1,
                    value: balance - gas * gasPrice,
                };
                const signedSendTx = await holder.signTransaction(sendTx);
                await web3.eth.sendSignedTransaction(signedSendTx.rawTransaction);
                await web3.eth.getBalance(holder.address).should.be.eventually.equal("0");
            }
        });

        // describe("when validator is registered", async () => {
        //     beforeEach(async () => {
        //         await delegationService.registerValidator(
        //             "First validator", "Super-pooper validator", 150, 0, {from: validator});
        //     });

        //     // MSR = $100
        //     // Bounty = $100 per month per node
        //     // Validator fee is 15%

        //     // Stake in time:
        //     // month       |11|12| 1| 2| 3| 4| 5| 6| 7| 8| 9|10|11|12| 1|
        //     // ----------------------------------------------------------
        //     // holder1 $97 |  |##|##|##|##|##|##|  |  |##|##|##|  |  |  |
        //     // holder2 $89 |  |  |##|##|##|##|##|##|##|##|##|##|##|##|  |
        //     // holder3 $83 |  |  |  |  |##|##|##|==|==|==|  |  |  |  |  |

        //     // month       |11|12| 1| 2| 3| 4| 5| 6| 7| 8| 9|10|11|12| 1|
        //     // ----------------------------------------------------------
        //     //             |  |  |  |  |##|##|##|  |  |##|  |  |  |  |  |
        //     // Nodes online|  |  |##|##|##|##|##|##|##|##|##|##|  |  |  |

        //     // bounty
        //     // month       |11|12| 1| 2| 3| 4| 5| 6| 7| 8| 9|10|11|12| 1|
        //     // ------------------------------------------------------------
        //     // holder 1    |  | 0|38|38|60|60|60|  |  |46|29|29|  |  |  |
        //     // holder 2    |  |  |46|46|74|74|74|57|57|84|55|55| 0| 0|  |
        //     // holder 3    |  |  |  |  |34|34|34|27|27|39|  |  |  |  |  |
        //     // validator   |  |  |15|15|30|30|30|15|15|30|15|15|  |  |  |

        //     it("should distribute bounty proportionally to delegation share and period coefficient", async () => {
        //         const holder1Balance = 97;
        //         const holder2Balance = 89;
        //         const holder3Balance = 83;

        //         await skaleToken.transfer(validator, (defaultAmount - holder1Balance).toString());
        //         await skaleToken.transfer(validator, (defaultAmount - holder2Balance)).toString();
        //         await skaleToken.transfer(validator, (defaultAmount - holder3Balance)).toString();

        //         await delegationService.setMinimumStakingRequirement(100);

        //         const validatorIds = await delegationService.getValidators.call();
        //         validatorIds.should.be.deep.equal([0]);

        //         let response = await delegationService.delegate(
        //             validatorId, holder1Balance, 6, "First holder", {from: holder1});
        //         const requestId1 = response.logs[0].args.id;
        //         await delegationService.accept(requestId1, {from: validator});

        //         await skipTimeToDate(web3, 28, 10);

        //         response = await delegationService.delegate(
        //             validatorId, holder2Balance, 12, "Second holder", {from: holder2});
        //         const requestId2 = response.logs[0].args.id;
        //         await delegationService.accept(requestId2, {from: validator});

        //         await skipTimeToDate(web3, 28, 11);

        //         await delegationService.createNode("4444", 0, "127.0.0.1", "127.0.0.1", {from: validator});

        //         await skipTimeToDate(web3, 1, 0);

        //         await delegationService.requestUndelegation(requestId1, {from: holder1});
        //         await delegationService.requestUndelegation(requestId2, {from: holder2});
        //         // get bounty
        //         await skipTimeToDate(web3, 1, 1);

        //         response = await delegationService.delegate(
        //             validatorId, holder3Balance, 3, "Third holder", {from: holder3});
        //         const requestId3 = response.logs[0].args.id;
        //         await delegationService.accept(requestId3, {from: validator});

        //         let bounty = await delegationService.getEarnedBountyAmount.call({from: holder1});
        //         bounty.should.be.equal(38);
        //         await delegationService.withdrawBounty(bountyAddress, bounty, {from: holder1});

        //         bounty = await delegationService.getEarnedBountyAmount.call({from: holder2});
        //         bounty.should.be.equal(46);
        //         await delegationService.withdrawBounty(bountyAddress, bounty, {from: holder2});

        //         bounty = await delegationService.getEarnedBountyAmount.call({from: validator});
        //         bounty.should.be.equal(15);
        //         await delegationService.withdrawBounty(bountyAddress, bounty, {from: validator});

        //         // spin up second node

        //         await skipTimeToDate(web3, 27, 1);
        //         await delegationService.createNode("2222", 1, "127.0.0.2", "127.0.0.2", {from: validator});

        //         // get bounty for February

        //         await skipTimeToDate(web3, 1, 2);

        //         bounty = await delegationService.getEarnedBountyAmount.call({from: holder1});
        //         bounty.should.be.equal(38);
        //         await delegationService.withdrawBounty(bountyAddress, bounty, {from: holder1});

        //         bounty = await delegationService.getEarnedBountyAmount.call({from: holder2});
        //         bounty.should.be.equal(46);
        //         await delegationService.withdrawBounty(bountyAddress, bounty, {from: holder2});

        //         bounty = await delegationService.getEarnedBountyAmount.call({from: validator});
        //         bounty.should.be.equal(15);
        //         await delegationService.withdrawBounty(bountyAddress, bounty, {from: validator});

        //         // get bounty for March

        //         await skipTimeToDate(web3, 1, 3);

        //         bounty = await delegationService.getEarnedBountyAmount.call({from: holder1});
        //         bounty.should.be.equal(60);
        //         await delegationService.withdrawBounty(bountyAddress, bounty, {from: holder1});

        //         bounty = await delegationService.getEarnedBountyAmount.call({from: holder2});
        //         bounty.should.be.equal(74);
        //         await delegationService.withdrawBounty(bountyAddress, bounty, {from: holder2});

        //         bounty = await delegationService.getEarnedBountyAmount.call({from: holder3});
        //         bounty.should.be.equal(34);
        //         await delegationService.withdrawBounty(bountyAddress, bounty, {from: holder3});

        //         bounty = await delegationService.getEarnedBountyAmount.call({from: validator});
        //         bounty.should.be.equal(30);
        //         await delegationService.withdrawBounty(bountyAddress, bounty, {from: validator});

        //         // get bounty for April

        //         await skipTimeToDate(web3, 1, 4);

        //         bounty = await delegationService.getEarnedBountyAmount.call({from: holder1});
        //         bounty.should.be.equal(60);
        //         await delegationService.withdrawBounty(bountyAddress, bounty, {from: holder1});

        //         bounty = await delegationService.getEarnedBountyAmount.call({from: holder2});
        //         bounty.should.be.equal(74);
        //         await delegationService.withdrawBounty(bountyAddress, bounty, {from: holder2});

        //         bounty = await delegationService.getEarnedBountyAmount.call({from: holder3});
        //         bounty.should.be.equal(34);
        //         await delegationService.withdrawBounty(bountyAddress, bounty, {from: holder3});

        //         bounty = await delegationService.getEarnedBountyAmount.call({from: validator});
        //         bounty.should.be.equal(30);
        //         await delegationService.withdrawBounty(bountyAddress, bounty, {from: validator});

        //         // get bounty for May

        //         await skipTimeToDate(web3, 1, 5);

        //         bounty = await delegationService.getEarnedBountyAmount.call({from: holder1});
        //         bounty.should.be.equal(60);
        //         await delegationService.withdrawBounty(bountyAddress, bounty, {from: holder1});

        //         bounty = await delegationService.getEarnedBountyAmount.call({from: holder2});
        //         bounty.should.be.equal(74);
        //         await delegationService.withdrawBounty(bountyAddress, bounty, {from: holder2});

        //         bounty = await delegationService.getEarnedBountyAmount.call({from: holder3});
        //         bounty.should.be.equal(34);
        //         await delegationService.withdrawBounty(bountyAddress, bounty, {from: holder3});

        //         bounty = await delegationService.getEarnedBountyAmount.call({from: validator});
        //         bounty.should.be.equal(30);
        //         await delegationService.withdrawBounty(bountyAddress, bounty, {from: validator});

        //         // stop one node

        //         await delegationService.deleteNode(0, {from: validator});

        //         // get bounty for June

        //         await skipTimeToDate(web3, 1, 6);

        //         bounty = await delegationService.getEarnedBountyAmount.call({from: holder1});
        //         bounty.should.be.equal(0);

        //         bounty = await delegationService.getEarnedBountyAmount.call({from: holder2});
        //         bounty.should.be.equal(57);
        //         await delegationService.withdrawBounty(bountyAddress, bounty, {from: holder2});

        //         bounty = await delegationService.getEarnedBountyAmount.call({from: holder3});
        //         bounty.should.be.equal(27);
        //         await delegationService.withdrawBounty(bountyAddress, bounty, {from: holder3});

        //         bounty = await delegationService.getEarnedBountyAmount.call({from: validator});
        //         bounty.should.be.equal(15);
        //         await delegationService.withdrawBounty(bountyAddress, bounty, {from: validator});

        //         // manage delegation

        //         response = await delegationService.delegate(
        //             validatorId, holder1Balance, 3, "D2 is even", {from: holder1});
        //         const requestId = response.logs[0].args.id;
        //         await delegationService.accept(requestId, {from: validator});

        //         await delegationService.requestUndelegation(requestId, {from: holder3});

        //         // spin up node

        //         await skipTimeToDate(web3, 30, 6);
        //         await delegationService.createNode("3333", 2, "127.0.0.3", "127.0.0.3", {from: validator});

        //         // get bounty for July

        //         await skipTimeToDate(web3, 1, 7);

        //         bounty = await delegationService.getEarnedBountyAmount.call({from: holder1});
        //         bounty.should.be.equal(0);
        //         await delegationService.withdrawBounty(bountyAddress, bounty, {from: holder1});

        //         bounty = await delegationService.getEarnedBountyAmount.call({from: holder2});
        //         bounty.should.be.equal(57);
        //         await delegationService.withdrawBounty(bountyAddress, bounty, {from: holder2});

        //         bounty = await delegationService.getEarnedBountyAmount.call({from: holder3});
        //         bounty.should.be.equal(27);
        //         await delegationService.withdrawBounty(bountyAddress, bounty, {from: holder3});

        //         bounty = await delegationService.getEarnedBountyAmount.call({from: validator});
        //         bounty.should.be.equal(15);
        //         await delegationService.withdrawBounty(bountyAddress, bounty, {from: validator});

        //         // get bounty for August

        //         await skipTimeToDate(web3, 1, 8);

        //         bounty = await delegationService.getEarnedBountyAmount.call({from: holder1});
        //         bounty.should.be.equal(46);
        //         await delegationService.withdrawBounty(bountyAddress, bounty, {from: holder1});

        //         bounty = await delegationService.getEarnedBountyAmount.call({from: holder2});
        //         bounty.should.be.equal(84);
        //         await delegationService.withdrawBounty(bountyAddress, bounty, {from: holder2});

        //         bounty = await delegationService.getEarnedBountyAmount.call({from: holder3});
        //         bounty.should.be.equal(39);
        //         await delegationService.withdrawBounty(bountyAddress, bounty, {from: holder3});

        //         bounty = await delegationService.getEarnedBountyAmount.call({from: validator});
        //         bounty.should.be.equal(30);
        //         await delegationService.withdrawBounty(bountyAddress, bounty, {from: validator});

        //         await delegationService.deleteNode(1, {from: validator});

        //         // get bounty for September

        //         await skipTimeToDate(web3, 1, 9);

        //         bounty = await delegationService.getEarnedBountyAmount.call({from: holder1});
        //         bounty.should.be.equal(29);
        //         await delegationService.withdrawBounty(bountyAddress, bounty, {from: holder1});

        //         bounty = await delegationService.getEarnedBountyAmount.call({from: holder2});
        //         bounty.should.be.equal(55);
        //         await delegationService.withdrawBounty(bountyAddress, bounty, {from: holder2});

        //         bounty = await delegationService.getEarnedBountyAmount.call({from: holder3});
        //         bounty.should.be.equal(0);
        //         await delegationService.withdrawBounty(bountyAddress, bounty, {from: holder3});

        //         bounty = await delegationService.getEarnedBountyAmount.call({from: validator});
        //         bounty.should.be.equal(15);
        //         await delegationService.withdrawBounty(bountyAddress, bounty, {from: validator});

        //     });
        // });
    });
});<|MERGE_RESOLUTION|>--- conflicted
+++ resolved
@@ -220,12 +220,14 @@
 
         it("should return bond amount if validator delegated to itself", async () => {
             await skaleToken.mint(owner, validator, defaultAmount.toString(), "0x", "0x");
-            await delegationService.delegate(validatorId, defaultAmount.toString(), 3, "D2 is even", {from: validator});
-            await delegationService.delegate(validatorId, defaultAmount.toString(), 3, "D2 is even", {from: holder1});
-            await delegationService.acceptPendingDelegation(0, {from: validator});
-            await delegationService.acceptPendingDelegation(1, {from: validator});
+            await delegationController.delegate(
+                validatorId, defaultAmount.toString(), 3, "D2 is even", {from: validator});
+            await delegationController.delegate(
+                validatorId, defaultAmount.toString(), 3, "D2 is even", {from: holder1});
+            await delegationController.acceptPendingDelegation(0, {from: validator});
+            await delegationController.acceptPendingDelegation(1, {from: validator});
             skipTime(web3, month);
-            const bondAmount = await delegationService.getValidatorBondAmount.call(validator);
+            const bondAmount = await validatorService.calculateBondAmount.call(validatorId);
             assert.equal(defaultAmount.toString(), bondAmount.toString());
         });
 
@@ -242,14 +244,9 @@
                 skipTime(web3, month);
             });
 
-<<<<<<< HEAD
             it("should distribute funds sent to Distributor across delegators", async () => {
                 await constantsHolder.setLaunchTimestamp(await currentTime(web3));
 
-=======
-            it("should distribute funds sent to DelegationService across delegators", async () => {
-                await delegationService.setLaunchTimestamp(await currentTime(web3));
->>>>>>> 8cad34d4
                 await skaleManagerMock.payBounty(validatorId, 101);
 
                 skipTime(web3, month);
