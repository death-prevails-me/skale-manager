import { ContractManagerInstance,
         DelegationControllerInstance,
         SkaleTokenInstance,
         TokenStateInstance,
         ValidatorServiceInstance} from "../../types/truffle-contracts";

import { deployContractManager } from "../tools/deploy/contractManager";
import { currentTime, skipTime } from "../tools/time";

import * as chai from "chai";
import * as chaiAsPromised from "chai-as-promised";
import { deployDelegationController } from "../tools/deploy/delegation/delegationController";
import { deployTokenState } from "../tools/deploy/delegation/tokenState";
import { deployValidatorService } from "../tools/deploy/delegation/validatorService";
import { deploySkaleToken } from "../tools/deploy/skaleToken";
import { State } from "../tools/types";
chai.should();
chai.use(chaiAsPromised);

contract("DelegationController", ([owner, holder, validator]) => {
    let contractManager: ContractManagerInstance;
    let delegationController: DelegationControllerInstance;
    let tokenState: TokenStateInstance;
    let validatorService: ValidatorServiceInstance;
    let skaleToken: SkaleTokenInstance;

    let validatorId: number;
    const month = 60 * 60 * 24 * 31;

    beforeEach(async () => {
        contractManager = await deployContractManager();
        delegationController = await deployDelegationController(contractManager);
        tokenState = await deployTokenState(contractManager);
        validatorService = await deployValidatorService(contractManager);
        skaleToken = await deploySkaleToken(contractManager);

        await validatorService.registerValidator("Validator", "D2 is even", 150, 0, {from: validator});
        validatorId = 1;
        await validatorService.enableValidator(validatorId, {from: owner});
        await skaleToken.mint(holder, 1000, "0x", "0x");
    });

    it("should not lock tokens by default", async () => {
        (await delegationController.getAndUpdateLockedAmount.call(holder)).toNumber().should.be.equal(0);
        (await delegationController.getAndUpdateDelegatedAmount.call(holder)).toNumber().should.be.equal(0);
    });

    it("should not allow to get state of non existing delegation", async () => {
        await delegationController.getState("0xd2")
            .should.be.eventually.rejectedWith("Delegation does not exist");
    });

    describe("when delegation request is sent", async () => {
        const amount = 100;
        const period = 3;
        const delegationId = 0;
        beforeEach(async () => {
            await delegationController.delegate(validatorId, amount, period, "INFO", {from: holder});
        });

        it("should be in `proposed` state", async () => {
            const returnedState = await delegationController.getState(delegationId);
            returnedState.toNumber().should.be.equal(State.PROPOSED);
        });

        it("should automatically unlock tokens after delegation request if validator don't accept", async () => {
            skipTime(web3, month);

            const state = await delegationController.getState(delegationId);
            state.toNumber().should.be.equal(State.REJECTED);
            const locked = await delegationController.getAndUpdateLockedAmount.call(holder);
            locked.toNumber().should.be.equal(0);
            const delegated = await delegationController.getAndUpdateDelegatedAmount.call(holder);
            delegated.toNumber().should.be.equal(0);
        });

        it("should allow holder to cancel delegation before acceptance", async () => {
            let locked = await delegationController.getAndUpdateLockedAmount.call(holder);
            locked.toNumber().should.be.equal(amount);
            let delegated = await delegationController.getAndUpdateDelegatedAmount.call(holder);
            delegated.toNumber().should.be.equal(0);

            await delegationController.cancelPendingDelegation(delegationId, {from: holder});

            const state = await delegationController.getState(delegationId);
            state.toNumber().should.be.equal(State.CANCELED);
            locked = await delegationController.getAndUpdateLockedAmount.call(holder);
            locked.toNumber().should.be.equal(0);
            delegated = await delegationController.getAndUpdateDelegatedAmount.call(holder);
            delegated.toNumber().should.be.equal(0);
        });

        it("should not allow to accept request after end of the month", async () => {
            // skip month
            skipTime(web3, month);

            await delegationController.acceptPendingDelegation(delegationId, {from: validator})
<<<<<<< HEAD
                .should.eventually.be.rejectedWith("Cannot set delegation state to accepted");
=======
                .should.eventually.be.rejectedWith("The delegation request is outdated");
>>>>>>> e2abc092

            const state = await delegationController.getState(delegationId);
            state.toNumber().should.be.equal(State.REJECTED);
            const locked = await delegationController.getAndUpdateLockedAmount.call(holder);
            locked.toNumber().should.be.equal(0);
            const delegated = await delegationController.getAndUpdateDelegatedAmount.call(holder);
            delegated.toNumber().should.be.equal(0);
        });

        describe("when delegation request is accepted", async () => {
            beforeEach(async () => {
                await delegationController.acceptPendingDelegation(delegationId, {from: validator});
            });

            it("should allow to move delegation from proposed to accepted state", async () => {
                const state = await delegationController.getState(delegationId);
                state.toNumber().should.be.equal(State.ACCEPTED);
                const locked = await delegationController.getAndUpdateLockedAmount.call(holder);
                locked.toNumber().should.be.equal(amount);
                const delegated = await delegationController.getAndUpdateDelegatedAmount.call(holder);
                delegated.toNumber().should.be.equal(0);
            });

            it("should not allow to request undelegation while is not delegated", async () => {
                await delegationController.requestUndelegation(delegationId, {from: holder})
                    .should.be.eventually.rejectedWith("Cannot request undelegation");
            });

            it("should not allow to cancel accepted request", async () => {
                await delegationController.cancelPendingDelegation(delegationId, {from: holder})
                    .should.be.eventually.rejectedWith("Token holders are only able to cancel PROPOSED delegations");
            });

            describe("when 1 month was passed", async () => {
                beforeEach(async () => {
                    skipTime(web3, month);
                });

                it("should become delegated", async () => {
                    const state = await delegationController.getState(delegationId);
                    state.toNumber().should.be.equal(State.DELEGATED);
                    const locked = await delegationController.getAndUpdateLockedAmount.call(holder);
                    locked.toNumber().should.be.equal(amount);
                    const delegated = await delegationController.getAndUpdateDelegatedAmount.call(holder);
                    delegated.toNumber().should.be.equal(amount);
                });

                it("should allow to send undelegation request", async () => {
                    await delegationController.requestUndelegation(delegationId, {from: holder});

                    let state = await delegationController.getState(delegationId);
                    state.toNumber().should.be.equal(State.UNDELEGATION_REQUESTED);
                    let locked = await delegationController.getAndUpdateLockedAmount.call(holder);
                    locked.toNumber().should.be.equal(amount);
                    let delegated = await delegationController.getAndUpdateDelegatedAmount.call(holder);
                    delegated.toNumber().should.be.equal(amount);

                    skipTime(web3, month * period);

                    state = await delegationController.getState(delegationId);
                    state.toNumber().should.be.equal(State.COMPLETED);
                    locked = await delegationController.getAndUpdateLockedAmount.call(holder);
                    locked.toNumber().should.be.equal(0);
                    delegated = await delegationController.getAndUpdateDelegatedAmount.call(holder);
                    delegated.toNumber().should.be.equal(0);
                });
            });
        });
    });
});<|MERGE_RESOLUTION|>--- conflicted
+++ resolved
@@ -95,11 +95,7 @@
             skipTime(web3, month);
 
             await delegationController.acceptPendingDelegation(delegationId, {from: validator})
-<<<<<<< HEAD
-                .should.eventually.be.rejectedWith("Cannot set delegation state to accepted");
-=======
                 .should.eventually.be.rejectedWith("The delegation request is outdated");
->>>>>>> e2abc092
 
             const state = await delegationController.getState(delegationId);
             state.toNumber().should.be.equal(State.REJECTED);
