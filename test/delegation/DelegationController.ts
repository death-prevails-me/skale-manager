--- conflicted
+++ resolved
@@ -159,17 +159,19 @@
             it("should reject accepting request if validator already canceled it", async () => {
                 await delegationController.cancelPendingDelegation(delegationId, {from: holder1});
                 await delegationController.acceptPendingDelegation(delegationId, {from: validator})
-<<<<<<< HEAD
-                    .should.be.rejectedWith("Cannot set delegation state to accepted");
-=======
                     .should.be.rejectedWith("The delegation has been cancelled by token holder");
->>>>>>> e2abc092
             });
 
             it("should reject accepting request if validator already accepted it", async () => {
                 await delegationController.acceptPendingDelegation(delegationId, {from: validator});
                 await delegationController.acceptPendingDelegation(delegationId, {from: validator})
-                    .should.be.rejectedWith("Cannot set delegation state to accepted");
+                    .should.be.rejectedWith("The delegation has been already accepted");
+            });
+
+            it("should reject accepting request if next month started", async () => {
+                skipTime(web3, month);
+                await delegationController.acceptPendingDelegation(delegationId, {from: validator})
+                    .should.be.rejectedWith("The delegation request is outdated");
             });
 
             it("should reject accepting request if validator tried to accept request not assigned to him", async () => {
