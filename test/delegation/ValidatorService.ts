--- conflicted
+++ resolved
@@ -1,4 +1,3 @@
-<<<<<<< HEAD
 import { ConstantsHolderContract,
     ConstantsHolderInstance,
     ContractManagerContract,
@@ -41,11 +40,6 @@
 const ConstantsHolder: ConstantsHolderContract = artifacts.require("./ConstantsHolder");
 
 import { skipTime } from "../utils/time";
-=======
-import { ContractManagerInstance,
-         DelegationServiceInstance,
-         ValidatorServiceInstance } from "../../types/truffle-contracts";
->>>>>>> a0909d4d
 
 import BigNumber from "bignumber.js";
 import * as chai from "chai";
@@ -83,16 +77,12 @@
     let contractManager: ContractManagerInstance;
     let delegationService: DelegationServiceInstance;
     let validatorService: ValidatorServiceInstance;
-<<<<<<< HEAD
-    let delegationController: DelegationControllerInstance;
-    let tokenState: TokenStateInstance;
     let timeHelpers: TimeHelpersInstance;
     let skaleManager: SkaleManagerInstance;
     let nodesFunctionality: NodesFunctionalityInstance;
     let nodesData: NodesDataInstance;
     let constantsHolder: ConstantsHolderInstance;
-=======
->>>>>>> a0909d4d
+    let skaleToken: SkaleTokenInstance;
 
     const defaultAmount = 100 * 1e18;
 
@@ -103,7 +93,6 @@
         }
         contractManager = await deployContractManager();
 
-<<<<<<< HEAD
         timeHelpers = await TimeHelpers.new();
         await contractManager.setContractsAddress("TimeHelpers", timeHelpers.address);
 
@@ -118,10 +107,12 @@
 
         constantsHolder = await ConstantsHolder.new(contractManager.address);
         await contractManager.setContractsAddress("Constants", constantsHolder.address);
-=======
+
+        skaleToken = await SkaleToken.new(contractManager.address, []);
+        await contractManager.setContractsAddress("SkaleToken", skaleToken.address);
+
         delegationService = await deployDelegationService(contractManager);
         validatorService = await deployValidatorService(contractManager);
->>>>>>> a0909d4d
     });
 
     it("should register new validator", async () => {
@@ -136,7 +127,6 @@
         const validatorId = logs[0].args.validatorId;
         const validator: Validator = new Validator(
             await validatorService.validators(validatorId));
-<<<<<<< HEAD
         assert.equal(validator.name, "ValidatorName");
         assert.equal(validator.validatorAddress, validator1);
         assert.equal(validator.description, "Really good validator");
@@ -284,8 +274,5 @@
                 }
             });
         });
-=======
-        const validatorIndexes = await validatorService.getValidatorNodeIndexes(validatorId);
->>>>>>> a0909d4d
     });
 });