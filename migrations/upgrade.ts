--- conflicted
+++ resolved
@@ -1,29 +1,20 @@
-<<<<<<< HEAD
 import { contracts, getContractKeyInAbiFile, getManifestFile } from "./deploy";
-import { ethers, network, upgrades, run, artifacts } from "hardhat";
-import hre from "hardhat";
-import { promises as fs } from "fs";
-import { ContractManager, Nodes, SchainsInternal, Wallets } from "../typechain";
-import { getImplementationAddress, hashBytecode } from "@openzeppelin/upgrades-core";
-=======
-import { contracts, getContractKeyInAbiFile, hashBytecode, getManifestName, getContractFactory } from "./deploy";
-import { ethers, network, upgrades, run, artifacts } from "hardhat";
+import { ethers, network, upgrades, artifacts } from "hardhat";
 import hre from "hardhat";
 import { promises as fs } from "fs";
 import { ContractManager, Nodes, SchainsInternal, SkaleManager, Wallets } from "../typechain";
-import { getImplementationAddress } from "@openzeppelin/upgrades-core";
->>>>>>> 0fbbe28e
+import { getImplementationAddress, hashBytecode } from "@openzeppelin/upgrades-core";
 import { deployLibraries, getLinkedContractFactory } from "../test/tools/deploy/factory";
 import { getAbi } from "./tools/abi";
 import { getManifestAdmin } from "@openzeppelin/hardhat-upgrades/dist/admin";
 import { SafeMock } from "../typechain/SafeMock";
 import { encodeTransaction } from "./tools/multiSend";
-import { createMultiSendTransaction, getSafeRelayUrl, getSafeTransactionUrl, sendSafeTransaction } from "./tools/gnosis-safe";
+import { createMultiSendTransaction, sendSafeTransaction } from "./tools/gnosis-safe";
 import chalk from "chalk";
 import { verify, verifyProxy } from "./tools/verification";
 import { getVersion } from "./tools/version";
 
-export async function getAndUpgradeContractFactory(contract: string) {
+export async function getContractFactoryAndUpdateManifest(contract: string) {
     const manifest = JSON.parse(await fs.readFile(await getManifestFile(), "utf-8"));
     const { linkReferences } = await artifacts.readArtifact(contract);
     if (!Object.keys(linkReferences).length)
@@ -122,7 +113,7 @@
         for (const contractName of
             ["SkaleToken"].concat(contractNamesToUpgrade
                 .filter(name => !['ContractManager', 'TimeHelpers', 'Decryption', 'ECDH', 'Wallets'].includes(name)))) {
-                    const contractFactory = await getContractFactory(contractName);
+                    const contractFactory = await getContractFactoryAndUpdateManifest(contractName);
                     let _contract = contractName;
                     if (contractName === "BountyV2") {
                         if (!abi[getContractKeyInAbiFile(contractName) + "_address"])
@@ -141,7 +132,7 @@
     // deploy new implementations
     const contractsToUpgrade: {proxyAddress: string, implementationAddress: string, name: string, abi: any}[] = [];
     for (const contract of contractNamesToUpgrade) {
-        const contractFactory = await getAndUpgradeContractFactory(contract);
+        const contractFactory = await getContractFactoryAndUpdateManifest(contract);
         let _contract = contract;
         if (contract === "BountyV2") {
             if (!abi[getContractKeyInAbiFile(contract) + "_address"])
@@ -266,7 +257,7 @@
 
             // Initialize SegmentTree in Nodes
             const nodesName = "Nodes";
-            const nodesContractFactory = await getContractFactory(nodesName);
+            const nodesContractFactory = await getContractFactoryAndUpdateManifest(nodesName);
             const nodesAddress = abi[getContractKeyInAbiFile(nodesName) + "_address"];
             if (nodesAddress) {
                 console.log(chalk.yellowBright("Prepare transaction to initialize", nodesName));
@@ -285,7 +276,7 @@
 
             // Initialize schain types
             const schainsInternalName = "SchainsInternal";
-            const schainsInternalFactory = await getContractFactory(schainsInternalName);
+            const schainsInternalFactory = await getContractFactoryAndUpdateManifest(schainsInternalName);
             const schainsInternalAddress = abi[getContractKeyInAbiFile(schainsInternalName) + "_address"];
             if (schainsInternalAddress) {
                 console.log(chalk.yellowBright("Prepare transactions to initialize schains types"));
