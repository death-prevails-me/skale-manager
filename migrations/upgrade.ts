import { contracts, getContractKeyInAbiFile, getContractFactory, verify } from "./deploy";
import { ethers, network, upgrades, run } from "hardhat";
import hre from "hardhat";
import { promises as fs } from "fs";
<<<<<<< HEAD
import { ContractManager, Nodes, Wallets } from "../typechain";
=======
import { ContractManager, Nodes, SchainsInternal } from "../typechain";
>>>>>>> e3cff63e
import { getImplementationAddress } from "@openzeppelin/upgrades-core";
import { getAbi } from "./tools/abi";
import { getManifestAdmin } from "@openzeppelin/hardhat-upgrades/dist/admin";
import { SafeMock } from "../typechain/SafeMock";
import { encodeTransaction } from "./tools/multiSend";
import { createMultiSendTransaction, getSafeRelayUrl, getSafeTransactionUrl } from "./tools/gnosis-safe";
import axios from "axios";
import chalk from "chalk";


async function main() {
    if ((await fs.readFile("DEPLOYED", "utf-8")).trim() !== "1.7.2-stable.0") {
        console.log(chalk.red("Upgrade script is not relevant"));
        process.exit(1);
    }

    if (!process.env.ABI) {
        console.log(chalk.red("Set path to file with ABI and addresses to ABI environment variables"));
        return;
    }

    const abiFilename = process.env.ABI;
    const abi = JSON.parse(await fs.readFile(abiFilename, "utf-8"));

    const proxyAdmin = await getManifestAdmin(hre);
    const contractManagerName = "ContractManager";
    const contractManagerFactory = await ethers.getContractFactory(contractManagerName);
    const contractManager = (contractManagerFactory.attach(abi[getContractKeyInAbiFile(contractManagerName) + "_address"])) as ContractManager;

    const [ deployer ] = await ethers.getSigners();
    let safe = await proxyAdmin.owner();
    const safeTransactions: string[] = [];
    let safeMock;
    if (await ethers.provider.getCode(safe) === "0x") {
        console.log("Owner is not a contract");
        if (deployer.address !== safe) {
            console.log(chalk.red("Used address does not have permissions to upgrade skale-manager"));
            process.exit(1);
        }
        console.log(chalk.blue("Deploy SafeMock to simulate upgrade via multisig"));
        const safeMockFactory = await ethers.getContractFactory("SafeMock");
        safeMock = (await safeMockFactory.deploy()) as SafeMock;
        safeMock.deployTransaction.wait();

        console.log(chalk.blue("Transfer ownership to SafeMock"));
        safe = safeMock.address;
        await (await proxyAdmin.transferOwnership(safe)).wait();
        await (await contractManager.transferOwnership(safe)).wait();
    }

    // Deploy Wallets
    const walletsName = "Wallets";
    console.log(chalk.green("Deploy", walletsName));
    const walletsFactory = await ethers.getContractFactory(walletsName);
    const wallets = (await upgrades.deployProxy(walletsFactory, [contractManager.address])) as Wallets;
    await wallets.deployTransaction.wait();
    console.log(chalk.green("Transfer ownership"));
    await (await wallets.grantRole(await wallets.DEFAULT_ADMIN_ROLE(), safe)).wait();
    await (await wallets.revokeRole(await wallets.DEFAULT_ADMIN_ROLE(), deployer.address)).wait();
    console.log(chalk.yellowBright("Prepare transaction to register", walletsName));
    safeTransactions.push(encodeTransaction(
        0,
        contractManager.address,
        0,
        contractManager.interface.encodeFunctionData("setContractsAddress", [walletsName, wallets.address])
    ));
    abi[getContractKeyInAbiFile(walletsName) + "_address"] = wallets.address;
    abi[getContractKeyInAbiFile(walletsName) + "_abi"] = getAbi(wallets.interface);
    await verify(walletsName, await getImplementationAddress(network.provider, wallets.address));

    // remove Wallets from list
    contracts.pop();

    // deploy new implementations
    const contractsToUpgrade: {proxyAddress: string, implementationAddress: string, name: string, abi: any}[] = [];
    for (const contract of ["ContractManager"].concat(contracts)) {
        const contractFactory = await getContractFactory(contract);
        let _contract = contract;
        if (contract === "BountyV2") {
            if (!abi[getContractKeyInAbiFile(contract) + "_address"])
            _contract = "Bounty";
        }
        const proxyAddress = abi[getContractKeyInAbiFile(_contract) + "_address"];

        console.log(`Prepare upgrade of ${contract}`);
        const newImplementationAddress = await upgrades.prepareUpgrade(proxyAddress, contractFactory, { unsafeAllowLinkedLibraries: true });
        const currentImplementationAddress = await getImplementationAddress(network.provider, proxyAddress);
        if (newImplementationAddress !== currentImplementationAddress)
        {
            contractsToUpgrade.push({
                proxyAddress,
                implementationAddress: newImplementationAddress,
                name: contract,
                abi: getAbi(contractFactory.interface)
            });
            await verify(contract, newImplementationAddress);
        } else {
            console.log(chalk.gray(`Contract ${contract} is up to date`));
        }
    }

    // Switch proxies to new implementations
    for (const contract of contractsToUpgrade) {
        console.log(chalk.yellowBright(`Prepare transaction to upgrade ${contract.name} at ${contract.proxyAddress} to ${contract.implementationAddress}`));
        safeTransactions.push(encodeTransaction(
            0,
            proxyAdmin.address,
            0,
            proxyAdmin.interface.encodeFunctionData("upgrade", [contract.proxyAddress, contract.implementationAddress])));
        abi[getContractKeyInAbiFile(contract.name) + "_abi"] = contract.abi;
    }

    // Initialize SegmentTree in Nodes
    const nodesName = "Nodes";
    const nodesContractFactory = await getContractFactory(nodesName);
    const nodesAddress = abi[getContractKeyInAbiFile(nodesName) + "_address"];
    if (nodesAddress) {
        console.log(chalk.yellowBright("Prepare transaction to initialize Nodes", walletsName));
        const nodes = (nodesContractFactory.attach(nodesAddress)) as Nodes;
        if (safeMock) {
            console.log(chalk.blue("Grant access to initialize nodes"));
            await (await nodes.grantRole(await nodes.DEFAULT_ADMIN_ROLE(), safe)).wait();
        }
        safeTransactions.push(encodeTransaction(
            0,
            nodes.address,
            0,
            nodes.interface.encodeFunctionData("initializeSegmentTreeAndInvisibleNodes")
        ));
    } else {
        console.log(chalk.red("Nodes address was not found!"));
        console.log(chalk.red("Check your abi!"));
        process.exit(1);
    }

<<<<<<< HEAD
    let privateKey = (network.config.accounts as string[])[0];
    if (network.config.accounts === "remote") {
        // Don't have an information about private key
        // Use random one because we most probable run tests
        privateKey = ethers.Wallet.createRandom().privateKey;
    }

    const safeTx = await createMultiSendTransaction(ethers, safe, privateKey, safeTransactions);
    if (!safeMock) {
        try {
            const chainId = (await ethers.provider.getNetwork()).chainId;

            console.log("Estimate gas");
            const estimateRequest = (({
                to,
                value,
                data,
                operation,
                gasToken
            }) => ({ to, value, data, operation, gasToken }))(safeTx);

            try {
                const estimateResponse = await axios.post(
                    `${getSafeRelayUrl(chainId)}/api/v2/safes/${safe}/transactions/estimate/`,
                    estimateRequest
                );
                console.log(chalk.cyan(`Recommend to set gas limit to ${estimateResponse.data.safeTxGas + estimateResponse.data.baseGas}`));
            } catch (e) {
                console.log(chalk.red("Failed to estimate gas"));
                console.log(e.toString());
            }

            console.log(chalk.green("Send transaction to gnosis safe"));
            console.log(JSON.stringify(safeTx, null, 4));
            await axios.post(`${getSafeTransactionUrl(chainId)}/api/v1/safes/${safe}/transactions/`, safeTx)
        } catch (e) {
            if (e.response) {
                console.log(JSON.stringify(e.response.data, null, 4))
                console.log(chalk.red(`Request failed with ${e.response.status} code`));
            } else {
                console.log(chalk.red("Request failed with unknown reason"));
            }
            throw e;
        }
    } else {
        console.log(chalk.blue("Send upgrade transactions to safe mock"));
        try {
            await (await deployer.sendTransaction({
                to: safeMock.address,
                value: safeTx.value,
                data: safeTx.data,
            })).wait();
        } finally {
            console.log(chalk.blue("Return ownership to wallet"));
            await (await safeMock.transferProxyAdminOwnership(contractManager.address, deployer.address)).wait();
            await (await safeMock.transferProxyAdminOwnership(proxyAdmin.address, deployer.address)).wait();
            if (await proxyAdmin.owner() === deployer.address) {
                await (await safeMock.destroy()).wait();
            } else {
                console.log(chalk.blue("Something went wrong with ownership transfer"));
                process.exit(1);
            }
=======
    // Initialize schain types
    const schainsInternalName = "SchainsInternal";
    const schainsInternalFactory = await getContractFactory(schainsInternalName);
    const schainsInternalAddress = abi[getContractKeyInAbiFile(schainsInternalName) + "_address"];
    if (schainsInternalAddress) {
        const schainsInternal = (schainsInternalFactory.attach(schainsInternalAddress)) as SchainsInternal;
        if (multisig) {
            console.log(`Call ${schainsInternalName}.addSchainType(1, 16) at ${schainsInternalAddress}`);
            console.log(`Call ${schainsInternalName}.addSchainType(4, 16) at ${schainsInternalAddress}`);
            console.log(`Call ${schainsInternalName}.addSchainType(128, 16) at ${schainsInternalAddress}`);
        } else {
            let receipt = await(await schainsInternal.setNumberOfSchainTypes(0)).wait();
            console.log("Number of Schain types were set to 0 with", receipt.gasUsed.toNumber(), "gas used");
            receipt = await(await schainsInternal.addSchainType(1, 16)).wait();
            console.log("Schain Type Small was added with", receipt.gasUsed.toNumber(), "gas used");
            receipt = await(await schainsInternal.addSchainType(4, 16)).wait();
            console.log("Schain Type Medium was added with", receipt.gasUsed.toNumber(), "gas used");
            receipt = await(await schainsInternal.addSchainType(128, 16)).wait();
            console.log("Schain Type Large was added with", receipt.gasUsed.toNumber(), "gas used");
>>>>>>> e3cff63e
        }
    }

    const version = (await fs.readFile("VERSION", "utf-8")).trim();
    await fs.writeFile(`data/skale-manager-${version}-${network.name}-abi.json`, JSON.stringify(abi, null, 4));

    console.log("Done");
}

if (require.main === module) {
    main()
        .then(() => process.exit(0))
        .catch(error => {
            console.error(error);
            process.exit(1);
        });
}<|MERGE_RESOLUTION|>--- conflicted
+++ resolved
@@ -2,11 +2,7 @@
 import { ethers, network, upgrades, run } from "hardhat";
 import hre from "hardhat";
 import { promises as fs } from "fs";
-<<<<<<< HEAD
-import { ContractManager, Nodes, Wallets } from "../typechain";
-=======
-import { ContractManager, Nodes, SchainsInternal } from "../typechain";
->>>>>>> e3cff63e
+import { ContractManager, Nodes, SchainsInternal, Wallets } from "../typechain";
 import { getImplementationAddress } from "@openzeppelin/upgrades-core";
 import { getAbi } from "./tools/abi";
 import { getManifestAdmin } from "@openzeppelin/hardhat-upgrades/dist/admin";
@@ -124,7 +120,7 @@
     const nodesContractFactory = await getContractFactory(nodesName);
     const nodesAddress = abi[getContractKeyInAbiFile(nodesName) + "_address"];
     if (nodesAddress) {
-        console.log(chalk.yellowBright("Prepare transaction to initialize Nodes", walletsName));
+        console.log(chalk.yellowBright("Prepare transaction to initialize", nodesName));
         const nodes = (nodesContractFactory.attach(nodesAddress)) as Nodes;
         if (safeMock) {
             console.log(chalk.blue("Grant access to initialize nodes"));
@@ -142,7 +138,50 @@
         process.exit(1);
     }
 
-<<<<<<< HEAD
+    // Initialize schain types
+    const schainsInternalName = "SchainsInternal";
+    const schainsInternalFactory = await getContractFactory(schainsInternalName);
+    const schainsInternalAddress = abi[getContractKeyInAbiFile(schainsInternalName) + "_address"];
+    if (schainsInternalAddress) {
+        console.log(chalk.yellowBright("Prepare transactions to initialize schains types"));
+        const schainsInternal = (schainsInternalFactory.attach(schainsInternalAddress)) as SchainsInternal;
+        if (safeMock) {
+            console.log(chalk.blue("Grant access to initialize schains types"));
+            await (await schainsInternal.grantRole(await schainsInternal.DEFAULT_ADMIN_ROLE(), safe)).wait();
+        }
+        console.log(chalk.yellowBright("Number of Schain types will be set to 0"));
+        safeTransactions.push(encodeTransaction(
+            0,
+            schainsInternal.address,
+            0,
+            schainsInternal.interface.encodeFunctionData("setNumberOfSchainTypes", [0]),
+        ));
+
+        console.log(chalk.yellowBright("Schain Type Small will be added"));
+        safeTransactions.push(encodeTransaction(
+            0,
+            schainsInternal.address,
+            0,
+            schainsInternal.interface.encodeFunctionData("addSchainType", [1, 16]),
+        ));
+
+        console.log(chalk.yellowBright("Schain Type Medium will be added"));
+        safeTransactions.push(encodeTransaction(
+            0,
+            schainsInternal.address,
+            0,
+            schainsInternal.interface.encodeFunctionData("addSchainType", [4, 16]),
+        ));
+
+        console.log(chalk.yellowBright("Schain Type Large will be added"));
+        safeTransactions.push(encodeTransaction(
+            0,
+            schainsInternal.address,
+            0,
+            schainsInternal.interface.encodeFunctionData("addSchainType", [128, 16]),
+        ));
+    }
+
     let privateKey = (network.config.accounts as string[])[0];
     if (network.config.accounts === "remote") {
         // Don't have an information about private key
@@ -205,27 +244,6 @@
                 console.log(chalk.blue("Something went wrong with ownership transfer"));
                 process.exit(1);
             }
-=======
-    // Initialize schain types
-    const schainsInternalName = "SchainsInternal";
-    const schainsInternalFactory = await getContractFactory(schainsInternalName);
-    const schainsInternalAddress = abi[getContractKeyInAbiFile(schainsInternalName) + "_address"];
-    if (schainsInternalAddress) {
-        const schainsInternal = (schainsInternalFactory.attach(schainsInternalAddress)) as SchainsInternal;
-        if (multisig) {
-            console.log(`Call ${schainsInternalName}.addSchainType(1, 16) at ${schainsInternalAddress}`);
-            console.log(`Call ${schainsInternalName}.addSchainType(4, 16) at ${schainsInternalAddress}`);
-            console.log(`Call ${schainsInternalName}.addSchainType(128, 16) at ${schainsInternalAddress}`);
-        } else {
-            let receipt = await(await schainsInternal.setNumberOfSchainTypes(0)).wait();
-            console.log("Number of Schain types were set to 0 with", receipt.gasUsed.toNumber(), "gas used");
-            receipt = await(await schainsInternal.addSchainType(1, 16)).wait();
-            console.log("Schain Type Small was added with", receipt.gasUsed.toNumber(), "gas used");
-            receipt = await(await schainsInternal.addSchainType(4, 16)).wait();
-            console.log("Schain Type Medium was added with", receipt.gasUsed.toNumber(), "gas used");
-            receipt = await(await schainsInternal.addSchainType(128, 16)).wait();
-            console.log("Schain Type Large was added with", receipt.gasUsed.toNumber(), "gas used");
->>>>>>> e3cff63e
         }
     }
 
