--- conflicted
+++ resolved
@@ -1,4 +1,4 @@
-import { contracts, getContractKeyInAbiFile, hashBytecode, getManifestName } from "./deploy";
+import { contracts, getContractKeyInAbiFile, hashBytecode, getManifestName, getContractFactory } from "./deploy";
 import { ethers, network, upgrades, run, artifacts } from "hardhat";
 import hre from "hardhat";
 import { promises as fs } from "fs";
@@ -9,11 +9,7 @@
 import { getManifestAdmin } from "@openzeppelin/hardhat-upgrades/dist/admin";
 import { SafeMock } from "../typechain/SafeMock";
 import { encodeTransaction } from "./tools/multiSend";
-<<<<<<< HEAD
 import { createMultiSendTransaction, getSafeRelayUrl, getSafeTransactionUrl, sendSafeTransaction } from "./tools/gnosis-safe";
-=======
-import { createMultiSendTransaction, sendSafeTransaction } from "./tools/gnosis-safe";
->>>>>>> 843e994a
 import chalk from "chalk";
 import { verify, verifyProxy } from "./tools/verification";
 import { getVersion } from "./tools/version";
@@ -135,13 +131,8 @@
 
     // deploy new implementations
     const contractsToUpgrade: {proxyAddress: string, implementationAddress: string, name: string, abi: any}[] = [];
-<<<<<<< HEAD
     for (const contract of contractNamesToUpgrade) {
-        const contractFactory = await getContractFactory(contract);
-=======
-    for (const contract of ["ContractManager"].concat(contracts)) {
         const contractFactory = await getAndUpgradeContractFactory(contract);
->>>>>>> 843e994a
         let _contract = contract;
         if (contract === "BountyV2") {
             if (!abi[getContractKeyInAbiFile(contract) + "_address"])
@@ -177,59 +168,7 @@
         abi[getContractKeyInAbiFile(contract.name) + "_abi"] = contract.abi;
     }
 
-<<<<<<< HEAD
     await initialize(safeTransactions, abi, contractManager);
-=======
-    // Initialize SegmentTree in Nodes
-    const nodesName = "Nodes";
-    const nodesContractFactory = await getAndUpgradeContractFactory(nodesName);
-    const nodesAddress = abi[getContractKeyInAbiFile(nodesName) + "_address"];
-    if (nodesAddress) {
-        console.log(chalk.yellowBright("Prepare transaction to initialize", nodesName));
-        const nodes = (nodesContractFactory.attach(nodesAddress)) as Nodes;
-        if (safeMock) {
-            console.log(chalk.blue("Grant access to initialize nodes"));
-            await (await nodes.grantRole(await nodes.DEFAULT_ADMIN_ROLE(), safe)).wait();
-        }
-        safeTransactions.push(encodeTransaction(
-            0,
-            nodes.address,
-            0,
-            nodes.interface.encodeFunctionData("initializeSegmentTreeAndInvisibleNodes")
-        ));
-    } else {
-        console.log(chalk.red("Nodes address was not found!"));
-        console.log(chalk.red("Check your abi!"));
-        process.exit(1);
-    }
-
-    // Initialize schain types
-    const schainsInternalName = "SchainsInternal";
-    const schainsInternalFactory = await getAndUpgradeContractFactory(schainsInternalName);
-    const schainsInternalAddress = abi[getContractKeyInAbiFile(schainsInternalName) + "_address"];
-    if (schainsInternalAddress) {
-        console.log(chalk.yellowBright("Prepare transactions to initialize schains types"));
-        const schainsInternal = (schainsInternalFactory.attach(schainsInternalAddress)) as SchainsInternal;
-        if (safeMock) {
-            console.log(chalk.blue("Grant access to initialize schains types"));
-            await (await schainsInternal.grantRole(await schainsInternal.DEFAULT_ADMIN_ROLE(), safe)).wait();
-        }
-        console.log(chalk.yellowBright("Number of Schain types will be set to 0"));
-        safeTransactions.push(encodeTransaction(
-            0,
-            schainsInternal.address,
-            0,
-            schainsInternal.interface.encodeFunctionData("setNumberOfSchainTypes", [0]),
-        ));
-
-        console.log(chalk.yellowBright("Schain Type Small will be added"));
-        safeTransactions.push(encodeTransaction(
-            0,
-            schainsInternal.address,
-            0,
-            schainsInternal.interface.encodeFunctionData("addSchainType", [1, 16]),
-        ));
->>>>>>> 843e994a
 
     // write version
     if (safeMock) {
