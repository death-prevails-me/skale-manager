let fs = require("fs");
const fsPromises = fs.promises;

let Web3 = require('web3');
const Tx = require('ethereumjs-tx');

let configFile = require('../truffle-config.js');
let erc1820Params = require('../scripts/erc1820.json');

const gasMultiplierParameter = 'gas_multiplier';
const argv = require('minimist')(process.argv.slice(2), {string: [gasMultiplierParameter]});
const gas_multiplier = argv[gasMultiplierParameter] === undefined ? 1 : Number(argv[gasMultiplierParameter]);

const { scripts, ConfigManager } = require('@openzeppelin/cli');
const { add, push, create } = scripts;

let privateKey = process.env.PRIVATE_KEY;

let SkaleToken = artifacts.require('./SkaleToken.sol');

let gasLimit = 6900000;

let erc1820Contract = erc1820Params.contractAddress;
let erc1820Sender = erc1820Params.senderAddress;
let erc1820Bytecode = erc1820Params.bytecode;
let erc1820Amount = "80000000000000000";

async function deploy(deployer, networkName, accounts) {
    if (configFile.networks[networkName].host !== "" && configFile.networks[networkName].host !== undefined && configFile.networks[networkName].port !== "" && configFile.networks[networkName].port !== undefined) {
        let web3 = new Web3(new Web3.providers.HttpProvider("http://" + configFile.networks[networkName].host + ":" + configFile.networks[networkName].port));
        if (await web3.eth.getCode(erc1820Contract) == "0x") {
            console.log("Deploying ERC1820 contract!")
            await web3.eth.sendTransaction({ from: configFile.networks[networkName].from, to: erc1820Sender, value: erc1820Amount});
            console.log("Account " + erc1820Sender + " replenished with " + erc1820Amount + " wei");
            await web3.eth.sendSignedTransaction(erc1820Bytecode);
            console.log("ERC1820 contract deployed!");
        } else {
            console.log("ERC1820 contract has already deployed!");
        }
        console.log("Starting SkaleManager system deploying...");
    } else if (configFile.networks[networkName].provider !== "" && configFile.networks[networkName].provider !== undefined) {
        let web3 = new Web3(configFile.networks[networkName].provider());
        if (await web3.eth.getCode(erc1820Contract) == "0x") {
            console.log("Deploying ERC1820 contract!")
            const addr = (await web3.eth.accounts.privateKeyToAccount("0x" + privateKey)).address;
            console.log("Address " + addr + " !!!");
            const nonceNumber = await web3.eth.getTransactionCount(addr);
            const tx = {
                nonce: nonceNumber,
                from: addr,
                to: erc1820Sender,
                gas: "21000",
                value: erc1820Amount
            };
            const signedTx = await web3.eth.signTransaction(tx, "0x" + privateKey);
            await web3.eth.sendSignedTransaction(signedTx.raw || signedTx.rawTransaction);
            console.log("Account " + erc1820Sender + " replenished with " + erc1820Amount + " wei");
            await web3.eth.sendSignedTransaction(erc1820Bytecode);
            console.log("ERC1820 contract deployed!");
        } else {
            console.log("ERC1820 contract has already deployed!");
        }
        console.log("Starting SkaleManager system deploying...");
<<<<<<< HEAD
    }
    await deployer.deploy(ContractManager, {gas: gasLimit}).then(async function(contractManagerInstance) {
        await deployer.deploy(SkaleToken, contractManagerInstance.address, [], {gas: gasLimit * gas_multiplier});
        await contractManagerInstance.setContractsAddress("SkaleToken", SkaleToken.address).then(function(res) {
            console.log("Contract Skale Token with address", SkaleToken.address, "registred in Contract Manager");
        });
        await deployer.deploy(ConstantsHolder, contractManagerInstance.address, {gas: gasLimit});
        await contractManagerInstance.setContractsAddress("Constants", ConstantsHolder.address).then(function(res) {
            console.log("Contract Constants with address", ConstantsHolder.address, "registred in Contract Manager");
        });
        await deployer.deploy(NodesData, contractManagerInstance.address, {gas: gasLimit * gas_multiplier});
        await contractManagerInstance.setContractsAddress("NodesData", NodesData.address).then(function(res) {
            console.log("Contract Nodes Data with address", NodesData.address, "registred in Contract Manager");
        });
        await deployer.deploy(NodesFunctionality, contractManagerInstance.address, {gas: gasLimit * gas_multiplier});
        await contractManagerInstance.setContractsAddress("NodesFunctionality", NodesFunctionality.address).then(function(res) {
            console.log("Contract Nodes Functionality with address", NodesFunctionality.address, "registred in Contract Manager");
        });
        await deployer.deploy(MonitorsData, "MonitorsFunctionality", contractManagerInstance.address, {gas: gasLimit * gas_multiplier});
        await contractManagerInstance.setContractsAddress("MonitorsData", MonitorsData.address).then(function(res) {
            console.log("Contract Monitors Data with address", MonitorsData.address, "registred in Contract Manager");
        });
        await deployer.deploy(MonitorsFunctionality, "SkaleManager", "MonitorsData", contractManagerInstance.address, {gas: gasLimit * gas_multiplier});
        await contractManagerInstance.setContractsAddress("MonitorsFunctionality", MonitorsFunctionality.address).then(function(res) {
            console.log("Contract Monitors Functionality with address", MonitorsFunctionality.address, "registred in Contract Manager");
        });
        await deployer.deploy(SchainsData, "SchainsFunctionalityInternal", contractManagerInstance.address, {gas: gasLimit * gas_multiplier});
        await contractManagerInstance.setContractsAddress("SchainsData", SchainsData.address).then(function(res) {
            console.log("Contract Schains Data with address", SchainsData.address, "registred in Contract Manager");
        });
        await deployer.deploy(SchainsFunctionality, "SkaleManager", "SchainsData", contractManagerInstance.address, {gas: gasLimit * gas_multiplier});
        await contractManagerInstance.setContractsAddress("SchainsFunctionality", SchainsFunctionality.address).then(function(res) {
            console.log("Contract Schains Functionality with address", SchainsFunctionality.address, "registred in Contract Manager");
        });
        await deployer.deploy(SchainsFunctionalityInternal, "SchainsFunctionality", "SchainsData", contractManagerInstance.address, {gas: gasLimit * gas_multiplier});
        await contractManagerInstance.setContractsAddress("SchainsFunctionalityInternal", SchainsFunctionalityInternal.address).then(function(res) {
            console.log("Contract Schains FunctionalityInternal with address", SchainsFunctionalityInternal.address, "registred in Contract Manager");
        });
        await deployer.deploy(Decryption, {gas: gasLimit * gas_multiplier});
        await contractManagerInstance.setContractsAddress("Decryption", Decryption.address).then(function(res) {
            console.log("Contract Decryption with address", Decryption.address, "registred in Contract Manager");
        });
        await deployer.deploy(ECDH, {gas: gasLimit * gas_multiplier});
        await contractManagerInstance.setContractsAddress("ECDH", ECDH.address).then(function(res) {
            console.log("Contract ECDH with address", ECDH.address, "registred in Contract Manager");
        });
        await deployer.deploy(SkaleDKG, contractManagerInstance.address, {gas: gasLimit * gas_multiplier});
        await contractManagerInstance.setContractsAddress("SkaleDKG", SkaleDKG.address).then(function(res) {
            console.log("Contract SkaleDKG with address", SkaleDKG.address, "registred in Contract Manager");
        });
        await deployer.deploy(SkaleVerifier, contractManagerInstance.address, {gas: gasLimit * gas_multiplier});
        await contractManagerInstance.setContractsAddress("SkaleVerifier", SkaleVerifier.address).then(function(res) {
            console.log("Contract SkaleVerifier with address", SkaleVerifier.address, "registred in Contract Manager");
        });
        await deployer.deploy(ManagerData, "SkaleManager", contractManagerInstance.address, {gas: gasLimit * gas_multiplier});
        await contractManagerInstance.setContractsAddress("ManagerData", ManagerData.address).then(function(res) {
            console.log("Contract Manager Data with address", ManagerData.address, "registred in Contract Manager");
        });
        await deployer.deploy(SkaleManager, contractManagerInstance.address, {gas: gasLimit * gas_multiplier});
        await contractManagerInstance.setContractsAddress("SkaleManager", SkaleManager.address).then(function(res) {
            console.log("Contract Skale Manager with address", SkaleManager.address, "registred in Contract Manager");
        });
        await deployer.deploy(Pricing, contractManagerInstance.address, {gas: gasLimit * gas_multiplier});
        await contractManagerInstance.setContractsAddress("Pricing", Pricing.address).then(function(res) {
            console.log("Contract Pricing with address", Pricing.address, "registred in Contract Manager");
        });
        await deployer.deploy(SkaleBalances, contractManagerInstance.address, {gas: gasLimit * gas_multiplier});
        await contractManagerInstance.setContractsAddress("SkaleBalances", SkaleBalances.address).then(function(res) {
            console.log("Contract SkaleBalances with address", SkaleBalances.address, "registred in Contract Manager");
        });
        await deployer.deploy(DelegationService, contractManagerInstance.address, {gas: gasLimit * gas_multiplier});
        await contractManagerInstance.setContractsAddress("DelegationService", DelegationService.address).then(function(res) {
            console.log("Contract DelegationService with address", DelegationService.address, "registred in Contract Manager");
        });
        await deployer.deploy(DelegationRequestManager, contractManagerInstance.address, {gas: gasLimit * gas_multiplier});
        await contractManagerInstance.setContractsAddress("DelegationRequestManager", DelegationRequestManager.address).then(function(res) {
            console.log("Contract DelegationRequestManager with address", DelegationRequestManager.address, "registred in Contract Manager");
        });
        await deployer.deploy(DelegationPeriodManager, contractManagerInstance.address, {gas: gasLimit * gas_multiplier});
        await contractManagerInstance.setContractsAddress("DelegationPeriodManager", DelegationPeriodManager.address).then(function(res) {
            console.log("Contract DelegationPeriodManager with address", DelegationPeriodManager.address, "registred in Contract Manager");
        });
        await deployer.deploy(ValidatorService, contractManagerInstance.address, {gas: gasLimit * gas_multiplier});
        await contractManagerInstance.setContractsAddress("ValidatorService", ValidatorService.address).then(function(res) {
            console.log("Contract ValidatorService with address", ValidatorService.address, "registred in Contract Manager");
        });
        await deployer.deploy(Distributor, contractManagerInstance.address, {gas: gasLimit * gas_multiplier});
        await contractManagerInstance.setContractsAddress("Distributor", Distributor.address).then(function(res) {
            console.log("Contract Distributor with address", Distributor.address, "registred in Contract Manager");
        });
        await deployer.deploy(TokenSaleManager, contractManagerInstance.address, {gas: gasLimit * gas_multiplier});
        await contractManagerInstance.setContractsAddress("TokenSaleManager", TokenSaleManager.address).then(function(res) {
            console.log("Contract TokenSaleManager with address", TokenSaleManager.address, "registred in Contract Manager");
        });
        await deployer.deploy(TokenState, contractManagerInstance.address, {gas: gasLimit * gas_multiplier});
        await contractManagerInstance.setContractsAddress("TokenState", TokenState.address).then(function(res) {
            console.log("Contract TokenState with address", TokenState.address, "registred in Contract Manager");
        });
        await deployer.deploy(BokkyPooBahsDateTimeLibrary, {gas: gasLimit * gas_multiplier});
        await deployer.link(BokkyPooBahsDateTimeLibrary, TimeHelpers);
        await deployer.deploy(TimeHelpers, contractManagerInstance.address, {gas: gasLimit * gas_multiplier});
        await contractManagerInstance.setContractsAddress("TimeHelpers", TimeHelpers.address).then(function(res) {
            console.log("Contract TimeHelpers with address", TimeHelpers.address, "registred in Contract Manager");
        });
        await deployer.deploy(DelegationController, contractManagerInstance.address, {gas: gasLimit * gas_multiplier});
        await contractManagerInstance.setContractsAddress("DelegationController", DelegationController.address).then(function(res) {
            console.log("Contract DelegationController with address", DelegationController.address, "registred in Contract Manager");
            console.log();
        });

        //
        console.log('Deploy done, writing results...');
        let jsonObject = {
            skale_token_address: SkaleToken.address,
            skale_token_abi: SkaleToken.abi,
            nodes_data_address: NodesData.address,
            nodes_data_abi: NodesData.abi,
            nodes_functionality_address: NodesFunctionality.address,
            nodes_functionality_abi: NodesFunctionality.abi,
            monitors_data_address: MonitorsData.address,
            monitors_data_abi: MonitorsData.abi,
            monitors_functionality_address: MonitorsFunctionality.address,
            monitors_functionality_abi: MonitorsFunctionality.abi,
            schains_data_address: SchainsData.address,
            schains_data_abi: SchainsData.abi,
            schains_functionality_address: SchainsFunctionality.address,
            schains_functionality_abi: SchainsFunctionality.abi,
            manager_data_address: ManagerData.address,
            manager_data_abi: ManagerData.abi,
            skale_manager_address: SkaleManager.address,
            skale_manager_abi: SkaleManager.abi,
            constants_address: ConstantsHolder.address,
            constants_abi: ConstantsHolder.abi,
            decryption_address: Decryption.address,
            decryption_abi: Decryption.abi,
            skale_dkg_address: SkaleDKG.address,
            skale_dkg_abi: SkaleDKG.abi,
            skale_verifier_address: SkaleVerifier.address,
            skale_verifier_abi: SkaleVerifier.abi,
            contract_manager_address: ContractManager.address,
            contract_manager_abi: ContractManager.abi,
            pricing_address: Pricing.address,
            pricing_abi: Pricing.abi,
            skale_balances_address: SkaleBalances.address,
            skale_balances_abi: SkaleBalances.abi,
            delegation_service_address: DelegationService.address,
            delegation_service_abi: DelegationService.abi,
            delegation_request_manager_address: DelegationRequestManager.address,
            delegation_request_manager_abi: DelegationRequestManager.abi,
            delegation_period_manager_address: DelegationPeriodManager.address,
            delegation_period_manager_abi: DelegationPeriodManager.abi,
            validator_service_address: ValidatorService.address,
            validator_service_abi: ValidatorService.abi,
            distributor_address: Distributor.address,
            distributor_abi: Distributor.abi,
            token_sale_manager_address: TokenSaleManager.address,
            token_sale_manager_abi: TokenSaleManager.abi,
            token_state_address: TokenState.address,
            token_state_abi: TokenState.abi,
            time_helpers_address: TimeHelpers.address,
            time_helpers_abi: TimeHelpers.abi,
            delegation_controller_address: DelegationController.address,
            delegation_controller_abi: DelegationController.abi
        };
=======
    }    
    
    const deployAccount = accounts[0];
    const options = await ConfigManager.initNetworkConfiguration({ network: networkName, from: deployAccount });
>>>>>>> 5f656688

    const contracts = [
        "ContractManager", // must be in first position

        "DelegationController",
        "DelegationPeriodManager",
        "DelegationRequestManager",
        "DelegationService",
        "Distributor",
        "SkaleBalances",
        "TimeHelpers",
        "TokenSaleManager",
        "TokenState",
        "ValidatorService",

        "ConstantsHolder",
        "NodesData",
        "NodesFunctionality",
        "MonitorsData",
        "MonitorsFunctionality",
        "SchainsData",
        "SchainsFunctionality",
        "SchainsFunctionalityInternal",
        "Decryption",
        "ECDH",
        "SkaleDKG",
        "SkaleVerifier",
        "ManagerData",
        "SkaleManager",
        "Pricing"
    ]

    contractsData = [];
    for (const contract of contracts) {
        contractsData.push({name: contract, alias: contract});
    }    

    add({ contractsData: contractsData });

    // Push implementation contracts to the network
    await push(options);

    // deploy upgradable contracts

    const deployed = new Map();
    let contractManager;
    for (const contractName of contracts) {
        let contract;
        if (contractName == "ContractManager") {
            contract = await create(Object.assign({ contractAlias: contractName, methodName: 'initialize', methodArgs: [] }, options));
            contractManager = contract;
            console.log("contractManager address:", contract.address);
        } else if (["TimeHelpers", "Decryption", "ECDH"].includes(contractName)) {
            contract = await create(Object.assign({ contractAlias: contractName }, options));
        } else if (contractName == "NodesData") {
            contract = await create(Object.assign({ contractAlias: contractName, methodName: 'initialize', methodArgs: [5260000, contractManager.address] }, options));
        } else {
            contract = await create(Object.assign({ contractAlias: contractName, methodName: 'initialize', methodArgs: [contractManager.address] }, options));
        }
        deployed.set(contractName, contract);
    }    

    console.log("Register contracts");
    
    for (const contract of contracts) {
        const address = deployed.get(contract).address;
        await contractManager.methods.setContractsAddress(contract, address).send({from: deployAccount}).then(function(res) {
            console.log("Contract", contract, "with address", address, "is registered in Contract Manager");
        });
    }  

    console.log("Done");
    
    await deployer.deploy(SkaleToken, contractManager.address, [], {gas: gasLimit * gas_multiplier});
    await contractManager.methods.setContractsAddress("SkaleToken", SkaleToken.address).send({from: deployAccount}).then(function(res) {
        console.log("Contract Skale Token with address", SkaleToken.address, "registred in Contract Manager");
    });
    
    console.log('Deploy done, writing results...');

    let jsonObject = {
        skale_token_address: SkaleToken.address,
        skale_token_abi: SkaleToken.abi
    };
    for (const contractName of contracts) {
        propertyName = contractName.replace(/([a-zA-Z])(?=[A-Z])/g, '$1_').toLowerCase();
        jsonObject[propertyName + "_address"] = deployed.get(contractName).address;
        jsonObject[propertyName + "_abi"] = artifacts.require("./" + contractName).abi;
    }

    await fsPromises.writeFile(`data/${networkName}.json`, JSON.stringify(jsonObject));
    await sleep(10000);
    console.log(`Done, check ${networkName}.json file in data folder.`);
}

function sleep(ms) {
    return new Promise(resolve => setTimeout(resolve, ms));
}

module.exports = deploy;<|MERGE_RESOLUTION|>--- conflicted
+++ resolved
@@ -61,177 +61,10 @@
             console.log("ERC1820 contract has already deployed!");
         }
         console.log("Starting SkaleManager system deploying...");
-<<<<<<< HEAD
-    }
-    await deployer.deploy(ContractManager, {gas: gasLimit}).then(async function(contractManagerInstance) {
-        await deployer.deploy(SkaleToken, contractManagerInstance.address, [], {gas: gasLimit * gas_multiplier});
-        await contractManagerInstance.setContractsAddress("SkaleToken", SkaleToken.address).then(function(res) {
-            console.log("Contract Skale Token with address", SkaleToken.address, "registred in Contract Manager");
-        });
-        await deployer.deploy(ConstantsHolder, contractManagerInstance.address, {gas: gasLimit});
-        await contractManagerInstance.setContractsAddress("Constants", ConstantsHolder.address).then(function(res) {
-            console.log("Contract Constants with address", ConstantsHolder.address, "registred in Contract Manager");
-        });
-        await deployer.deploy(NodesData, contractManagerInstance.address, {gas: gasLimit * gas_multiplier});
-        await contractManagerInstance.setContractsAddress("NodesData", NodesData.address).then(function(res) {
-            console.log("Contract Nodes Data with address", NodesData.address, "registred in Contract Manager");
-        });
-        await deployer.deploy(NodesFunctionality, contractManagerInstance.address, {gas: gasLimit * gas_multiplier});
-        await contractManagerInstance.setContractsAddress("NodesFunctionality", NodesFunctionality.address).then(function(res) {
-            console.log("Contract Nodes Functionality with address", NodesFunctionality.address, "registred in Contract Manager");
-        });
-        await deployer.deploy(MonitorsData, "MonitorsFunctionality", contractManagerInstance.address, {gas: gasLimit * gas_multiplier});
-        await contractManagerInstance.setContractsAddress("MonitorsData", MonitorsData.address).then(function(res) {
-            console.log("Contract Monitors Data with address", MonitorsData.address, "registred in Contract Manager");
-        });
-        await deployer.deploy(MonitorsFunctionality, "SkaleManager", "MonitorsData", contractManagerInstance.address, {gas: gasLimit * gas_multiplier});
-        await contractManagerInstance.setContractsAddress("MonitorsFunctionality", MonitorsFunctionality.address).then(function(res) {
-            console.log("Contract Monitors Functionality with address", MonitorsFunctionality.address, "registred in Contract Manager");
-        });
-        await deployer.deploy(SchainsData, "SchainsFunctionalityInternal", contractManagerInstance.address, {gas: gasLimit * gas_multiplier});
-        await contractManagerInstance.setContractsAddress("SchainsData", SchainsData.address).then(function(res) {
-            console.log("Contract Schains Data with address", SchainsData.address, "registred in Contract Manager");
-        });
-        await deployer.deploy(SchainsFunctionality, "SkaleManager", "SchainsData", contractManagerInstance.address, {gas: gasLimit * gas_multiplier});
-        await contractManagerInstance.setContractsAddress("SchainsFunctionality", SchainsFunctionality.address).then(function(res) {
-            console.log("Contract Schains Functionality with address", SchainsFunctionality.address, "registred in Contract Manager");
-        });
-        await deployer.deploy(SchainsFunctionalityInternal, "SchainsFunctionality", "SchainsData", contractManagerInstance.address, {gas: gasLimit * gas_multiplier});
-        await contractManagerInstance.setContractsAddress("SchainsFunctionalityInternal", SchainsFunctionalityInternal.address).then(function(res) {
-            console.log("Contract Schains FunctionalityInternal with address", SchainsFunctionalityInternal.address, "registred in Contract Manager");
-        });
-        await deployer.deploy(Decryption, {gas: gasLimit * gas_multiplier});
-        await contractManagerInstance.setContractsAddress("Decryption", Decryption.address).then(function(res) {
-            console.log("Contract Decryption with address", Decryption.address, "registred in Contract Manager");
-        });
-        await deployer.deploy(ECDH, {gas: gasLimit * gas_multiplier});
-        await contractManagerInstance.setContractsAddress("ECDH", ECDH.address).then(function(res) {
-            console.log("Contract ECDH with address", ECDH.address, "registred in Contract Manager");
-        });
-        await deployer.deploy(SkaleDKG, contractManagerInstance.address, {gas: gasLimit * gas_multiplier});
-        await contractManagerInstance.setContractsAddress("SkaleDKG", SkaleDKG.address).then(function(res) {
-            console.log("Contract SkaleDKG with address", SkaleDKG.address, "registred in Contract Manager");
-        });
-        await deployer.deploy(SkaleVerifier, contractManagerInstance.address, {gas: gasLimit * gas_multiplier});
-        await contractManagerInstance.setContractsAddress("SkaleVerifier", SkaleVerifier.address).then(function(res) {
-            console.log("Contract SkaleVerifier with address", SkaleVerifier.address, "registred in Contract Manager");
-        });
-        await deployer.deploy(ManagerData, "SkaleManager", contractManagerInstance.address, {gas: gasLimit * gas_multiplier});
-        await contractManagerInstance.setContractsAddress("ManagerData", ManagerData.address).then(function(res) {
-            console.log("Contract Manager Data with address", ManagerData.address, "registred in Contract Manager");
-        });
-        await deployer.deploy(SkaleManager, contractManagerInstance.address, {gas: gasLimit * gas_multiplier});
-        await contractManagerInstance.setContractsAddress("SkaleManager", SkaleManager.address).then(function(res) {
-            console.log("Contract Skale Manager with address", SkaleManager.address, "registred in Contract Manager");
-        });
-        await deployer.deploy(Pricing, contractManagerInstance.address, {gas: gasLimit * gas_multiplier});
-        await contractManagerInstance.setContractsAddress("Pricing", Pricing.address).then(function(res) {
-            console.log("Contract Pricing with address", Pricing.address, "registred in Contract Manager");
-        });
-        await deployer.deploy(SkaleBalances, contractManagerInstance.address, {gas: gasLimit * gas_multiplier});
-        await contractManagerInstance.setContractsAddress("SkaleBalances", SkaleBalances.address).then(function(res) {
-            console.log("Contract SkaleBalances with address", SkaleBalances.address, "registred in Contract Manager");
-        });
-        await deployer.deploy(DelegationService, contractManagerInstance.address, {gas: gasLimit * gas_multiplier});
-        await contractManagerInstance.setContractsAddress("DelegationService", DelegationService.address).then(function(res) {
-            console.log("Contract DelegationService with address", DelegationService.address, "registred in Contract Manager");
-        });
-        await deployer.deploy(DelegationRequestManager, contractManagerInstance.address, {gas: gasLimit * gas_multiplier});
-        await contractManagerInstance.setContractsAddress("DelegationRequestManager", DelegationRequestManager.address).then(function(res) {
-            console.log("Contract DelegationRequestManager with address", DelegationRequestManager.address, "registred in Contract Manager");
-        });
-        await deployer.deploy(DelegationPeriodManager, contractManagerInstance.address, {gas: gasLimit * gas_multiplier});
-        await contractManagerInstance.setContractsAddress("DelegationPeriodManager", DelegationPeriodManager.address).then(function(res) {
-            console.log("Contract DelegationPeriodManager with address", DelegationPeriodManager.address, "registred in Contract Manager");
-        });
-        await deployer.deploy(ValidatorService, contractManagerInstance.address, {gas: gasLimit * gas_multiplier});
-        await contractManagerInstance.setContractsAddress("ValidatorService", ValidatorService.address).then(function(res) {
-            console.log("Contract ValidatorService with address", ValidatorService.address, "registred in Contract Manager");
-        });
-        await deployer.deploy(Distributor, contractManagerInstance.address, {gas: gasLimit * gas_multiplier});
-        await contractManagerInstance.setContractsAddress("Distributor", Distributor.address).then(function(res) {
-            console.log("Contract Distributor with address", Distributor.address, "registred in Contract Manager");
-        });
-        await deployer.deploy(TokenSaleManager, contractManagerInstance.address, {gas: gasLimit * gas_multiplier});
-        await contractManagerInstance.setContractsAddress("TokenSaleManager", TokenSaleManager.address).then(function(res) {
-            console.log("Contract TokenSaleManager with address", TokenSaleManager.address, "registred in Contract Manager");
-        });
-        await deployer.deploy(TokenState, contractManagerInstance.address, {gas: gasLimit * gas_multiplier});
-        await contractManagerInstance.setContractsAddress("TokenState", TokenState.address).then(function(res) {
-            console.log("Contract TokenState with address", TokenState.address, "registred in Contract Manager");
-        });
-        await deployer.deploy(BokkyPooBahsDateTimeLibrary, {gas: gasLimit * gas_multiplier});
-        await deployer.link(BokkyPooBahsDateTimeLibrary, TimeHelpers);
-        await deployer.deploy(TimeHelpers, contractManagerInstance.address, {gas: gasLimit * gas_multiplier});
-        await contractManagerInstance.setContractsAddress("TimeHelpers", TimeHelpers.address).then(function(res) {
-            console.log("Contract TimeHelpers with address", TimeHelpers.address, "registred in Contract Manager");
-        });
-        await deployer.deploy(DelegationController, contractManagerInstance.address, {gas: gasLimit * gas_multiplier});
-        await contractManagerInstance.setContractsAddress("DelegationController", DelegationController.address).then(function(res) {
-            console.log("Contract DelegationController with address", DelegationController.address, "registred in Contract Manager");
-            console.log();
-        });
-
-        //
-        console.log('Deploy done, writing results...');
-        let jsonObject = {
-            skale_token_address: SkaleToken.address,
-            skale_token_abi: SkaleToken.abi,
-            nodes_data_address: NodesData.address,
-            nodes_data_abi: NodesData.abi,
-            nodes_functionality_address: NodesFunctionality.address,
-            nodes_functionality_abi: NodesFunctionality.abi,
-            monitors_data_address: MonitorsData.address,
-            monitors_data_abi: MonitorsData.abi,
-            monitors_functionality_address: MonitorsFunctionality.address,
-            monitors_functionality_abi: MonitorsFunctionality.abi,
-            schains_data_address: SchainsData.address,
-            schains_data_abi: SchainsData.abi,
-            schains_functionality_address: SchainsFunctionality.address,
-            schains_functionality_abi: SchainsFunctionality.abi,
-            manager_data_address: ManagerData.address,
-            manager_data_abi: ManagerData.abi,
-            skale_manager_address: SkaleManager.address,
-            skale_manager_abi: SkaleManager.abi,
-            constants_address: ConstantsHolder.address,
-            constants_abi: ConstantsHolder.abi,
-            decryption_address: Decryption.address,
-            decryption_abi: Decryption.abi,
-            skale_dkg_address: SkaleDKG.address,
-            skale_dkg_abi: SkaleDKG.abi,
-            skale_verifier_address: SkaleVerifier.address,
-            skale_verifier_abi: SkaleVerifier.abi,
-            contract_manager_address: ContractManager.address,
-            contract_manager_abi: ContractManager.abi,
-            pricing_address: Pricing.address,
-            pricing_abi: Pricing.abi,
-            skale_balances_address: SkaleBalances.address,
-            skale_balances_abi: SkaleBalances.abi,
-            delegation_service_address: DelegationService.address,
-            delegation_service_abi: DelegationService.abi,
-            delegation_request_manager_address: DelegationRequestManager.address,
-            delegation_request_manager_abi: DelegationRequestManager.abi,
-            delegation_period_manager_address: DelegationPeriodManager.address,
-            delegation_period_manager_abi: DelegationPeriodManager.abi,
-            validator_service_address: ValidatorService.address,
-            validator_service_abi: ValidatorService.abi,
-            distributor_address: Distributor.address,
-            distributor_abi: Distributor.abi,
-            token_sale_manager_address: TokenSaleManager.address,
-            token_sale_manager_abi: TokenSaleManager.abi,
-            token_state_address: TokenState.address,
-            token_state_abi: TokenState.abi,
-            time_helpers_address: TimeHelpers.address,
-            time_helpers_abi: TimeHelpers.abi,
-            delegation_controller_address: DelegationController.address,
-            delegation_controller_abi: DelegationController.abi
-        };
-=======
     }    
     
     const deployAccount = accounts[0];
     const options = await ConfigManager.initNetworkConfiguration({ network: networkName, from: deployAccount });
->>>>>>> 5f656688
 
     const contracts = [
         "ContractManager", // must be in first position
