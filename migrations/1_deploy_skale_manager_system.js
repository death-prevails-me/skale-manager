let fs = require("fs");
const fsPromises = fs.promises;

let Web3 = require('web3');
const Tx = require('ethereumjs-tx');

let configFile = require('../truffle-config.js');
let erc1820Params = require('../scripts/erc1820.json');

const gasMultiplierParameter = 'gas_multiplier';
const argv = require('minimist')(process.argv.slice(2), {string: [gasMultiplierParameter]});
const gas_multiplier = argv[gasMultiplierParameter] === undefined ? 1 : Number(argv[gasMultiplierParameter]);

let privateKey = process.env.PRIVATE_KEY;

let SkaleToken = artifacts.require('./SkaleToken.sol');
let SkaleManager = artifacts.require('./SkaleManager.sol');
let ManagerData = artifacts.require('./ManagerData.sol');
let NodesData = artifacts.require('./NodesData.sol');
let NodesFunctionality = artifacts.require('./NodesFunctionality.sol');
let ValidatorsData = artifacts.require('./ValidatorsData.sol');
let ValidatorsFunctionality = artifacts.require('./ValidatorsFunctionality.sol');
let SchainsData = artifacts.require('./SchainsData.sol');
let SchainsFunctionality = artifacts.require('./SchainsFunctionality.sol');
let SchainsFunctionalityInternal = artifacts.require('./SchainsFunctionalityInternal.sol');
let ContractManager = artifacts.require('./ContractManager.sol');
let ConstantsHolder = artifacts.require('./ConstantsHolder.sol');
let SkaleDKG = artifacts.require('./SkaleDKG.sol');
let SkaleVerifier = artifacts.require('./SkaleVerifier.sol');
let Decryption = artifacts.require('./Decryption.sol');
let ECDH = artifacts.require('./ECDH.sol');
let Pricing = artifacts.require('./Pricing.sol');
let SkaleBalances = artifacts.require('./SkaleBalances.sol');
let DelegationService = artifacts.require('./DelegationService.sol');
let DelegationRequestManager = artifacts.require('./DelegationRequestManager.sol');
let DelegationPeriodManager = artifacts.require('./DelegationPeriodManager.sol');
let ValidatorService = artifacts.require('./ValidatorService.sol');
let DelegationController = artifacts.require('./DelegationController.sol');

let gasLimit = 6900000;

let erc1820Contract = erc1820Params.contractAddress;
let erc1820Sender = erc1820Params.senderAddress;
let erc1820Bytecode = erc1820Params.bytecode;
let erc1820Amount = "80000000000000000";

async function deploy(deployer, network) {
    if (configFile.networks[network].host !== "" && configFile.networks[network].host !== undefined && configFile.networks[network].port !== "" && configFile.networks[network].port !== undefined) {
        let web3 = new Web3(new Web3.providers.HttpProvider("http://" + configFile.networks[network].host + ":" + configFile.networks[network].port));
        if (await web3.eth.getCode(erc1820Contract) == "0x") {
            console.log("Deploying ERC1820 contract!")
            await web3.eth.sendTransaction({ from: configFile.networks[network].from, to: erc1820Sender, value: erc1820Amount});
            console.log("Account " + erc1820Sender + " replenished with " + erc1820Amount + " wei");
            await web3.eth.sendSignedTransaction(erc1820Bytecode);
            console.log("ERC1820 contract deployed!");
        } else {
            console.log("ERC1820 contract has already deployed!");
        }
        console.log("Starting SkaleManager system deploying...");
    } else if (configFile.networks[network].provider !== "" && configFile.networks[network].provider !== undefined) {
        let web3 = new Web3(configFile.networks[network].provider());
        if (await web3.eth.getCode(erc1820Contract) == "0x") {
            console.log("Deploying ERC1820 contract!")
            const addr = (await web3.eth.accounts.privateKeyToAccount("0x" + privateKey)).address;
            console.log("Address " + addr + " !!!");
            const nonceNumber = await web3.eth.getTransactionCount(addr);
            const tx = {
                nonce: nonceNumber,
                from: addr,
                to: erc1820Sender,
                gas: "21000",
                value: erc1820Amount
            };
            const signedTx = await web3.eth.signTransaction(tx, "0x" + privateKey);
            await web3.eth.sendSignedTransaction(signedTx.raw || signedTx.rawTransaction);
            console.log("Account " + erc1820Sender + " replenished with " + erc1820Amount + " wei");
            await web3.eth.sendSignedTransaction(erc1820Bytecode);
            console.log("ERC1820 contract deployed!");
        } else {
            console.log("ERC1820 contract has already deployed!");
        }
        console.log("Starting SkaleManager system deploying...");
    }
    await deployer.deploy(ContractManager, {gas: gasLimit}).then(async function(contractManagerInstance) {
        await deployer.deploy(SkaleToken, contractManagerInstance.address, [], {gas: gasLimit * gas_multiplier});
        await contractManagerInstance.setContractsAddress("SkaleToken", SkaleToken.address).then(function(res) {
            console.log("Contract Skale Token with address", SkaleToken.address, "registred in Contract Manager");
        });
        await deployer.deploy(ConstantsHolder, contractManagerInstance.address, {gas: gasLimit});
        await contractManagerInstance.setContractsAddress("Constants", ConstantsHolder.address).then(function(res) {
            console.log("Contract Constants with address", ConstantsHolder.address, "registred in Contract Manager");
        });
        await deployer.deploy(NodesData, 5260000, contractManagerInstance.address, {gas: gasLimit * gas_multiplier});
        await contractManagerInstance.setContractsAddress("NodesData", NodesData.address).then(function(res) {
            console.log("Contract Nodes Data with address", NodesData.address, "registred in Contract Manager");
        });
        await deployer.deploy(NodesFunctionality, contractManagerInstance.address, {gas: gasLimit * gas_multiplier});
        await contractManagerInstance.setContractsAddress("NodesFunctionality", NodesFunctionality.address).then(function(res) {
            console.log("Contract Nodes Functionality with address", NodesFunctionality.address, "registred in Contract Manager");
        });
        await deployer.deploy(ValidatorsData, "ValidatorsFunctionality", contractManagerInstance.address, {gas: gasLimit * gas_multiplier});
        await contractManagerInstance.setContractsAddress("ValidatorsData", ValidatorsData.address).then(function(res) {
            console.log("Contract Validators Data with address", ValidatorsData.address, "registred in Contract Manager");
        });
        await deployer.deploy(ValidatorsFunctionality, "SkaleManager", "ValidatorsData", contractManagerInstance.address, {gas: gasLimit * gas_multiplier});
        await contractManagerInstance.setContractsAddress("ValidatorsFunctionality", ValidatorsFunctionality.address).then(function(res) {
            console.log("Contract Validators Functionality with address", ValidatorsFunctionality.address, "registred in Contract Manager");
        });
        await deployer.deploy(SchainsData, "SchainsFunctionalityInternal", contractManagerInstance.address, {gas: gasLimit * gas_multiplier});
        await contractManagerInstance.setContractsAddress("SchainsData", SchainsData.address).then(function(res) {
            console.log("Contract Schains Data with address", SchainsData.address, "registred in Contract Manager");
        });
        await deployer.deploy(SchainsFunctionality, "SkaleManager", "SchainsData", contractManagerInstance.address, {gas: gasLimit * gas_multiplier});
        await contractManagerInstance.setContractsAddress("SchainsFunctionality", SchainsFunctionality.address).then(function(res) {
            console.log("Contract Schains Functionality with address", SchainsFunctionality.address, "registred in Contract Manager");
        });
        await deployer.deploy(SchainsFunctionalityInternal, "SchainsFunctionality", "SchainsData", contractManagerInstance.address, {gas: gasLimit * gas_multiplier});
        await contractManagerInstance.setContractsAddress("SchainsFunctionalityInternal", SchainsFunctionalityInternal.address).then(function(res) {
<<<<<<< HEAD
            console.log("Contract Schains Functionality Internal with address", SchainsFunctionalityInternal.address, "registred in Contract Manager");
=======
            console.log("Contract Schains FunctionalityInternal with address", SchainsFunctionalityInternal.address, "registred in Contract Manager");
>>>>>>> 66c11ef9
        });
        await deployer.deploy(Decryption, {gas: gasLimit * gas_multiplier});
        await contractManagerInstance.setContractsAddress("Decryption", Decryption.address).then(function(res) {
            console.log("Contract Decryption with address", Decryption.address, "registred in Contract Manager");
        });
        await deployer.deploy(ECDH, {gas: gasLimit * gas_multiplier});
        await contractManagerInstance.setContractsAddress("ECDH", ECDH.address).then(function(res) {
            console.log("Contract ECDH with address", ECDH.address, "registred in Contract Manager");
        });
        await deployer.deploy(SkaleDKG, contractManagerInstance.address, {gas: gasLimit * gas_multiplier});
        await contractManagerInstance.setContractsAddress("SkaleDKG", SkaleDKG.address).then(function(res) {
            console.log("Contract SkaleDKG with address", SkaleDKG.address, "registred in Contract Manager");
        });
        await deployer.deploy(SkaleVerifier, contractManagerInstance.address, {gas: gasLimit * gas_multiplier});
        await contractManagerInstance.setContractsAddress("SkaleVerifier", SkaleVerifier.address).then(function(res) {
            console.log("Contract SkaleVerifier with address", SkaleVerifier.address, "registred in Contract Manager");
        });
        await deployer.deploy(ManagerData, "SkaleManager", contractManagerInstance.address, {gas: gasLimit * gas_multiplier});
        await contractManagerInstance.setContractsAddress("ManagerData", ManagerData.address).then(function(res) {
            console.log("Contract Manager Data with address", ManagerData.address, "registred in Contract Manager");
        });
        await deployer.deploy(SkaleManager, contractManagerInstance.address, {gas: gasLimit * gas_multiplier});
        await contractManagerInstance.setContractsAddress("SkaleManager", SkaleManager.address).then(function(res) {
            console.log("Contract Skale Manager with address", SkaleManager.address, "registred in Contract Manager");
        });
        await deployer.deploy(Pricing, contractManagerInstance.address, {gas: gasLimit * gas_multiplier});
        await contractManagerInstance.setContractsAddress("Pricing", Pricing.address).then(function(res) {
            console.log("Contract Pricing with address", Pricing.address, "registred in Contract Manager");
        });
        await deployer.deploy(SkaleBalances, contractManagerInstance.address, {gas: gasLimit * gas_multiplier});
        await contractManagerInstance.setContractsAddress("SkaleBalances", SkaleBalances.address).then(function(res) {
            console.log("Contract SkaleBalances with address", SkaleBalances.address, "registred in Contract Manager");
        });
        await deployer.deploy(DelegationService, contractManagerInstance.address, {gas: gasLimit * gas_multiplier});
        await contractManagerInstance.setContractsAddress("DelegationService", DelegationService.address).then(function(res) {
            console.log("Contract DelegationService with address", DelegationService.address, "registred in Contract Manager");
        });
        await deployer.deploy(DelegationRequestManager, contractManagerInstance.address, {gas: gasLimit * gas_multiplier});
        await contractManagerInstance.setContractsAddress("DelegationRequestManager", DelegationRequestManager.address).then(function(res) {
            console.log("Contract DelegationRequestManager with address", DelegationRequestManager.address, "registred in Contract Manager");
        });
        await deployer.deploy(DelegationPeriodManager, contractManagerInstance.address, {gas: gasLimit * gas_multiplier});
        await contractManagerInstance.setContractsAddress("DelegationPeriodManager", DelegationPeriodManager.address).then(function(res) {
            console.log("Contract DelegationPeriodManager with address", DelegationPeriodManager.address, "registred in Contract Manager");
        });
        await deployer.deploy(ValidatorService, contractManagerInstance.address, {gas: gasLimit * gas_multiplier});
        await contractManagerInstance.setContractsAddress("ValidatorService", ValidatorService.address).then(function(res) {
            console.log("Contract ValidatorService with address", ValidatorService.address, "registred in Contract Manager");
        });
        await deployer.deploy(DelegationController, contractManagerInstance.address, {gas: gasLimit * gas_multiplier});
        await contractManagerInstance.setContractsAddress("DelegationController", DelegationController.address).then(function(res) {
            console.log("Contract DelegationController with address", DelegationController.address, "registred in Contract Manager");
            console.log();
        });

        //
        console.log('Deploy done, writing results...');
        let jsonObject = {
            skale_token_address: SkaleToken.address,
            skale_token_abi: SkaleToken.abi,
            nodes_data_address: NodesData.address,
            nodes_data_abi: NodesData.abi,
            nodes_functionality_address: NodesFunctionality.address,
            nodes_functionality_abi: NodesFunctionality.abi,
            validators_data_address: ValidatorsData.address,
            validators_data_abi: ValidatorsData.abi,
            validators_functionality_address: ValidatorsFunctionality.address,
            validators_functionality_abi: ValidatorsFunctionality.abi,
            schains_data_address: SchainsData.address,
            schains_data_abi: SchainsData.abi,
            schains_functionality_address: SchainsFunctionality.address,
            schains_functionality_abi: SchainsFunctionality.abi,
            manager_data_address: ManagerData.address,
            manager_data_abi: ManagerData.abi,
            skale_manager_address: SkaleManager.address,
            skale_manager_abi: SkaleManager.abi,
            constants_address: ConstantsHolder.address,
            constants_abi: ConstantsHolder.abi,
            decryption_address: Decryption.address,
            decryption_abi: Decryption.abi,
            skale_dkg_address: SkaleDKG.address,
            skale_dkg_abi: SkaleDKG.abi,
            skale_verifier_address: SkaleVerifier.address,
            skale_verifier_abi: SkaleVerifier.abi,
            contract_manager_address: ContractManager.address,
            contract_manager_abi: ContractManager.abi,
            pricing_address: Pricing.address,
            pricing_abi: Pricing.abi,
            skale_balances_address: SkaleBalances.address,
            skale_balances_abi: SkaleBalances.abi,
            delegation_service_address: DelegationService.address,
            delegation_service_abi: DelegationService.abi,
            delegation_request_manager_address: DelegationRequestManager.address,
            delegation_request_manager_abi: DelegationRequestManager.abi,
            delegation_period_manager_address: DelegationPeriodManager.address,
            delegation_period_manager_abi: DelegationPeriodManager.abi,
            validator_service_address: ValidatorService.address,
            validator_service_abi: ValidatorService.abi,
            delegation_controller_address: DelegationController.address,
            delegation_controller_abi: DelegationController.abi
        };

        await fsPromises.writeFile(`data/${network}.json`, JSON.stringify(jsonObject));
        await sleep(10000);
        console.log(`Done, check ${network}.json file in data folder.`);
    });

    
}

function sleep(ms) {
    return new Promise(resolve => setTimeout(resolve, ms));
}

module.exports = deploy;<|MERGE_RESOLUTION|>--- conflicted
+++ resolved
@@ -82,7 +82,7 @@
         console.log("Starting SkaleManager system deploying...");
     }
     await deployer.deploy(ContractManager, {gas: gasLimit}).then(async function(contractManagerInstance) {
-        await deployer.deploy(SkaleToken, contractManagerInstance.address, [], {gas: gasLimit * gas_multiplier});
+        await deployer.deploy(SkaleToken, contractManagerInstance.address, [], {gas: gasLimit});
         await contractManagerInstance.setContractsAddress("SkaleToken", SkaleToken.address).then(function(res) {
             console.log("Contract Skale Token with address", SkaleToken.address, "registred in Contract Manager");
         });
@@ -116,11 +116,7 @@
         });
         await deployer.deploy(SchainsFunctionalityInternal, "SchainsFunctionality", "SchainsData", contractManagerInstance.address, {gas: gasLimit * gas_multiplier});
         await contractManagerInstance.setContractsAddress("SchainsFunctionalityInternal", SchainsFunctionalityInternal.address).then(function(res) {
-<<<<<<< HEAD
-            console.log("Contract Schains Functionality Internal with address", SchainsFunctionalityInternal.address, "registred in Contract Manager");
-=======
             console.log("Contract Schains FunctionalityInternal with address", SchainsFunctionalityInternal.address, "registred in Contract Manager");
->>>>>>> 66c11ef9
         });
         await deployer.deploy(Decryption, {gas: gasLimit * gas_multiplier});
         await contractManagerInstance.setContractsAddress("Decryption", Decryption.address).then(function(res) {
@@ -175,7 +171,7 @@
             console.log("Contract DelegationController with address", DelegationController.address, "registred in Contract Manager");
             console.log();
         });
-
+    
         //
         console.log('Deploy done, writing results...');
         let jsonObject = {
@@ -235,4 +231,24 @@
     return new Promise(resolve => setTimeout(resolve, ms));
 }
 
+async function sendTransaction(web3Inst, account, privateKey, receiverContract) {
+    await web3Inst.eth.getTransactionCount(account).then(nonce => {
+        const rawTx = {
+            from: account,
+            nonce: "0x" + nonce.toString(16),
+            to: receiverContract,
+            gasPrice: 1000000000,
+            gas: 8000000,
+            value: "0xDE0B6B3A7640000"
+        };
+
+        const tx = new Tx(rawTx);
+        tx.sign(privateKey);
+        const serializedTx = tx.serialize();
+        web3Inst.eth.sendSignedTransaction('0x' + serializedTx.toString('hex')).on('receipt', receipt => {
+            console.log(receipt);
+        });
+    });
+}
+
 module.exports = deploy;