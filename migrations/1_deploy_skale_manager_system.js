--- conflicted
+++ resolved
@@ -51,21 +51,12 @@
         await contractManagerInstance.setContractsAddress("SchainsData", SchainsData.address).then(function(res) {
             console.log("Contract Schains Data with address", SchainsData.address, "registred in Contract Manager");
         });
-<<<<<<< HEAD
-        await deployer.deploy(SchainsFunctionality, "SkaleManager", "SchainsData", inst.address, {gas: 8000000});
-        await inst.setContractsAddress("SchainsFunctionality", SchainsFunctionality.address).then(function(res) {
-            console.log("Contract Schains Functionality with address", SchainsFunctionality.address, "registred in Contract Manager");
-        });
-        await deployer.deploy(SchainsFunctionality1, "SchainsFunctionality", "SchainsData", inst.address, {gas: 8000000});
-        await inst.setContractsAddress("SchainsFunctionality1", SchainsFunctionality1.address).then(function(res) {
-=======
         await deployer.deploy(SchainsFunctionality, "SkaleManager", "SchainsData", contractManagerInstance.address, {gas: gasLimit * gas_multiplier});
         await contractManagerInstance.setContractsAddress("SchainsFunctionality", SchainsFunctionality.address).then(function(res) {
             console.log("Contract Schains Functionality with address", SchainsFunctionality.address, "registred in Contract Manager");
         });
         await deployer.deploy(SchainsFunctionality1, "SchainsFunctionality", "SchainsData", contractManagerInstance.address, {gas: gasLimit * gas_multiplier});
         await contractManagerInstance.setContractsAddress("SchainsFunctionality1", SchainsFunctionality1.address).then(function(res) {
->>>>>>> c2707c65
             console.log("Contract Schains Functionality1 with address", SchainsFunctionality1.address, "registred in Contract Manager");
         });
         await deployer.deploy(ManagerData, "SkaleManager", contractManagerInstance.address, {gas: gasLimit * gas_multiplier});
