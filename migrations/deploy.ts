--- conflicted
+++ resolved
@@ -5,12 +5,9 @@
 import { deployLibraries, getLinkedContractFactory } from "../test/tools/deploy/factory";
 import { getAbi } from './tools/abi';
 import { verify, verifyProxy } from './tools/verification';
-<<<<<<< HEAD
 import { Manifest, hashBytecode } from "@openzeppelin/upgrades-core";
-=======
 import { getVersion } from './tools/version';
 
->>>>>>> 0fbbe28e
 
 function getInitializerParameters(contract: string, contractManagerAddress: string) {
     if (["TimeHelpers", "Decryption", "ECDH"].includes(contract)) {
