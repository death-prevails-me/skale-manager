import { promises as fs } from 'fs';
import { Interface } from "ethers/lib/utils";
import { ethers, upgrades, network, run, artifacts } from "hardhat";
import { ContractManager } from "../typechain";
import { deployLibraries, getLinkedContractFactory } from "../test/tools/deploy/factory";
import { getAbi } from './tools/abi';
import { verify, verifyProxy } from './tools/verification';

function getInitializerParameters(contract: string, contractManagerAddress: string) {
    if (["TimeHelpers", "Decryption", "ECDH"].includes(contract)) {
        return undefined;
    } else if (["TimeHelpersWithDebug"].includes(contract)) {
        return [];
    } else {
        return [contractManagerAddress];
    }
}

function getNameInContractManager(contract: string) {
    if (Object.keys(customNames).includes(contract)) {
        return customNames[contract];
    } else {
        return contract;
    }
}

export function hashBytecode(bytecode: string): string {
    const buf = Buffer.from(bytecode.replace(/^0x/, ''), 'hex');
    return ethers.utils.keccak256(buf);
  }

export function getContractKeyInAbiFile(contract: string) {
    return contract.replace(/([a-zA-Z])(?=[A-Z])/g, '$1_').toLowerCase();
}

const customNames: {[key: string]: string} = {
    "TimeHelpersWithDebug": "TimeHelpers",
    "BountyV2": "Bounty"
}

export async function getContractFactory(
    contract: string,
    libraryArtifacts: {
        address: string,
        hashedBytecode: string,
        contract: string
    }[]
)
{
    const { linkReferences } = await artifacts.readArtifact(contract);
    if (!Object.keys(linkReferences).length)
        return await ethers.getContractFactory(contract);

    const libraryNames = [];
    for (const key of Object.keys(linkReferences)) {
        const libraryName = Object.keys(linkReferences[key])[0];
        libraryNames.push(libraryName);
    }

    const libraries = await deployLibraries(libraryNames);
    for (const libraryName of libraryNames) {
        const libraryAddress = libraries[libraryName];
        const { bytecode } = await artifacts.readArtifact(libraryName);
        libraryArtifacts.push({address: libraryAddress, hashedBytecode: hashBytecode(bytecode),  contract: libraryName});
    }
    return await getLinkedContractFactory(contract, libraries);
}

export const contracts = [
    // "ContractManager", // it will be deployed explicitly

    "DelegationController",
    "DelegationPeriodManager",
    "Distributor",
    "Punisher",
    "SlashingTable",
    "TimeHelpers",
    "TokenState",
    "ValidatorService",

    "ConstantsHolder",
    "Nodes",
    "NodeRotation",
    "SchainsInternal",
    "Schains",
    "Decryption",
    "ECDH",
    "KeyStorage",
    "SkaleDKG",
    "SkaleVerifier",
    "SkaleManager",
    "Pricing",
    "BountyV2",
    "Wallets"
]

async function main() {
    const [ owner,] = await ethers.getSigners();
    if (await ethers.provider.getCode("0x1820a4B7618BdE71Dce8cdc73aAB6C95905faD24") === "0x") {
        await run("erc1820");
    }

    let production = false;

    if (process.env.PRODUCTION === "true") {
        production = true;
    } else if (process.env.PRODUCTION === "false") {
        production = false;
    }

    if (!production) {
        contracts.push("TimeHelpersWithDebug");
    }

    const contractArtifacts: {address: string, interface: Interface, contract: string}[] = [];
    const libraryArtifacts: {address: string, hashedBytecode: string, contract: string}[] = [];

    const contractManagerName = "ContractManager";
    console.log("Deploy", contractManagerName);
    const contractManagerFactory = await ethers.getContractFactory(contractManagerName);
    const contractManager = (await upgrades.deployProxy(contractManagerFactory, [])) as ContractManager;
    await contractManager.deployTransaction.wait();
    console.log("Register", contractManagerName);
    await (await contractManager.setContractsAddress(contractManagerName, contractManager.address)).wait();
<<<<<<< HEAD
    contractArtifacts.push({address: contractManager.address, interface: contractManager.interface, contract: contractManagerName})
    await verify(contractManagerName, await getImplementationAddress(network.provider, contractManager.address));
=======
    artifacts.push({address: contractManager.address, interface: contractManager.interface, contract: contractManagerName})
    await verifyProxy(contractManagerName, contractManager.address);
>>>>>>> 7200ef1f

    for (const contract of contracts) {
        const contractFactory = await getContractFactory(contract, libraryArtifacts);
        console.log("Deploy", contract);
        const proxy = await upgrades.deployProxy(contractFactory, getInitializerParameters(contract, contractManager.address), { unsafeAllowLinkedLibraries: true });
        await proxy.deployTransaction.wait();
        const contractName = getNameInContractManager(contract);
        console.log("Register", contract, "as", contractName, "=>", proxy.address);
        const transaction = await contractManager.setContractsAddress(contractName, proxy.address);
        await transaction.wait();
<<<<<<< HEAD
        contractArtifacts.push({address: proxy.address, interface: proxy.interface, contract});
        await verify(contract, await getImplementationAddress(network.provider, proxy.address));
=======
        artifacts.push({address: proxy.address, interface: proxy.interface, contract});
        await verifyProxy(contract, proxy.address);
>>>>>>> 7200ef1f
    }

    const skaleTokenName = "SkaleToken";
    console.log("Deploy", skaleTokenName);
    const skaleTokenFactory = await ethers.getContractFactory(skaleTokenName);
    const skaleToken = await skaleTokenFactory.deploy(contractManager.address, []);
    await skaleToken.deployTransaction.wait();
    console.log("Register", skaleTokenName);
    await (await contractManager.setContractsAddress(skaleTokenName, skaleToken.address)).wait();
    contractArtifacts.push({address: skaleToken.address, interface: skaleToken.interface, contract: skaleTokenName});
    await verify(skaleTokenName, skaleToken.address);

    if (!production) {
        console.log("Do actions for non production deployment");
        const money = "5000000000000000000000000000"; // 5e9 * 1e18
        await skaleToken.mint(owner.address, money, "0x", "0x");
    }

    console.log("Store ABIs");

    const outputObject: {[k: string]: any} = {};
    for (const artifact of contractArtifacts) {
        const contractKey = getContractKeyInAbiFile(artifact.contract);
        outputObject[contractKey + "_address"] = artifact.address;
        outputObject[contractKey + "_abi"] = getAbi(artifact.interface);
    }

    for (const libraryArtifact of libraryArtifacts) {
        const contractKey = getContractKeyInAbiFile(libraryArtifact.contract);
        outputObject[contractKey + "_address"] = libraryArtifact.address;
        outputObject[contractKey + "_hashed_bytecode"] = libraryArtifact.hashedBytecode;
    }

    const version = (await fs.readFile("VERSION", "utf-8")).trim();
    await fs.writeFile(`data/skale-manager-${version}-${network.name}-abi.json`, JSON.stringify(outputObject, null, 4));

    console.log("Done");
}

if (require.main === module) {
    main()
        .then(() => process.exit(0))
        .catch(error => {
            console.error(error);
            process.exit(1);
        });
}<|MERGE_RESOLUTION|>--- conflicted
+++ resolved
@@ -122,13 +122,8 @@
     await contractManager.deployTransaction.wait();
     console.log("Register", contractManagerName);
     await (await contractManager.setContractsAddress(contractManagerName, contractManager.address)).wait();
-<<<<<<< HEAD
     contractArtifacts.push({address: contractManager.address, interface: contractManager.interface, contract: contractManagerName})
-    await verify(contractManagerName, await getImplementationAddress(network.provider, contractManager.address));
-=======
-    artifacts.push({address: contractManager.address, interface: contractManager.interface, contract: contractManagerName})
     await verifyProxy(contractManagerName, contractManager.address);
->>>>>>> 7200ef1f
 
     for (const contract of contracts) {
         const contractFactory = await getContractFactory(contract, libraryArtifacts);
@@ -139,13 +134,8 @@
         console.log("Register", contract, "as", contractName, "=>", proxy.address);
         const transaction = await contractManager.setContractsAddress(contractName, proxy.address);
         await transaction.wait();
-<<<<<<< HEAD
         contractArtifacts.push({address: proxy.address, interface: proxy.interface, contract});
-        await verify(contract, await getImplementationAddress(network.provider, proxy.address));
-=======
-        artifacts.push({address: proxy.address, interface: proxy.interface, contract});
         await verifyProxy(contract, proxy.address);
->>>>>>> 7200ef1f
     }
 
     const skaleTokenName = "SkaleToken";
