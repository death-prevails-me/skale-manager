--- conflicted
+++ resolved
@@ -32,15 +32,8 @@
   - deploy
 
 jobs:
-  exclude:
-    env: 
-      - TESTFOLDERS=1
-      - TESTFOLDERS=2
-      - TESTFOLDERS=3
   include:
     - stage: lint
-      env:
-        - TESTFOLDERS=NONE
       script:
         - pip3 install -r scripts/requirements.txt
         - yarn lint || travis_terminate 1
@@ -52,7 +45,6 @@
     - stage: test
       env:
         - TESTFOLDERS=1
-<<<<<<< HEAD
       script:
         - bash scripts/move.sh
         - bash scripts/coverage.sh
@@ -64,17 +56,12 @@
         - bash scripts/coverage.sh
     - stage: test
       env:
-=======
-        - TESTFOLDERS=2
->>>>>>> c12f7c50
         - TESTFOLDERS=3
       script:
         - bash scripts/move.sh
         - bash scripts/coverage.sh
 
     - stage: deploy
-      env:
-        - TESTFOLDERS=NONE
       script:
         - VERSION=$(BRANCH=$TRAVIS_BRANCH bash ./scripts/calculate_version.sh)
         - echo "Version $VERSION"
