--- conflicted
+++ resolved
@@ -11,10 +11,6 @@
     "check-send-result": "error",
     "private-vars-leading-underscore": "error",
     "code-complexity": "error",
-<<<<<<< HEAD
-    "ordering": "error",
-=======
->>>>>>> 4a6b361d
     "visibility-modifier-order": "error",
     "func-name-mixedcase": "error",
     "function-max-lines": "error",
