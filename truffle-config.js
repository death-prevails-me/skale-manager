--- conflicted
+++ resolved
@@ -55,11 +55,7 @@
                     enabled: true,
                     runs: 200
                 },
-<<<<<<< HEAD
-                evmVersion: "constantinople"
-=======
                 evmVersion: "petersburg"
->>>>>>> 6658be5b
             }
         }
     },
