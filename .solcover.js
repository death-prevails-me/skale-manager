require('dotenv').config();

module.exports = {    
<<<<<<< HEAD
    compileCommand: '../node_modules/.bin/truffle compile --network coverage',
    testCommand: '../node_modules/.bin/truffle test --network coverage --gas_multiplier 10',
    norpc: true,
    skipFiles: ['Migrations.sol'],
    copyPackages: ['@openzeppelin/contracts']
=======
    compileCommand: 'npx buidler compile',
    testCommand: 'npx buidler test',
    skipFiles: ['Migrations.sol', 'thirdparty/', 'interfaces/'],
    providerOptions: {
        "accounts": [
            {
                "secretKey": process.env.PRIVATE_KEY_1,
                "balance": "0xd3c21bcecceda1000000"
            },
            {
                "secretKey": process.env.PRIVATE_KEY_2,
                "balance": "0xd3c21bcecceda1000000"
            },
            {
                "secretKey": process.env.PRIVATE_KEY_3,
                "balance": "0xd3c21bcecceda1000000"
            },
            {
                "secretKey": process.env.PRIVATE_KEY_4,
                "balance": "0xd3c21bcecceda1000000"
            },
            {
                "secretKey": process.env.PRIVATE_KEY_5,
                "balance": "0xd3c21bcecceda0000000"
            }
        ]
    }
>>>>>>> 6658be5b
};<|MERGE_RESOLUTION|>--- conflicted
+++ resolved
@@ -1,16 +1,11 @@
 require('dotenv').config();
 
 module.exports = {    
-<<<<<<< HEAD
-    compileCommand: '../node_modules/.bin/truffle compile --network coverage',
-    testCommand: '../node_modules/.bin/truffle test --network coverage --gas_multiplier 10',
-    norpc: true,
-    skipFiles: ['Migrations.sol'],
-    copyPackages: ['@openzeppelin/contracts']
-=======
     compileCommand: 'npx buidler compile',
     testCommand: 'npx buidler test',
+    norpc: true,
     skipFiles: ['Migrations.sol', 'thirdparty/', 'interfaces/'],
+    copyPackages: ['@openzeppelin/contracts'],
     providerOptions: {
         "accounts": [
             {
@@ -35,5 +30,4 @@
             }
         ]
     }
->>>>>>> 6658be5b
 };